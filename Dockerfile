--- conflicted
+++ resolved
@@ -29,11 +29,7 @@
   VTRDATA=${VTRROOT}/data \
   VTRTEMP=${VTRROOT}/temp \
   VTRMODELS=${VTRROOT}/models \
-<<<<<<< HEAD
-  GRIZZLY=${VTRROOT}/grizzly
-=======
   GRIZZLY=${VTRROOT}/grizzly \
->>>>>>> 2431da61
   WARTHOG=${VTRROOT}/warthog \
   VTRUI=${VTRSRC}/main/src/vtr_gui/vtr_gui/vtr-gui
 
@@ -63,10 +59,6 @@
 ENV LD_LIBRARY_PATH=/usr/local/lib${LD_LIBRARY_PATH:+:${LD_LIBRARY_PATH}}
 
 
-<<<<<<< HEAD
-=======
-
->>>>>>> 2431da61
 ## Install ROS2
 # UTF-8
 RUN apt install -q -y locales \
@@ -128,21 +120,11 @@
 ##Install LibTorch
 RUN curl https://download.pytorch.org/libtorch/cu117/libtorch-cxx11-abi-shared-with-deps-2.0.0%2Bcu117.zip --output libtorch.zip
 RUN unzip libtorch.zip -d /opt/torch
-<<<<<<< HEAD
-=======
 RUN rm libtorch.zip
->>>>>>> 2431da61
 ENV TORCH_LIB=/opt/torch/libtorch
 ENV LD_LIBRARY_PATH=$TORCH_LIB/lib:${LD_LIBRARY_PATH:+:${LD_LIBRARY_PATH}}
 ENV CMAKE_PREFIX_PATH=$TORCH_LIB:$CMAKE_PREFIX_PATH
 
-<<<<<<< HEAD
-#Install PyTorch
-RUN pip3 install torch torchvision
-RUN pip3 install tqdm
-
-=======
->>>>>>> 2431da61
 ENV NVIDIA_DRIVER_CAPABILITIES compute,utility,graphics
 
 ## Switch to specified user
