## Online Lidar VTR3
session_name: vtr_online_ouster_warthog

environment:
<<<<<<< HEAD
  RMW_IMPLEMENTATION: rmw_fastrtps_cpp
  FASTRTPS_DEFAULT_PROFILES_FILE: ${VTRSRC}/config/vtr_rtps.xml
=======
>>>>>>> 947611be
  ROS_DOMAIN_ID: "131"  # set this to a unique number when multiple ROS2 dependent system running on the same network

start_directory: ${VTRTEMP}
suppress_history: false

windows:
  - window_name: vtr_navigation_system
    layout: main-horizontal
    shell_command_before:
      - source ${VTRSRC}/main/install/setup.bash
      - ros2 run vtr_gui setup_server  --ros-args -r __ns:=/vtr
    panes:
      - >
        ros2 launch vtr_navigation vtr.launch.py
        base_params:=ouster_warthog_default.yaml
        start_new_graph:=false
        use_sim_time:=false
        model_dir:=${VTRROOT}/models
        planner:="cbit"
        model_dir:=${VTRROOT}/models
        

  - window_name: vtr_gui
    layout: main-horizontal
    shell_command_before:
      - source ${VTRSRC}/main/install/setup.bash
    panes:
      - ros2 run vtr_gui socket_client  --ros-args -r __ns:=/vtr
      - ros2 run vtr_gui socket_server  --ros-args -r __ns:=/vtr
      - ros2 run vtr_gui web_server  --ros-args -r __ns:=/vtr
      # - firefox --new-window "localhost:5200" # the webpage has to wait for everything above

  - window_name: rviz2
    layout: main-horizontal
    shell_command_before:
      - source ${VTRSRC}/main/install/setup.bash
    panes:
<<<<<<< HEAD
      - ros2 run rviz2 rviz2 -d ${VTRSRC}/rviz/ouster.rviz
=======
      - ros2 run rviz2 rviz2 -d ${VTRSRC}/rviz/ouster.rviz
>>>>>>> 947611be
<|MERGE_RESOLUTION|>--- conflicted
+++ resolved
@@ -2,11 +2,8 @@
 session_name: vtr_online_ouster_warthog
 
 environment:
-<<<<<<< HEAD
   RMW_IMPLEMENTATION: rmw_fastrtps_cpp
   FASTRTPS_DEFAULT_PROFILES_FILE: ${VTRSRC}/config/vtr_rtps.xml
-=======
->>>>>>> 947611be
   ROS_DOMAIN_ID: "131"  # set this to a unique number when multiple ROS2 dependent system running on the same network
 
 start_directory: ${VTRTEMP}
@@ -44,8 +41,4 @@
     shell_command_before:
       - source ${VTRSRC}/main/install/setup.bash
     panes:
-<<<<<<< HEAD
-      - ros2 run rviz2 rviz2 -d ${VTRSRC}/rviz/ouster.rviz
-=======
-      - ros2 run rviz2 rviz2 -d ${VTRSRC}/rviz/ouster.rviz
->>>>>>> 947611be
+      - ros2 run rviz2 rviz2 -d ${VTRSRC}/rviz/ouster.rviz