--- conflicted
+++ resolved
@@ -2,11 +2,7 @@
 session_name: vtr_online_ouster_warthog
 
 environment:
-<<<<<<< HEAD
-  ROS_DOMAIN_ID: "7"
-=======
   ROS_DOMAIN_ID: "7"   # set this to a unique number when multiple ROS2 dependent system running on the same network
->>>>>>> a07a5fbd
   ROS_DISCOVERY_SERVER: "192.168.131.1:11811;192.168.131.100:11811"
 
 start_directory: ${VTRTEMP}
