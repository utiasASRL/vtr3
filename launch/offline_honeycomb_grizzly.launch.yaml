--- conflicted
+++ resolved
@@ -20,12 +20,8 @@
         ros2 launch vtr_navigation vtr.launch.py
         base_params:=honeycomb_grizzly_default.yaml
         data_dir:=${VTRTEMP}/lidar
-<<<<<<< HEAD
         model_dir:=${VTRMODELS}
-        start_new_graph:=false
-=======
         start_new_graph:=true
->>>>>>> 1cbc0c71
         use_sim_time:=true
         path_planning.type:="cbit.lidar"
 
