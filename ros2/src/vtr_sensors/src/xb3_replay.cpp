#include <vtr_sensors/xb3_replay.hpp>

#include <opencv2/opencv.hpp>

#include <chrono>
#include <filesystem>
#include <thread>

namespace fs = std::filesystem;

Xb3Replay::Xb3Replay(const std::string &data_dir,
                     const std::string &stream_name, const std::string &topic,
                     const int qos)
    : Node("xb3_recorder"), reader_(data_dir, stream_name) {
  publisher_ = create_publisher<RigImages>(topic, qos);
  // \todo yuchen Main vtr node requires calibration data, so create a publisher
  // for it. However, in the old code, this should be a service (in robochunk)
  // Need to figure out where to put this.
  calibration_publisher_ =
      create_publisher<RigCalibration>("xb3_calibration", qos);
}

/// @brief Replay XB3 stereo images from a rosbag2
int main(int argc, char *argv[]) {
<<<<<<< HEAD
=======

>>>>>>> 4f73366e
  // Default path
  fs::path data_dir{fs::current_path() / "xb3_data"};
  std::string stream_name = "front_xb3";
  bool manual_scrub = false;

  // User specified path
<<<<<<< HEAD
  if (argc == 3) {
=======
  if (argc == 4) {
>>>>>>> 4f73366e
    data_dir = argv[1];
    stream_name = argv[2];
    std::istringstream(argv[3]) >> std::boolalpha >> manual_scrub;
    if (manual_scrub){
      std::cout << "Manual replay selected. Press/hold any key to advance image stream." << std::endl;
    }
  } else if (argc != 1) {
    throw std::invalid_argument("Wrong number of arguments provided!");
  }

  rclcpp::init(argc, argv);
  auto replay = Xb3Replay(data_dir.string(), stream_name, "xb3_images");

<<<<<<< HEAD
  // \todo yuchen Main vtr node requires calibration data, so create a publisher
  // for it. However, in the old code, this should be a service (in robochunk)
  // Need to figure out where to put this.
  auto calibration_msg =
      replay.reader_.fetchCalibration()->get<RigCalibration>();
  replay.calibration_publisher_->publish(calibration_msg);
  // some delay required
  std::cout << "Sending calibration data" << std::endl;
  std::this_thread::sleep_for(std::chrono::milliseconds(100));

  auto image_bag = replay.reader_.readAtIndexRange(
      1, 99999);  // todo: better way to read whole bag
=======
  auto message = replay.reader_.readNextFromSeek();
>>>>>>> 4f73366e
  uint64_t prev_stamp = 0;
  while (message.get()) {
    if (!rclcpp::ok()) break;

    auto image = message->template get<RigImages>();

    // \todo yuchen Add necessary info for vtr to run, but they should not be
    // here
    image.name = "front_xb3";
    image.vtr_header.sensor_time_stamp = image.channels[0].cameras[0].stamp;
    std::cout << "Publishing image with time stamp: "
              << image.vtr_header.sensor_time_stamp.nanoseconds_since_epoch
              << std::endl;

    // Publish message for use with offline tools
    replay.publisher_->publish(image);
    // Add a delay so that the image publishes at roughly the true rate.
    // std::this_thread::sleep_for(std::chrono::milliseconds(50));

    // Visualization
    auto left = image.channels[0].cameras[0];
    auto right = image.channels[0].cameras[1];

    // Replays images based on their timestamps. Converts nanoseconds to
    // milliseconds
    if (prev_stamp != 0) {
<<<<<<< HEAD
      cv::waitKey((left.stamp.nanoseconds_since_epoch - prev_stamp) *
                  std::pow(10, -6));
=======
      if (manual_scrub) {
        cv::waitKey(0);
      } else {
        double delay = (left.stamp.nanoseconds_since_epoch - prev_stamp) * std::pow(10, -6);
        cv::waitKey(delay);
      }
>>>>>>> 4f73366e
    }
    prev_stamp = left.stamp.nanoseconds_since_epoch;

    // Get image parameters from left camera and assume right is the same
    int outputmode = -1;
    int datasize = 0;
    if (left.encoding == "bgr8") {
      datasize = left.height * left.width * 3;
      outputmode = CV_8UC3;
    } else if (left.encoding == "mono8") {
      datasize = left.height * left.width;
      outputmode = CV_8UC1;
    }

    // Create OpenCV images to be shown
    left.data.resize(datasize);
    cv::Mat cv_left =
        cv::Mat(left.height, left.width, outputmode, (void *)left.data.data());
    cv::imshow(image.channels[0].name + "/left", cv_left);
    right.data.resize(datasize);
    cv::Mat cv_right = cv::Mat(right.height, right.width, outputmode,
                               (void *)right.data.data());
    cv::imshow(image.channels[0].name + "/right", cv_right);

    message = replay.reader_.readNextFromSeek();
  }
  rclcpp::shutdown();
  return 0;
}<|MERGE_RESOLUTION|>--- conflicted
+++ resolved
@@ -22,21 +22,14 @@
 
 /// @brief Replay XB3 stereo images from a rosbag2
 int main(int argc, char *argv[]) {
-<<<<<<< HEAD
-=======
 
->>>>>>> 4f73366e
   // Default path
   fs::path data_dir{fs::current_path() / "xb3_data"};
   std::string stream_name = "front_xb3";
   bool manual_scrub = false;
 
   // User specified path
-<<<<<<< HEAD
-  if (argc == 3) {
-=======
   if (argc == 4) {
->>>>>>> 4f73366e
     data_dir = argv[1];
     stream_name = argv[2];
     std::istringstream(argv[3]) >> std::boolalpha >> manual_scrub;
@@ -50,7 +43,6 @@
   rclcpp::init(argc, argv);
   auto replay = Xb3Replay(data_dir.string(), stream_name, "xb3_images");
 
-<<<<<<< HEAD
   // \todo yuchen Main vtr node requires calibration data, so create a publisher
   // for it. However, in the old code, this should be a service (in robochunk)
   // Need to figure out where to put this.
@@ -61,11 +53,8 @@
   std::cout << "Sending calibration data" << std::endl;
   std::this_thread::sleep_for(std::chrono::milliseconds(100));
 
-  auto image_bag = replay.reader_.readAtIndexRange(
-      1, 99999);  // todo: better way to read whole bag
-=======
   auto message = replay.reader_.readNextFromSeek();
->>>>>>> 4f73366e
+  
   uint64_t prev_stamp = 0;
   while (message.get()) {
     if (!rclcpp::ok()) break;
@@ -92,17 +81,12 @@
     // Replays images based on their timestamps. Converts nanoseconds to
     // milliseconds
     if (prev_stamp != 0) {
-<<<<<<< HEAD
-      cv::waitKey((left.stamp.nanoseconds_since_epoch - prev_stamp) *
-                  std::pow(10, -6));
-=======
       if (manual_scrub) {
         cv::waitKey(0);
       } else {
         double delay = (left.stamp.nanoseconds_since_epoch - prev_stamp) * std::pow(10, -6);
         cv::waitKey(delay);
       }
->>>>>>> 4f73366e
     }
     prev_stamp = left.stamp.nanoseconds_since_epoch;
 
