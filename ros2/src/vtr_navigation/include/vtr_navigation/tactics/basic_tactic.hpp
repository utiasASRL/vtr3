--- conflicted
+++ resolved
@@ -285,10 +285,6 @@
       LOG(WARNING) << "Attempted to set target loc without a covariance!";
     }
   }
-<<<<<<< HEAD
-=======
-#endif
->>>>>>> 69be10d0
 
   /** \brief accessor for the tactic configuration. */
   const TacticConfig& config() { return config_; }
