Panels:
  - Class: rviz_common/Displays
    Help Height: 0
    Name: Displays
    Property Tree Widget:
      Expanded:
        - /Global Options1
<<<<<<< HEAD
        - /TF1
        - /TF1/Frames1
        - /odometry path1/Shape1
        - /localization path1/Topic1
        - /curr map loc1/Topic1
        - /reference path1/Topic1
        - /planned path1/Offset1
        - /planned path (poses)1/Topic1
        - /global path1/Offset1
        - /planning change detection scan1
        - /Path2
        - /Corridor Path Left1/Topic1
        - /PoseArray1
        - /PoseArray2
        - /PointCloud21
=======
        - /TF1/Status1
        - /Teach Path1/Topic1
>>>>>>> 341c7bb7
      Splitter Ratio: 0.4507042169570923
    Tree Height: 871
  - Class: rviz_common/Selection
    Name: Selection
  - Class: rviz_common/Tool Properties
    Expanded:
      - /2D Goal Pose1
      - /Publish Point1
    Name: Tool Properties
    Splitter Ratio: 0.5886790156364441
  - Class: rviz_common/Views
    Expanded:
      - /Current View1
    Name: Views
    Splitter Ratio: 0.5
  - Class: rviz_common/Time
    Experimental: false
    Name: Time
    SyncMode: 0
    SyncSource: PointCloud2
Visualization Manager:
  Class: ""
  Displays:
    - Alpha: 0.5
      Cell Size: 1
      Class: rviz_default_plugins/Grid
      Color: 160; 160; 164
      Enabled: false
      Line Style:
        Line Width: 0.029999999329447746
        Value: Lines
      Name: Grid
      Normal Cell Count: 0
      Offset:
        X: 0
        Y: 0
        Z: 0
      Plane: XY
      Plane Cell Count: 10
      Reference Frame: robot
      Value: false
    - Class: rviz_default_plugins/Axes
      Enabled: false
      Length: 1
      Name: Axes
      Radius: 0.10000000149011612
      Reference Frame: world
      Value: false
    - Class: rviz_default_plugins/TF
      Enabled: true
      Frame Timeout: 99999
      Frames:
        All Enabled: false
<<<<<<< HEAD
        base_link:
          Value: false
        chassis_link:
          Value: false
        diff_link:
          Value: false
        front_left_wheel_link:
          Value: false
        front_right_wheel_link:
          Value: false
        imu_link:
          Value: false
        left_diff_unit_headlight_link:
          Value: false
        left_diff_unit_link:
          Value: false
        left_diff_unit_taillight_link:
          Value: false
        lidar:
          Value: false
        loc vertex frame:
          Value: false
        loc vertex frame (offset):
          Value: false
        novatel:
          Value: false
        odo vertex frame:
          Value: false
        odom:
          Value: false
        os_imu:
          Value: false
        os_lidar:
          Value: false
        os_sensor:
          Value: false
        os_sensor_base_link:
          Value: false
        os_sensor_baseplate:
          Value: false
        planning frame:
          Value: false
        rear_left_wheel_link:
          Value: false
        rear_right_wheel_link:
          Value: false
        right_diff_unit_headlight_link:
          Value: false
        right_diff_unit_link:
          Value: false
        right_diff_unit_taillight_link:
          Value: false
        robot:
          Value: true
        robot planning:
          Value: false
        robot planning (extrapolated) mpc:
          Value: true
        sensor_tower:
          Value: false
        stereo_camera:
          Value: false
        top_chassis_link:
          Value: false
=======
        lidar:
          Value: false
        robot:
          Value: true
>>>>>>> 341c7bb7
        world:
          Value: false
        world (offset):
          Value: false
      Marker Scale: 4
      Name: TF
      Show Arrows: false
      Show Axes: true
      Show Names: true
      Tree:
        world:
<<<<<<< HEAD
          loc vertex frame:
            {}
          odo vertex frame:
            robot:
              lidar:
                {}
          planning frame:
            robot planning:
              {}
            robot planning (extrapolated) mpc:
              {}
=======
>>>>>>> 341c7bb7
          world (offset):
            {}
      Update Interval: 0
      Value: true
    - Alpha: 1
      Autocompute Intensity Bounds: true
      Autocompute Value Bounds:
        Max Value: 10
        Min Value: -10
        Value: true
      Axis: Z
      Channel Name: flex21
      Class: rviz_default_plugins/PointCloud2
      Color: 255; 255; 255
      Color Transformer: Intensity
      Decay Time: 0
      Enabled: false
      Invert Rainbow: false
      Max Color: 0; 255; 0
      Max Intensity: 0.09950866550207138
      Min Color: 255; 0; 0
      Min Intensity: -0.09992675483226776
      Name: Raw Scan
      Position Transformer: XYZ
      Selectable: true
      Size (Pixels): 3
      Size (m): 0.10000000149011612
      Style: Flat Squares
      Topic:
        Depth: 5
        Durability Policy: Volatile
        Filter size: 10
        History Policy: Keep Last
        Reliability Policy: Reliable
        Value: /vtr/raw_point_cloud
      Use Fixed Frame: true
      Use rainbow: true
      Value: false
    - Alpha: 1
      Autocompute Intensity Bounds: true
      Autocompute Value Bounds:
        Max Value: 10
        Min Value: -10
        Value: true
      Axis: Z
      Channel Name: time
      Class: rviz_default_plugins/PointCloud2
      Color: 0; 255; 0
      Color Transformer: FlatColor
      Decay Time: 0
      Enabled: false
      Invert Rainbow: false
      Max Color: 255; 255; 255
      Max Intensity: 999999
      Min Color: 0; 0; 0
      Min Intensity: 999999
      Name: Filtered Scan
      Position Transformer: XYZ
      Selectable: true
      Size (Pixels): 3
      Size (m): 0.10000000149011612
      Style: Flat Squares
      Topic:
        Depth: 5
        Durability Policy: Volatile
        Filter size: 10
        History Policy: Keep Last
        Reliability Policy: Best Effort
        Value: /vtr/filtered_point_cloud
      Use Fixed Frame: true
      Use rainbow: true
      Value: false
    - Alpha: 1
      Autocompute Intensity Bounds: true
      Autocompute Value Bounds:
        Max Value: 10
        Min Value: -10
        Value: true
      Axis: Z
      Channel Name: time
      Class: rviz_default_plugins/PointCloud2
      Color: 255; 255; 0
      Color Transformer: FlatColor
      Decay Time: 0
      Enabled: false
      Invert Rainbow: false
      Max Color: 255; 255; 255
      Max Intensity: 999999
      Min Color: 0; 0; 0
      Min Intensity: 999999
      Name: Undistorted Scan
      Position Transformer: XYZ
      Selectable: true
      Size (Pixels): 3
      Size (m): 0.10000000149011612
      Style: Flat Squares
      Topic:
        Depth: 5
        Durability Policy: Volatile
        Filter size: 10
        History Policy: Keep Last
        Reliability Policy: Best Effort
        Value: /vtr/udist_point_cloud
      Use Fixed Frame: true
      Use rainbow: true
<<<<<<< HEAD
      Value: false
    - Alpha: 1
      Autocompute Intensity Bounds: true
      Autocompute Value Bounds:
        Max Value: 10
        Min Value: -10
        Value: true
      Axis: Z
      Channel Name: intensity
      Class: rviz_default_plugins/PointCloud2
      Color: 255; 0; 0
      Color Transformer: FlatColor
      Decay Time: 0
      Enabled: false
      Invert Rainbow: false
      Max Color: 255; 255; 255
      Max Intensity: 1.0234375
      Min Color: 0; 0; 0
      Min Intensity: 0.00022029876708984375
      Name: curr map odo
      Position Transformer: XYZ
      Selectable: true
      Size (Pixels): 3
      Size (m): 0.10000000149011612
      Style: Flat Squares
      Topic:
        Depth: 5
        Durability Policy: Volatile
        Filter size: 10
        History Policy: Keep Last
        Reliability Policy: Best Effort
        Value: /vtr/submap_odo
      Use Fixed Frame: true
      Use rainbow: true
      Value: false
    - Alpha: 1
      Buffer Length: 1
      Class: rviz_default_plugins/Path
      Color: 255; 0; 0
      Enabled: true
      Head Diameter: 0.30000001192092896
      Head Length: 0.20000000298023224
      Length: 1
      Line Style: Billboards
      Line Width: 0.10000000149011612
      Name: localization path
      Offset:
        X: 0
        Y: 0
        Z: 0
      Pose Color: 255; 85; 255
      Pose Style: None
      Radius: 0.10000000149011612
      Shaft Diameter: 0.10000000149011612
      Shaft Length: 0.10000000149011612
      Topic:
        Depth: 1
        Durability Policy: Volatile
        Filter size: 10
        History Policy: Keep All
        Reliability Policy: Best Effort
        Value: /vtr/loc_path
      Value: true
    - Alpha: 1
      Autocompute Intensity Bounds: false
      Autocompute Value Bounds:
        Max Value: 10
        Min Value: -10
        Value: true
      Axis: Z
      Channel Name: icp_score
      Class: rviz_default_plugins/PointCloud2
      Color: 255; 0; 0
      Color Transformer: FlatColor
      Decay Time: 0
      Enabled: false
      Invert Rainbow: false
      Max Color: 255; 255; 255
      Max Intensity: 3
      Min Color: 0; 0; 0
      Min Intensity: 1
      Name: curr map loc
      Position Transformer: XYZ
      Selectable: true
      Size (Pixels): 3
      Size (m): 0.10000000149011612
      Style: Flat Squares
      Topic:
        Depth: 5
        Durability Policy: Volatile
        Filter size: 10
        History Policy: Keep Last
        Reliability Policy: Reliable
        Value: /vtr/submap_loc
      Use Fixed Frame: true
      Use rainbow: true
      Value: false
    - Alpha: 1
      Buffer Length: 1
      Class: rviz_default_plugins/Path
      Color: 0; 0; 255
      Enabled: true
      Head Diameter: 0.30000001192092896
      Head Length: 0.20000000298023224
      Length: 1
      Line Style: Billboards
      Line Width: 0.07999999821186066
      Name: reference path
      Offset:
        X: 0
        Y: 0
        Z: 0
      Pose Color: 255; 85; 255
      Pose Style: None
      Radius: 0.10000000149011612
      Shaft Diameter: 0.10000000149011612
      Shaft Length: 0.10000000149011612
      Topic:
        Depth: 5
        Durability Policy: Volatile
        Filter size: 10
        History Policy: Keep Last
        Reliability Policy: Reliable
        Value: /vtr/planning_path
      Value: true
    - Alpha: 1
      Buffer Length: 1
      Class: rviz_default_plugins/Path
      Color: 255; 255; 0
      Enabled: true
      Head Diameter: 0.30000001192092896
      Head Length: 0.20000000298023224
      Length: 1
      Line Style: Lines
      Line Width: 0.029999999329447746
      Name: planned path
      Offset:
        X: 0
        Y: 0
        Z: 0
      Pose Color: 255; 85; 255
      Pose Style: None
      Radius: 0.10000000149011612
      Shaft Diameter: 0.10000000149011612
      Shaft Length: 0.10000000149011612
      Topic:
        Depth: 5
        Durability Policy: Volatile
        Filter size: 10
        History Policy: Keep Last
        Reliability Policy: Reliable
        Value: /vtr/local_plan
      Value: true
    - Alpha: 1
      Arrow Length: 0.5
      Axes Length: 0.30000001192092896
      Axes Radius: 0.009999999776482582
      Class: rviz_default_plugins/PoseArray
      Color: 0; 255; 1
      Enabled: true
      Head Length: 0.10000000149011612
      Head Radius: 0.10000000149011612
      Name: planned path (poses)
      Shaft Length: 0.30000001192092896
      Shaft Radius: 0.10000000149011612
      Shape: Arrow (3D)
      Topic:
        Depth: 5
        Durability Policy: Volatile
        Filter size: 10
        History Policy: Keep Last
        Reliability Policy: Reliable
        Value: /vtr/teb_poses
      Value: true
    - Alpha: 0.20000000298023224
      Autocompute Intensity Bounds: false
      Autocompute Value Bounds:
        Max Value: 10
        Min Value: -10
        Value: true
      Axis: Z
      Channel Name: z
      Class: rviz_default_plugins/PointCloud2
      Color: 0; 0; 0
      Color Transformer: FlatColor
      Decay Time: 0
      Enabled: false
      Invert Rainbow: false
      Max Color: 255; 255; 255
      Max Intensity: 5
      Min Color: 0; 0; 0
      Min Intensity: 0.9500057697296143
      Name: change detection map
      Position Transformer: XYZ
      Selectable: true
      Size (Pixels): 3
      Size (m): 0.03500000014901161
      Style: Flat Squares
      Topic:
        Depth: 5
        Durability Policy: Volatile
        Filter size: 10
        History Policy: Keep Last
        Reliability Policy: Best Effort
        Value: /vtr/change_detection_map
      Use Fixed Frame: true
      Use rainbow: false
      Value: false
    - Alpha: 1
      Autocompute Intensity Bounds: true
      Autocompute Value Bounds:
        Max Value: 10
        Min Value: -10
        Value: true
      Axis: Z
      Channel Name: intensity
      Class: rviz_default_plugins/PointCloud2
      Color: 255; 0; 0
      Color Transformer: FlatColor
      Decay Time: 0
      Enabled: false
      Invert Rainbow: false
      Max Color: 255; 255; 255
      Max Intensity: 1.0234375
      Min Color: 0; 0; 0
      Min Intensity: 0.00022029876708984375
      Name: intra exp merging (old)
      Position Transformer: XYZ
      Selectable: true
      Size (Pixels): 3
      Size (m): 0.10000000149011612
      Style: Flat Squares
      Topic:
        Depth: 5
        Durability Policy: Volatile
        Filter size: 10
        History Policy: Keep Last
        Reliability Policy: Best Effort
        Value: /vtr/intra_exp_merging_old
      Use Fixed Frame: true
      Use rainbow: true
      Value: false
    - Alpha: 1
      Autocompute Intensity Bounds: true
      Autocompute Value Bounds:
        Max Value: 10
        Min Value: -10
        Value: true
      Axis: Z
      Channel Name: intensity
      Class: rviz_default_plugins/PointCloud2
      Color: 0; 255; 0
      Color Transformer: FlatColor
      Decay Time: 0
      Enabled: false
      Invert Rainbow: false
      Max Color: 255; 255; 255
      Max Intensity: 1.0234375
      Min Color: 0; 0; 0
      Min Intensity: 0.00022029876708984375
      Name: intra exp merging (new)
      Position Transformer: XYZ
      Selectable: true
      Size (Pixels): 3
      Size (m): 0.10000000149011612
      Style: Flat Squares
      Topic:
        Depth: 5
        Durability Policy: Volatile
        Filter size: 10
        History Policy: Keep Last
        Reliability Policy: Best Effort
        Value: /vtr/intra_exp_merging_new
      Use Fixed Frame: true
      Use rainbow: true
      Value: false
    - Alpha: 1
      Autocompute Intensity Bounds: false
      Autocompute Value Bounds:
        Max Value: 10
        Min Value: -10
        Value: true
      Axis: Z
      Channel Name: flex21
      Class: rviz_default_plugins/PointCloud2
      Color: 255; 255; 255
      Color Transformer: Intensity
      Decay Time: 0
      Enabled: false
      Invert Rainbow: false
      Max Color: 255; 255; 255
      Max Intensity: 2
      Min Color: 0; 0; 0
      Min Intensity: 0
      Name: annotation map
      Position Transformer: XYZ
      Selectable: true
      Size (Pixels): 3
      Size (m): 0.10000000149011612
      Style: Flat Squares
      Topic:
        Depth: 5
        Durability Policy: Volatile
        Filter size: 10
        History Policy: Keep Last
        Reliability Policy: Reliable
        Value: /annotation_map
      Use Fixed Frame: true
      Use rainbow: true
      Value: false
    - Alpha: 1
      Autocompute Intensity Bounds: true
      Autocompute Value Bounds:
        Max Value: 10
        Min Value: -10
        Value: true
      Axis: Z
      Channel Name: intensity
      Class: rviz_default_plugins/PointCloud2
      Color: 255; 0; 0
      Color Transformer: FlatColor
      Decay Time: 0
      Enabled: false
      Invert Rainbow: false
      Max Color: 255; 255; 255
      Max Intensity: 1.0234375
      Min Color: 0; 0; 0
      Min Intensity: 0.00022029876708984375
      Name: dynaimc detection (old)
      Position Transformer: XYZ
      Selectable: true
      Size (Pixels): 3
      Size (m): 0.10000000149011612
      Style: Flat Squares
      Topic:
        Depth: 5
        Durability Policy: Volatile
        Filter size: 10
        History Policy: Keep Last
        Reliability Policy: Best Effort
        Value: /vtr/dynamic_detection_old
      Use Fixed Frame: true
      Use rainbow: true
      Value: false
    - Alpha: 1
      Autocompute Intensity Bounds: false
      Autocompute Value Bounds:
        Max Value: 10
        Min Value: -10
        Value: true
      Axis: Z
      Channel Name: flex11
      Class: rviz_default_plugins/PointCloud2
      Color: 0; 255; 0
      Color Transformer: Intensity
      Decay Time: 0
      Enabled: false
      Invert Rainbow: false
      Max Color: 0; 255; 0
      Max Intensity: 3
      Min Color: 255; 0; 0
      Min Intensity: 2
      Name: dynamic detection (new)
      Position Transformer: XYZ
      Selectable: true
      Size (Pixels): 3
      Size (m): 0.10000000149011612
      Style: Flat Squares
      Topic:
        Depth: 5
        Durability Policy: Volatile
        Filter size: 10
        History Policy: Keep Last
        Reliability Policy: Best Effort
        Value: /vtr/dynamic_detection_new
      Use Fixed Frame: true
      Use rainbow: false
      Value: false
    - Alpha: 1
      Autocompute Intensity Bounds: true
      Autocompute Value Bounds:
        Max Value: 10
        Min Value: -10
        Value: true
      Axis: Z
      Channel Name: intensity
      Class: rviz_default_plugins/PointCloud2
      Color: 0; 255; 0
      Color Transformer: FlatColor
      Decay Time: 0
      Enabled: false
      Invert Rainbow: false
      Max Color: 255; 255; 255
      Max Intensity: 1.0234375
      Min Color: 0; 0; 0
      Min Intensity: 0.00022029876708984375
      Name: dynamic detection (scan)
      Position Transformer: XYZ
      Selectable: true
      Size (Pixels): 3
      Size (m): 0.10000000149011612
      Style: Flat Squares
      Topic:
        Depth: 5
        Durability Policy: Volatile
        Filter size: 10
        History Policy: Keep Last
        Reliability Policy: Best Effort
        Value: /vtr/dynamic_detection_scan
      Use Fixed Frame: true
      Use rainbow: true
      Value: false
    - Alpha: 1
      Autocompute Intensity Bounds: false
      Autocompute Value Bounds:
        Max Value: 10
        Min Value: -10
        Value: true
      Axis: Z
      Channel Name: flex21
      Class: rviz_default_plugins/PointCloud2
      Color: 255; 0; 0
      Color Transformer: Intensity
      Decay Time: 0
      Enabled: false
      Invert Rainbow: false
      Max Color: 255; 0; 0
      Max Intensity: 2
      Min Color: 25; 255; 0
      Min Intensity: 1
      Name: inter exp merging priv
      Position Transformer: XYZ
      Selectable: true
      Size (Pixels): 3
      Size (m): 0.10000000149011612
      Style: Flat Squares
      Topic:
        Depth: 5
        Durability Policy: Volatile
        Filter size: 10
        History Policy: Keep Last
        Reliability Policy: Best Effort
        Value: /vtr/inter_exp_merging_priv
      Use Fixed Frame: true
      Use rainbow: false
      Value: false
    - Alpha: 1
      Autocompute Intensity Bounds: true
      Autocompute Value Bounds:
        Max Value: 10
        Min Value: -10
        Value: true
      Axis: Z
      Channel Name: intensity
      Class: rviz_default_plugins/PointCloud2
      Color: 25; 255; 0
      Color Transformer: FlatColor
      Decay Time: 0
      Enabled: false
      Invert Rainbow: false
      Max Color: 255; 255; 255
      Max Intensity: 1.0234375
      Min Color: 0; 0; 0
      Min Intensity: 0.00022029876708984375
      Name: inter exp merging curr
      Position Transformer: XYZ
      Selectable: true
      Size (Pixels): 3
      Size (m): 0.10000000149011612
      Style: Flat Squares
      Topic:
        Depth: 5
        Durability Policy: Volatile
        Filter size: 10
        History Policy: Keep Last
        Reliability Policy: Best Effort
        Value: /vtr/inter_exp_merging_curr
      Use Fixed Frame: true
      Use rainbow: true
      Value: false
    - Alpha: 1
      Autocompute Intensity Bounds: false
      Autocompute Value Bounds:
        Max Value: 10
        Min Value: -10
        Value: true
      Axis: Z
      Channel Name: flex11
      Class: rviz_default_plugins/PointCloud2
      Color: 255; 0; 0
      Color Transformer: Intensity
      Decay Time: 0
      Enabled: false
      Invert Rainbow: false
      Max Color: 0; 255; 0
      Max Intensity: 2
      Min Color: 255; 0; 0
      Min Intensity: 1
      Name: global map
      Position Transformer: XYZ
      Selectable: true
      Size (Pixels): 3
      Size (m): 0.20000000298023224
      Style: Boxes
      Topic:
        Depth: 5
        Durability Policy: Volatile
        Filter size: 10
        History Policy: Keep Last
        Reliability Policy: Best Effort
        Value: /vtr/global_map
      Use Fixed Frame: true
      Use rainbow: false
      Value: false
    - Alpha: 1
      Autocompute Intensity Bounds: true
      Autocompute Value Bounds:
        Max Value: 10
        Min Value: -10
        Value: true
      Axis: Z
      Channel Name: z
      Class: rviz_default_plugins/PointCloud2
      Color: 255; 0; 0
      Color Transformer: Intensity
      Decay Time: 0
      Enabled: false
      Invert Rainbow: false
      Max Color: 255; 0; 0
      Max Intensity: 9.06832218170166
      Min Color: 0; 255; 0
      Min Intensity: -2.8154680728912354
      Name: global me map
      Position Transformer: XYZ
      Selectable: true
      Size (Pixels): 1
      Size (m): 0.15000000596046448
      Style: Squares
      Topic:
        Depth: 5
        Durability Policy: Volatile
        Filter size: 10
        History Policy: Keep Last
        Reliability Policy: Reliable
        Value: /vtr/global_map
      Use Fixed Frame: true
      Use rainbow: true
      Value: false
    - Alpha: 1
      Buffer Length: 1
      Class: rviz_default_plugins/Path
      Color: 255; 0; 255
      Enabled: false
      Head Diameter: 0.30000001192092896
      Head Length: 0.20000000298023224
      Length: 0.30000001192092896
      Line Style: Billboards
      Line Width: 0.5
      Name: global path
      Offset:
        X: 0
        Y: 0
        Z: 0.5
      Pose Color: 255; 85; 255
      Pose Style: None
      Radius: 0.029999999329447746
      Shaft Diameter: 0.10000000149011612
      Shaft Length: 0.10000000149011612
      Topic:
        Depth: 5
        Durability Policy: Volatile
        Filter size: 10
        History Policy: Keep Last
        Reliability Policy: Reliable
        Value: /vtr/global_path
=======
>>>>>>> 341c7bb7
      Value: false
    - Alpha: 1
      Autocompute Intensity Bounds: false
      Autocompute Value Bounds:
        Max Value: 10
        Min Value: -10
        Value: true
      Axis: Z
      Channel Name: icp_score
      Class: rviz_default_plugins/PointCloud2
      Color: 255; 0; 0
      Color Transformer: FlatColor
      Decay Time: 0
      Enabled: false
      Invert Rainbow: false
      Max Color: 255; 255; 255
      Max Intensity: 3
      Min Color: 0; 0; 0
      Min Intensity: 1
      Name: Localization Submap
      Position Transformer: XYZ
      Selectable: true
      Size (Pixels): 3
      Size (m): 0.10000000149011612
      Style: Flat Squares
      Topic:
        Depth: 5
        Durability Policy: Volatile
        Filter size: 10
        History Policy: Keep Last
        Reliability Policy: Reliable
        Value: /vtr/submap_loc
      Use Fixed Frame: true
      Use rainbow: true
      Value: false
    - Alpha: 1
      Autocompute Intensity Bounds: true
      Autocompute Value Bounds:
        Max Value: 10
        Min Value: -10
        Value: true
      Axis: Z
      Channel Name: intensity
      Class: rviz_default_plugins/PointCloud2
      Color: 0; 255; 127
      Color Transformer: FlatColor
      Decay Time: 0
      Enabled: false
      Invert Rainbow: false
      Max Color: 255; 255; 255
      Max Intensity: 4096
      Min Color: 0; 0; 0
      Min Intensity: 0
      Name: Odometry Submap
      Position Transformer: XYZ
      Selectable: true
      Size (Pixels): 3
      Size (m): 0.009999999776482582
      Style: Points
      Topic:
        Depth: 5
        Durability Policy: Volatile
        Filter size: 10
        History Policy: Keep Last
        Reliability Policy: Reliable
        Value: /vtr/submap_odo
      Use Fixed Frame: true
      Use rainbow: true
      Value: false
    - Alpha: 1
      Autocompute Intensity Bounds: false
      Autocompute Value Bounds:
        Max Value: 10
        Min Value: -10
        Value: true
      Axis: Z
      Channel Name: flex11
      Class: rviz_default_plugins/PointCloud2
      Color: 255; 0; 0
      Color Transformer: Intensity
      Decay Time: 0
      Enabled: false
      Invert Rainbow: false
      Max Color: 0; 255; 0
      Max Intensity: 2
      Min Color: 255; 0; 0
      Min Intensity: 1
      Name: Global Map
      Position Transformer: XYZ
      Selectable: true
      Size (Pixels): 3
      Size (m): 0.20000000298023224
      Style: Boxes
      Topic:
        Depth: 5
        Durability Policy: Volatile
        Filter size: 10
        History Policy: Keep Last
        Reliability Policy: Best Effort
        Value: /vtr/global_map
      Use Fixed Frame: true
      Use rainbow: false
      Value: false
<<<<<<< HEAD
    - Alpha: 0.800000011920929
      Autocompute Intensity Bounds: false
      Autocompute Value Bounds:
        Max Value: 7.8003997802734375
        Min Value: -3.096583127975464
        Value: true
      Axis: Z
      Channel Name: flex11
      Class: rviz_default_plugins/PointCloud2
      Color: 255; 255; 255
      Color Transformer: FlatColor
=======
    - Alpha: 1
      Autocompute Intensity Bounds: false
      Autocompute Value Bounds:
        Max Value: 10
        Min Value: -10
        Value: true
      Axis: Z
      Channel Name: flex23
      Class: rviz_default_plugins/PointCloud2
      Color: 255; 255; 0
      Color Transformer: Intensity
>>>>>>> 341c7bb7
      Decay Time: 0
      Enabled: false
      Invert Rainbow: false
      Max Color: 255; 255; 255
<<<<<<< HEAD
      Max Intensity: 3
      Min Color: 0; 0; 0
      Min Intensity: 1
      Name: planning curr map loc
      Position Transformer: XYZ
      Selectable: true
      Size (Pixels): 3
      Size (m): 0.03999999910593033
      Style: Points
=======
      Max Intensity: 2
      Min Color: 0; 0; 0
      Min Intensity: 0
      Name: Change Detection Scan
      Position Transformer: XYZ
      Selectable: true
      Size (Pixels): 5
      Size (m): 0.10000000149011612
      Style: Points
      Topic:
        Depth: 5
        Durability Policy: Volatile
        Filter size: 10
        History Policy: Keep Last
        Reliability Policy: Best Effort
        Value: /vtr/change_detection_scan
      Use Fixed Frame: true
      Use rainbow: true
      Value: false
    - Alpha: 1
      Buffer Length: 1
      Class: rviz_default_plugins/Path
      Color: 255; 0; 0
      Enabled: true
      Head Diameter: 0.30000001192092896
      Head Length: 0.20000000298023224
      Length: 1
      Line Style: Billboards
      Line Width: 0.10000000149011612
      Name: Teach Path
      Offset:
        X: 0
        Y: 0
        Z: 0
      Pose Color: 255; 85; 255
      Pose Style: None
      Radius: 0.10000000149011612
      Shaft Diameter: 0.10000000149011612
      Shaft Length: 0.10000000149011612
      Topic:
        Depth: 1
        Durability Policy: Volatile
        Filter size: 10
        History Policy: Keep All
        Reliability Policy: Best Effort
        Value: /vtr/loc_path
      Value: true
    - Alpha: 1
      Buffer Length: 1
      Class: rviz_default_plugins/Path
      Color: 0; 0; 255
      Enabled: true
      Head Diameter: 0.30000001192092896
      Head Length: 0.20000000298023224
      Length: 1
      Line Style: Billboards
      Line Width: 0.07999999821186066
      Name: Planner Solution
      Offset:
        X: 0
        Y: 0
        Z: 0
      Pose Color: 255; 85; 255
      Pose Style: None
      Radius: 0.10000000149011612
      Shaft Diameter: 0.10000000149011612
      Shaft Length: 0.10000000149011612
>>>>>>> 341c7bb7
      Topic:
        Depth: 5
        Durability Policy: Volatile
        Filter size: 10
        History Policy: Keep Last
        Reliability Policy: Reliable
        Value: /vtr/planning_path
      Value: true
    - Alpha: 1
      Buffer Length: 1
      Class: rviz_default_plugins/Path
      Color: 0; 255; 0
      Enabled: true
      Head Diameter: 0.30000001192092896
      Head Length: 0.20000000298023224
      Length: 0.30000001192092896
      Line Style: Billboards
      Line Width: 0.07999999821186066
      Name: MPC Solution
      Offset:
        X: 0
        Y: 0
        Z: 0
      Pose Color: 255; 85; 255
      Pose Style: None
      Radius: 0.029999999329447746
      Shaft Diameter: 0.10000000149011612
      Shaft Length: 0.10000000149011612
      Topic:
        Depth: 5
        Durability Policy: Volatile
        Filter size: 10
        History Policy: Keep Last
        Reliability Policy: Reliable
        Value: /vtr/mpc_prediction
      Value: true
    - Alpha: 1
      Buffer Length: 1
      Class: rviz_default_plugins/Path
      Color: 0; 0; 0
      Enabled: true
      Head Diameter: 0.30000001192092896
      Head Length: 0.20000000298023224
      Length: 0.30000001192092896
      Line Style: Billboards
      Line Width: 0.10000000149011612
      Name: Robot Path
      Offset:
        X: 0
        Y: 0
        Z: 0
      Pose Color: 255; 85; 255
      Pose Style: None
      Radius: 0.029999999329447746
      Shaft Diameter: 0.10000000149011612
      Shaft Length: 0.10000000149011612
      Topic:
        Depth: 5
        Durability Policy: Volatile
        Filter size: 10
        History Policy: Keep Last
        Reliability Policy: Reliable
        Value: /vtr/robot_path
      Value: true
    - Alpha: 1
      Buffer Length: 1
      Class: rviz_default_plugins/Path
      Color: 170; 0; 255
      Enabled: false
      Head Diameter: 0.30000001192092896
      Head Length: 0.20000000298023224
      Length: 0.30000001192092896
      Line Style: Billboards
      Line Width: 0.07999999821186066
      Name: Corridor Path Left
      Offset:
        X: 0
        Y: 0
        Z: 0
      Pose Color: 255; 85; 255
      Pose Style: None
      Radius: 0.029999999329447746
      Shaft Diameter: 0.10000000149011612
      Shaft Length: 0.10000000149011612
      Topic:
        Depth: 5
        Durability Policy: Volatile
        Filter size: 10
        History Policy: Keep Last
        Reliability Policy: Reliable
        Value: /vtr/corridor_path_left
      Value: false
    - Alpha: 1
      Buffer Length: 1
      Class: rviz_default_plugins/Path
      Color: 170; 0; 255
      Enabled: false
      Head Diameter: 0.30000001192092896
      Head Length: 0.20000000298023224
      Length: 0.30000001192092896
      Line Style: Billboards
      Line Width: 0.07999999821186066
      Name: Corridor Path Right
      Offset:
        X: 0
        Y: 0
        Z: 0
      Pose Color: 255; 85; 255
      Pose Style: None
      Radius: 0.029999999329447746
      Shaft Diameter: 0.10000000149011612
      Shaft Length: 0.10000000149011612
      Topic:
        Depth: 5
        Durability Policy: Volatile
        Filter size: 10
        History Policy: Keep Last
        Reliability Policy: Reliable
        Value: /vtr/corridor_path_right
      Value: false
    - Alpha: 0.699999988079071
      Class: rviz_default_plugins/Map
      Color Scheme: costmap
      Draw Behind: false
      Enabled: true
      Name: Obstacle Detections
      Topic:
        Depth: 5
        Durability Policy: Volatile
        Filter size: 10
        History Policy: Keep Last
        Reliability Policy: Reliable
        Value: /vtr/change_detection_costmap
      Update Topic:
        Depth: 5
        Durability Policy: Volatile
        History Policy: Keep Last
        Reliability Policy: Reliable
        Value: /vtr/change_detection_costmap_updates
      Use Timestamp: false
      Value: true
    - Alpha: 0.699999988079071
      Class: rviz_default_plugins/Map
      Color Scheme: raw
      Draw Behind: false
      Enabled: false
      Name: Filtered Cost Map
      Topic:
        Depth: 5
        Durability Policy: Volatile
        Filter size: 10
        History Policy: Keep Last
        Reliability Policy: Reliable
        Value: /vtr/filtered_change_detection_costmap
      Update Topic:
        Depth: 5
        Durability Policy: Volatile
        History Policy: Keep Last
        Reliability Policy: Reliable
        Value: /vtr/filtered_change_detection_costmap_updates
      Use Timestamp: false
      Value: false
    - Alpha: 1
      Arrow Length: 0.30000001192092896
      Axes Length: 0.30000001192092896
      Axes Radius: 0.009999999776482582
      Class: rviz_default_plugins/PoseArray
      Color: 0; 0; 0
      Enabled: false
      Head Length: 0.15000000596046448
      Head Radius: 0.05000000074505806
      Name: MPC Tracking Reference Poses
      Shaft Length: 0.10000000149011612
      Shaft Radius: 0.10000000149011612
      Shape: Arrow (3D)
      Topic:
        Depth: 5
        Durability Policy: Volatile
        Filter size: 10
        History Policy: Keep Last
        Reliability Policy: Reliable
        Value: /vtr/mpc_ref_pose_array_tracking
<<<<<<< HEAD
      Value: true
=======
      Value: false
>>>>>>> 341c7bb7
    - Alpha: 1
      Arrow Length: 0.30000001192092896
      Axes Length: 0.30000001192092896
      Axes Radius: 0.009999999776482582
      Class: rviz_default_plugins/PoseArray
      Color: 255; 255; 255
      Enabled: false
      Head Length: 0.15000000596046448
      Head Radius: 0.10000000149011612
      Name: MPC Homotopy Reference Poses
      Shaft Length: 0.10000000149011612
      Shaft Radius: 0.05000000074505806
      Shape: Arrow (3D)
      Topic:
        Depth: 5
        Durability Policy: Volatile
        Filter size: 10
        History Policy: Keep Last
        Reliability Policy: Reliable
        Value: /vtr/mpc_ref_pose_array_homotopy
<<<<<<< HEAD
      Value: true
    - Alpha: 1
      Autocompute Intensity Bounds: true
      Autocompute Value Bounds:
        Max Value: 10
        Min Value: -10
        Value: true
      Axis: Z
      Channel Name: intensity
      Class: rviz_default_plugins/PointCloud2
      Color: 255; 255; 255
      Color Transformer: Intensity
      Decay Time: 0
      Enabled: true
      Invert Rainbow: false
      Max Color: 255; 255; 255
      Max Intensity: 4096
      Min Color: 0; 0; 0
      Min Intensity: 0
      Name: PointCloud2
      Position Transformer: XYZ
      Selectable: true
      Size (Pixels): 3
      Size (m): 0.05000000074505806
      Style: Flat Squares
      Topic:
        Depth: 5
        Durability Policy: Volatile
        Filter size: 10
        History Policy: Keep Last
        Reliability Policy: Reliable
        Value: /vtr/change_detection_concat
      Use Fixed Frame: true
      Use rainbow: true
      Value: true
=======
      Value: false
>>>>>>> 341c7bb7
  Enabled: true
  Global Options:
    Background Color: 189; 189; 189
    Fixed Frame: world
    Frame Rate: 30
  Name: root
  Tools:
    - Class: rviz_default_plugins/Interact
      Hide Inactive Objects: true
    - Class: rviz_default_plugins/MoveCamera
    - Class: rviz_default_plugins/Select
    - Class: rviz_default_plugins/FocusCamera
    - Class: rviz_default_plugins/Measure
      Line color: 128; 128; 0
    - Class: rviz_default_plugins/SetInitialPose
      Covariance x: 0.25
      Covariance y: 0.25
      Covariance yaw: 0.06853891909122467
      Topic:
        Depth: 5
        Durability Policy: Volatile
        History Policy: Keep Last
        Reliability Policy: Reliable
        Value: /initialpose
    - Class: rviz_default_plugins/SetGoal
      Topic:
        Depth: 5
        Durability Policy: Volatile
        History Policy: Keep Last
        Reliability Policy: Reliable
        Value: /goal_pose
    - Class: rviz_default_plugins/PublishPoint
      Single click: false
      Topic:
        Depth: 5
        Durability Policy: Volatile
        History Policy: Keep Last
        Reliability Policy: Reliable
        Value: /clicked_point
  Transformation:
    Current:
      Class: rviz_default_plugins/TF
  Value: true
  Views:
    Current:
      Class: rviz_default_plugins/Orbit
      Distance: 20.602590560913086
      Enable Stereo Rendering:
        Stereo Eye Separation: 0.05999999865889549
        Stereo Focal Distance: 1
        Swap Stereo Eyes: false
        Value: false
      Focal Point:
        X: 2.6284890174865723
        Y: -1.8496414422988892
        Z: 0.23101367056369781
      Focal Shape Fixed Size: false
      Focal Shape Size: 0.05000000074505806
      Invert Z Axis: false
      Name: Current View
      Near Clip Distance: 0.009999999776482582
      Pitch: 1.5697963237762451
      Target Frame: robot
      Value: Orbit (rviz_default_plugins)
      Yaw: 3.0062856674194336
    Saved:
      - Class: rviz_default_plugins/Orbit
        Distance: 111.39698028564453
        Enable Stereo Rendering:
          Stereo Eye Separation: 0.05999999865889549
          Stereo Focal Distance: 1
          Swap Stereo Eyes: false
          Value: false
        Focal Point:
          X: 0
          Y: 0
          Z: 0
        Focal Shape Fixed Size: false
        Focal Shape Size: 0.05000000074505806
        Invert Z Axis: false
        Name: odometry_kitty
        Near Clip Distance: 0.009999999776482582
        Pitch: 0.515203058719635
        Target Frame: robot
        Value: Orbit (rviz_default_plugins)
        Yaw: 3.468143939971924
      - Class: rviz_default_plugins/Orbit
        Distance: 111.39698028564453
        Enable Stereo Rendering:
          Stereo Eye Separation: 0.05999999865889549
          Stereo Focal Distance: 1
          Swap Stereo Eyes: false
          Value: false
        Focal Point:
          X: 0
          Y: 0
          Z: 0
        Focal Shape Fixed Size: false
        Focal Shape Size: 0.05000000074505806
        Invert Z Axis: false
        Name: localization_kitty
        Near Clip Distance: 0.009999999776482582
        Pitch: 0.41520315408706665
        Target Frame: robot
        Value: Orbit (rviz_default_plugins)
        Yaw: 3.81314754486084
      - Class: rviz_default_plugins/Orbit
        Distance: 163.4339141845703
        Enable Stereo Rendering:
          Stereo Eye Separation: 0.05999999865889549
          Stereo Focal Distance: 1
          Swap Stereo Eyes: false
          Value: false
        Focal Point:
          X: 74.81483459472656
          Y: -49.70417785644531
          Z: -22.4315185546875
        Focal Shape Fixed Size: false
        Focal Shape Size: 0.05000000074505806
        Invert Z Axis: false
        Name: global map
        Near Clip Distance: 0.009999999776482582
        Pitch: 1.5697963237762451
        Target Frame: robot
        Value: Orbit (rviz_default_plugins)
        Yaw: 0.022728919982910156
      - Class: rviz_default_plugins/Orbit
        Distance: 86.62259674072266
        Enable Stereo Rendering:
          Stereo Eye Separation: 0.05999999865889549
          Stereo Focal Distance: 1
          Swap Stereo Eyes: false
          Value: false
        Focal Point:
          X: 2.636601448059082
          Y: 13.734512329101562
          Z: -1.928588628768921
        Focal Shape Fixed Size: false
        Focal Shape Size: 0.05000000074505806
        Invert Z Axis: false
        Name: global map 3d marsdome
        Near Clip Distance: 0.009999999776482582
        Pitch: 0.6647973656654358
        Target Frame: robot
        Value: Orbit (rviz_default_plugins)
        Yaw: 6.185899257659912
      - Class: rviz_default_plugins/Orbit
        Distance: 147.65463256835938
        Enable Stereo Rendering:
          Stereo Eye Separation: 0.05999999865889549
          Stereo Focal Distance: 1
          Swap Stereo Eyes: false
          Value: false
        Focal Point:
          X: 68.21656799316406
          Y: -45.86554718017578
          Z: -16.68381118774414
        Focal Shape Fixed Size: false
        Focal Shape Size: 0.05000000074505806
        Invert Z Axis: false
        Name: global map 3d parkinglot
        Near Clip Distance: 0.009999999776482582
        Pitch: 0.9697971343994141
        Target Frame: robot
        Value: Orbit (rviz_default_plugins)
        Yaw: 0.04772702977061272
      - Class: rviz_default_plugins/Orbit
        Distance: 202.10983276367188
        Enable Stereo Rendering:
          Stereo Eye Separation: 0.05999999865889549
          Stereo Focal Distance: 1
          Swap Stereo Eyes: false
          Value: false
        Focal Point:
          X: 40.724178314208984
          Y: -33.86809158325195
          Z: -38.78361129760742
        Focal Shape Fixed Size: false
        Focal Shape Size: 0.05000000074505806
        Invert Z Axis: false
        Name: maybe is global map 3d grove
        Near Clip Distance: 0.009999999776482582
        Pitch: 0.8647971153259277
        Target Frame: robot
        Value: Orbit (rviz_default_plugins)
        Yaw: 3.5477232933044434
      - Class: rviz_default_plugins/Orbit
        Distance: 39.54384231567383
        Enable Stereo Rendering:
          Stereo Eye Separation: 0.05999999865889549
          Stereo Focal Distance: 1
          Swap Stereo Eyes: false
          Value: false
        Focal Point:
          X: 0
          Y: 0
          Z: 0
        Focal Shape Fixed Size: false
        Focal Shape Size: 0.05000000074505806
        Invert Z Axis: false
        Name: ta-qualitative-with-map
        Near Clip Distance: 0.009999999776482582
        Pitch: 0.6597965955734253
        Target Frame: robot
        Value: Orbit (rviz_default_plugins)
        Yaw: 2.544668197631836
      - Class: rviz_default_plugins/Orbit
        Distance: 15.331032752990723
        Enable Stereo Rendering:
          Stereo Eye Separation: 0.05999999865889549
          Stereo Focal Distance: 1
          Swap Stereo Eyes: false
          Value: false
        Focal Point:
          X: 0
          Y: 0
          Z: 0
        Focal Shape Fixed Size: false
        Focal Shape Size: 0.05000000074505806
        Invert Z Axis: false
        Name: ta-qualitative-no-map
        Near Clip Distance: 0.009999999776482582
        Pitch: 0.6597965955734253
        Target Frame: robot
        Value: Orbit (rviz_default_plugins)
        Yaw: 2.544668197631836
      - Class: rviz_default_plugins/Orbit
        Distance: 25.798072814941406
        Enable Stereo Rendering:
          Stereo Eye Separation: 0.05999999865889549
          Stereo Focal Distance: 1
          Swap Stereo Eyes: false
          Value: false
        Focal Point:
          X: 3.0496435165405273
          Y: -0.9416981339454651
          Z: 2.5215511322021484
        Focal Shape Fixed Size: false
        Focal Shape Size: 0.05000000074505806
        Invert Z Axis: false
        Name: fake object demo
        Near Clip Distance: 0.009999999776482582
        Pitch: 0.6997966170310974
        Target Frame: robot
        Value: Orbit (rviz_default_plugins)
        Yaw: 3.1646721363067627
      - Class: rviz_default_plugins/Orbit
        Distance: 39.34256362915039
        Enable Stereo Rendering:
          Stereo Eye Separation: 0.05999999865889549
          Stereo Focal Distance: 1
          Swap Stereo Eyes: false
          Value: false
        Focal Point:
          X: 6.799346923828125
          Y: -5.26158332824707
          Z: -2.355532169342041
        Focal Shape Fixed Size: false
        Focal Shape Size: 0.05000000074505806
        Invert Z Axis: false
        Name: planning plot
        Near Clip Distance: 0.009999999776482582
        Pitch: 0.7647982835769653
        Target Frame: robot
        Value: Orbit (rviz_default_plugins)
        Yaw: 2.295583963394165
Window Geometry:
  Displays:
    collapsed: false
  Height: 1016
  Hide Left Dock: false
  Hide Right Dock: true
  QMainWindow State: 000000ff00000000fd000000040000000000000281000003a2fc0200000007fc0000003d000001a20000000000fffffffaffffffff0100000002fb0000001e0054006f006f006c002000500072006f00700065007200740069006500730000000000ffffffff0000008c00fffffffb0000001200530065006c0065006300740069006f006e0000000000000002530000006c00fffffffb000000120056006900650077007300200054006f006f02000001df000002110000018500000122fb000000200054006f006f006c002000500072006f0070006500720074006900650073003203000002880000011d000002210000017afb000000100044006900730070006c006100790073010000003b000003a2000000c700fffffffb0000002000730065006c0065006300740069006f006e00200062007500660066006500720200000138000000aa0000023a00000294fb00000014005700690064006500530074006500720065006f02000000e6000000d2000003ee0000030bfb0000000c004b0069006e0065006300740200000186000001060000030c0000026100000001000001c0000003bdfc0200000003fb0000001e0054006f006f006c002000500072006f00700065007200740069006500730100000041000000780000000000000000fb0000000a00560069006500770073000000003b000003bd000000a000fffffffb0000001200530065006c0065006300740069006f006e010000025a000000b200000000000000000000000200000490000000a9fc0100000001fb0000000a00560069006500770073030000004e00000080000002e10000019700000003000005000000006efc0100000002fb0000000800540069006d00650000000000000005000000025300fffffffb0000000800540069006d00650100000000000004500000000000000000000004b1000003a200000004000000040000000800000008fc0000000100000002000000010000000a0054006f006f006c00730100000000ffffffff0000000000000000
  Selection:
    collapsed: false
  Time:
    collapsed: false
  Tool Properties:
    collapsed: false
  Views:
    collapsed: true
  Width: 1848
  X: 72
  Y: 27<|MERGE_RESOLUTION|>--- conflicted
+++ resolved
@@ -5,26 +5,8 @@
     Property Tree Widget:
       Expanded:
         - /Global Options1
-<<<<<<< HEAD
-        - /TF1
-        - /TF1/Frames1
-        - /odometry path1/Shape1
-        - /localization path1/Topic1
-        - /curr map loc1/Topic1
-        - /reference path1/Topic1
-        - /planned path1/Offset1
-        - /planned path (poses)1/Topic1
-        - /global path1/Offset1
-        - /planning change detection scan1
-        - /Path2
-        - /Corridor Path Left1/Topic1
-        - /PoseArray1
-        - /PoseArray2
-        - /PointCloud21
-=======
         - /TF1/Status1
         - /Teach Path1/Topic1
->>>>>>> 341c7bb7
       Splitter Ratio: 0.4507042169570923
     Tree Height: 871
   - Class: rviz_common/Selection
@@ -78,77 +60,10 @@
       Frame Timeout: 99999
       Frames:
         All Enabled: false
-<<<<<<< HEAD
-        base_link:
-          Value: false
-        chassis_link:
-          Value: false
-        diff_link:
-          Value: false
-        front_left_wheel_link:
-          Value: false
-        front_right_wheel_link:
-          Value: false
-        imu_link:
-          Value: false
-        left_diff_unit_headlight_link:
-          Value: false
-        left_diff_unit_link:
-          Value: false
-        left_diff_unit_taillight_link:
-          Value: false
         lidar:
-          Value: false
-        loc vertex frame:
-          Value: false
-        loc vertex frame (offset):
-          Value: false
-        novatel:
-          Value: false
-        odo vertex frame:
-          Value: false
-        odom:
-          Value: false
-        os_imu:
-          Value: false
-        os_lidar:
-          Value: false
-        os_sensor:
-          Value: false
-        os_sensor_base_link:
-          Value: false
-        os_sensor_baseplate:
-          Value: false
-        planning frame:
-          Value: false
-        rear_left_wheel_link:
-          Value: false
-        rear_right_wheel_link:
-          Value: false
-        right_diff_unit_headlight_link:
-          Value: false
-        right_diff_unit_link:
-          Value: false
-        right_diff_unit_taillight_link:
           Value: false
         robot:
           Value: true
-        robot planning:
-          Value: false
-        robot planning (extrapolated) mpc:
-          Value: true
-        sensor_tower:
-          Value: false
-        stereo_camera:
-          Value: false
-        top_chassis_link:
-          Value: false
-=======
-        lidar:
-          Value: false
-        robot:
-          Value: true
->>>>>>> 341c7bb7
         world:
           Value: false
         world (offset):
@@ -160,20 +75,6 @@
       Show Names: true
       Tree:
         world:
-<<<<<<< HEAD
-          loc vertex frame:
-            {}
-          odo vertex frame:
-            robot:
-              lidar:
-                {}
-          planning frame:
-            robot planning:
-              {}
-            robot planning (extrapolated) mpc:
-              {}
-=======
->>>>>>> 341c7bb7
           world (offset):
             {}
       Update Interval: 0
@@ -279,70 +180,7 @@
         Value: /vtr/udist_point_cloud
       Use Fixed Frame: true
       Use rainbow: true
-<<<<<<< HEAD
-      Value: false
-    - Alpha: 1
-      Autocompute Intensity Bounds: true
-      Autocompute Value Bounds:
-        Max Value: 10
-        Min Value: -10
-        Value: true
-      Axis: Z
-      Channel Name: intensity
-      Class: rviz_default_plugins/PointCloud2
-      Color: 255; 0; 0
-      Color Transformer: FlatColor
-      Decay Time: 0
-      Enabled: false
-      Invert Rainbow: false
-      Max Color: 255; 255; 255
-      Max Intensity: 1.0234375
-      Min Color: 0; 0; 0
-      Min Intensity: 0.00022029876708984375
-      Name: curr map odo
-      Position Transformer: XYZ
-      Selectable: true
-      Size (Pixels): 3
-      Size (m): 0.10000000149011612
-      Style: Flat Squares
-      Topic:
-        Depth: 5
-        Durability Policy: Volatile
-        Filter size: 10
-        History Policy: Keep Last
-        Reliability Policy: Best Effort
-        Value: /vtr/submap_odo
-      Use Fixed Frame: true
-      Use rainbow: true
-      Value: false
-    - Alpha: 1
-      Buffer Length: 1
-      Class: rviz_default_plugins/Path
-      Color: 255; 0; 0
-      Enabled: true
-      Head Diameter: 0.30000001192092896
-      Head Length: 0.20000000298023224
-      Length: 1
-      Line Style: Billboards
-      Line Width: 0.10000000149011612
-      Name: localization path
-      Offset:
-        X: 0
-        Y: 0
-        Z: 0
-      Pose Color: 255; 85; 255
-      Pose Style: None
-      Radius: 0.10000000149011612
-      Shaft Diameter: 0.10000000149011612
-      Shaft Length: 0.10000000149011612
-      Topic:
-        Depth: 1
-        Durability Policy: Volatile
-        Filter size: 10
-        History Policy: Keep All
-        Reliability Policy: Best Effort
-        Value: /vtr/loc_path
-      Value: true
+      Value: false
     - Alpha: 1
       Autocompute Intensity Bounds: false
       Autocompute Value Bounds:
@@ -361,7 +199,7 @@
       Max Intensity: 3
       Min Color: 0; 0; 0
       Min Intensity: 1
-      Name: curr map loc
+      Name: Localization Submap
       Position Transformer: XYZ
       Selectable: true
       Size (Pixels): 3
@@ -376,117 +214,6 @@
         Value: /vtr/submap_loc
       Use Fixed Frame: true
       Use rainbow: true
-      Value: false
-    - Alpha: 1
-      Buffer Length: 1
-      Class: rviz_default_plugins/Path
-      Color: 0; 0; 255
-      Enabled: true
-      Head Diameter: 0.30000001192092896
-      Head Length: 0.20000000298023224
-      Length: 1
-      Line Style: Billboards
-      Line Width: 0.07999999821186066
-      Name: reference path
-      Offset:
-        X: 0
-        Y: 0
-        Z: 0
-      Pose Color: 255; 85; 255
-      Pose Style: None
-      Radius: 0.10000000149011612
-      Shaft Diameter: 0.10000000149011612
-      Shaft Length: 0.10000000149011612
-      Topic:
-        Depth: 5
-        Durability Policy: Volatile
-        Filter size: 10
-        History Policy: Keep Last
-        Reliability Policy: Reliable
-        Value: /vtr/planning_path
-      Value: true
-    - Alpha: 1
-      Buffer Length: 1
-      Class: rviz_default_plugins/Path
-      Color: 255; 255; 0
-      Enabled: true
-      Head Diameter: 0.30000001192092896
-      Head Length: 0.20000000298023224
-      Length: 1
-      Line Style: Lines
-      Line Width: 0.029999999329447746
-      Name: planned path
-      Offset:
-        X: 0
-        Y: 0
-        Z: 0
-      Pose Color: 255; 85; 255
-      Pose Style: None
-      Radius: 0.10000000149011612
-      Shaft Diameter: 0.10000000149011612
-      Shaft Length: 0.10000000149011612
-      Topic:
-        Depth: 5
-        Durability Policy: Volatile
-        Filter size: 10
-        History Policy: Keep Last
-        Reliability Policy: Reliable
-        Value: /vtr/local_plan
-      Value: true
-    - Alpha: 1
-      Arrow Length: 0.5
-      Axes Length: 0.30000001192092896
-      Axes Radius: 0.009999999776482582
-      Class: rviz_default_plugins/PoseArray
-      Color: 0; 255; 1
-      Enabled: true
-      Head Length: 0.10000000149011612
-      Head Radius: 0.10000000149011612
-      Name: planned path (poses)
-      Shaft Length: 0.30000001192092896
-      Shaft Radius: 0.10000000149011612
-      Shape: Arrow (3D)
-      Topic:
-        Depth: 5
-        Durability Policy: Volatile
-        Filter size: 10
-        History Policy: Keep Last
-        Reliability Policy: Reliable
-        Value: /vtr/teb_poses
-      Value: true
-    - Alpha: 0.20000000298023224
-      Autocompute Intensity Bounds: false
-      Autocompute Value Bounds:
-        Max Value: 10
-        Min Value: -10
-        Value: true
-      Axis: Z
-      Channel Name: z
-      Class: rviz_default_plugins/PointCloud2
-      Color: 0; 0; 0
-      Color Transformer: FlatColor
-      Decay Time: 0
-      Enabled: false
-      Invert Rainbow: false
-      Max Color: 255; 255; 255
-      Max Intensity: 5
-      Min Color: 0; 0; 0
-      Min Intensity: 0.9500057697296143
-      Name: change detection map
-      Position Transformer: XYZ
-      Selectable: true
-      Size (Pixels): 3
-      Size (m): 0.03500000014901161
-      Style: Flat Squares
-      Topic:
-        Depth: 5
-        Durability Policy: Volatile
-        Filter size: 10
-        History Policy: Keep Last
-        Reliability Policy: Best Effort
-        Value: /vtr/change_detection_map
-      Use Fixed Frame: true
-      Use rainbow: false
       Value: false
     - Alpha: 1
       Autocompute Intensity Bounds: true
@@ -497,266 +224,28 @@
       Axis: Z
       Channel Name: intensity
       Class: rviz_default_plugins/PointCloud2
-      Color: 255; 0; 0
+      Color: 0; 255; 127
       Color Transformer: FlatColor
       Decay Time: 0
       Enabled: false
       Invert Rainbow: false
       Max Color: 255; 255; 255
-      Max Intensity: 1.0234375
+      Max Intensity: 4096
       Min Color: 0; 0; 0
-      Min Intensity: 0.00022029876708984375
-      Name: intra exp merging (old)
+      Min Intensity: 0
+      Name: Odometry Submap
       Position Transformer: XYZ
       Selectable: true
       Size (Pixels): 3
-      Size (m): 0.10000000149011612
-      Style: Flat Squares
-      Topic:
-        Depth: 5
-        Durability Policy: Volatile
-        Filter size: 10
-        History Policy: Keep Last
-        Reliability Policy: Best Effort
-        Value: /vtr/intra_exp_merging_old
-      Use Fixed Frame: true
-      Use rainbow: true
-      Value: false
-    - Alpha: 1
-      Autocompute Intensity Bounds: true
-      Autocompute Value Bounds:
-        Max Value: 10
-        Min Value: -10
-        Value: true
-      Axis: Z
-      Channel Name: intensity
-      Class: rviz_default_plugins/PointCloud2
-      Color: 0; 255; 0
-      Color Transformer: FlatColor
-      Decay Time: 0
-      Enabled: false
-      Invert Rainbow: false
-      Max Color: 255; 255; 255
-      Max Intensity: 1.0234375
-      Min Color: 0; 0; 0
-      Min Intensity: 0.00022029876708984375
-      Name: intra exp merging (new)
-      Position Transformer: XYZ
-      Selectable: true
-      Size (Pixels): 3
-      Size (m): 0.10000000149011612
-      Style: Flat Squares
-      Topic:
-        Depth: 5
-        Durability Policy: Volatile
-        Filter size: 10
-        History Policy: Keep Last
-        Reliability Policy: Best Effort
-        Value: /vtr/intra_exp_merging_new
-      Use Fixed Frame: true
-      Use rainbow: true
-      Value: false
-    - Alpha: 1
-      Autocompute Intensity Bounds: false
-      Autocompute Value Bounds:
-        Max Value: 10
-        Min Value: -10
-        Value: true
-      Axis: Z
-      Channel Name: flex21
-      Class: rviz_default_plugins/PointCloud2
-      Color: 255; 255; 255
-      Color Transformer: Intensity
-      Decay Time: 0
-      Enabled: false
-      Invert Rainbow: false
-      Max Color: 255; 255; 255
-      Max Intensity: 2
-      Min Color: 0; 0; 0
-      Min Intensity: 0
-      Name: annotation map
-      Position Transformer: XYZ
-      Selectable: true
-      Size (Pixels): 3
-      Size (m): 0.10000000149011612
-      Style: Flat Squares
-      Topic:
-        Depth: 5
-        Durability Policy: Volatile
-        Filter size: 10
-        History Policy: Keep Last
-        Reliability Policy: Reliable
-        Value: /annotation_map
-      Use Fixed Frame: true
-      Use rainbow: true
-      Value: false
-    - Alpha: 1
-      Autocompute Intensity Bounds: true
-      Autocompute Value Bounds:
-        Max Value: 10
-        Min Value: -10
-        Value: true
-      Axis: Z
-      Channel Name: intensity
-      Class: rviz_default_plugins/PointCloud2
-      Color: 255; 0; 0
-      Color Transformer: FlatColor
-      Decay Time: 0
-      Enabled: false
-      Invert Rainbow: false
-      Max Color: 255; 255; 255
-      Max Intensity: 1.0234375
-      Min Color: 0; 0; 0
-      Min Intensity: 0.00022029876708984375
-      Name: dynaimc detection (old)
-      Position Transformer: XYZ
-      Selectable: true
-      Size (Pixels): 3
-      Size (m): 0.10000000149011612
-      Style: Flat Squares
-      Topic:
-        Depth: 5
-        Durability Policy: Volatile
-        Filter size: 10
-        History Policy: Keep Last
-        Reliability Policy: Best Effort
-        Value: /vtr/dynamic_detection_old
-      Use Fixed Frame: true
-      Use rainbow: true
-      Value: false
-    - Alpha: 1
-      Autocompute Intensity Bounds: false
-      Autocompute Value Bounds:
-        Max Value: 10
-        Min Value: -10
-        Value: true
-      Axis: Z
-      Channel Name: flex11
-      Class: rviz_default_plugins/PointCloud2
-      Color: 0; 255; 0
-      Color Transformer: Intensity
-      Decay Time: 0
-      Enabled: false
-      Invert Rainbow: false
-      Max Color: 0; 255; 0
-      Max Intensity: 3
-      Min Color: 255; 0; 0
-      Min Intensity: 2
-      Name: dynamic detection (new)
-      Position Transformer: XYZ
-      Selectable: true
-      Size (Pixels): 3
-      Size (m): 0.10000000149011612
-      Style: Flat Squares
-      Topic:
-        Depth: 5
-        Durability Policy: Volatile
-        Filter size: 10
-        History Policy: Keep Last
-        Reliability Policy: Best Effort
-        Value: /vtr/dynamic_detection_new
-      Use Fixed Frame: true
-      Use rainbow: false
-      Value: false
-    - Alpha: 1
-      Autocompute Intensity Bounds: true
-      Autocompute Value Bounds:
-        Max Value: 10
-        Min Value: -10
-        Value: true
-      Axis: Z
-      Channel Name: intensity
-      Class: rviz_default_plugins/PointCloud2
-      Color: 0; 255; 0
-      Color Transformer: FlatColor
-      Decay Time: 0
-      Enabled: false
-      Invert Rainbow: false
-      Max Color: 255; 255; 255
-      Max Intensity: 1.0234375
-      Min Color: 0; 0; 0
-      Min Intensity: 0.00022029876708984375
-      Name: dynamic detection (scan)
-      Position Transformer: XYZ
-      Selectable: true
-      Size (Pixels): 3
-      Size (m): 0.10000000149011612
-      Style: Flat Squares
-      Topic:
-        Depth: 5
-        Durability Policy: Volatile
-        Filter size: 10
-        History Policy: Keep Last
-        Reliability Policy: Best Effort
-        Value: /vtr/dynamic_detection_scan
-      Use Fixed Frame: true
-      Use rainbow: true
-      Value: false
-    - Alpha: 1
-      Autocompute Intensity Bounds: false
-      Autocompute Value Bounds:
-        Max Value: 10
-        Min Value: -10
-        Value: true
-      Axis: Z
-      Channel Name: flex21
-      Class: rviz_default_plugins/PointCloud2
-      Color: 255; 0; 0
-      Color Transformer: Intensity
-      Decay Time: 0
-      Enabled: false
-      Invert Rainbow: false
-      Max Color: 255; 0; 0
-      Max Intensity: 2
-      Min Color: 25; 255; 0
-      Min Intensity: 1
-      Name: inter exp merging priv
-      Position Transformer: XYZ
-      Selectable: true
-      Size (Pixels): 3
-      Size (m): 0.10000000149011612
-      Style: Flat Squares
-      Topic:
-        Depth: 5
-        Durability Policy: Volatile
-        Filter size: 10
-        History Policy: Keep Last
-        Reliability Policy: Best Effort
-        Value: /vtr/inter_exp_merging_priv
-      Use Fixed Frame: true
-      Use rainbow: false
-      Value: false
-    - Alpha: 1
-      Autocompute Intensity Bounds: true
-      Autocompute Value Bounds:
-        Max Value: 10
-        Min Value: -10
-        Value: true
-      Axis: Z
-      Channel Name: intensity
-      Class: rviz_default_plugins/PointCloud2
-      Color: 25; 255; 0
-      Color Transformer: FlatColor
-      Decay Time: 0
-      Enabled: false
-      Invert Rainbow: false
-      Max Color: 255; 255; 255
-      Max Intensity: 1.0234375
-      Min Color: 0; 0; 0
-      Min Intensity: 0.00022029876708984375
-      Name: inter exp merging curr
-      Position Transformer: XYZ
-      Selectable: true
-      Size (Pixels): 3
-      Size (m): 0.10000000149011612
-      Style: Flat Squares
-      Topic:
-        Depth: 5
-        Durability Policy: Volatile
-        Filter size: 10
-        History Policy: Keep Last
-        Reliability Policy: Best Effort
-        Value: /vtr/inter_exp_merging_curr
+      Size (m): 0.009999999776482582
+      Style: Points
+      Topic:
+        Depth: 5
+        Durability Policy: Volatile
+        Filter size: 10
+        History Policy: Keep Last
+        Reliability Policy: Reliable
+        Value: /vtr/submap_odo
       Use Fixed Frame: true
       Use rainbow: true
       Value: false
@@ -778,172 +267,6 @@
       Max Intensity: 2
       Min Color: 255; 0; 0
       Min Intensity: 1
-      Name: global map
-      Position Transformer: XYZ
-      Selectable: true
-      Size (Pixels): 3
-      Size (m): 0.20000000298023224
-      Style: Boxes
-      Topic:
-        Depth: 5
-        Durability Policy: Volatile
-        Filter size: 10
-        History Policy: Keep Last
-        Reliability Policy: Best Effort
-        Value: /vtr/global_map
-      Use Fixed Frame: true
-      Use rainbow: false
-      Value: false
-    - Alpha: 1
-      Autocompute Intensity Bounds: true
-      Autocompute Value Bounds:
-        Max Value: 10
-        Min Value: -10
-        Value: true
-      Axis: Z
-      Channel Name: z
-      Class: rviz_default_plugins/PointCloud2
-      Color: 255; 0; 0
-      Color Transformer: Intensity
-      Decay Time: 0
-      Enabled: false
-      Invert Rainbow: false
-      Max Color: 255; 0; 0
-      Max Intensity: 9.06832218170166
-      Min Color: 0; 255; 0
-      Min Intensity: -2.8154680728912354
-      Name: global me map
-      Position Transformer: XYZ
-      Selectable: true
-      Size (Pixels): 1
-      Size (m): 0.15000000596046448
-      Style: Squares
-      Topic:
-        Depth: 5
-        Durability Policy: Volatile
-        Filter size: 10
-        History Policy: Keep Last
-        Reliability Policy: Reliable
-        Value: /vtr/global_map
-      Use Fixed Frame: true
-      Use rainbow: true
-      Value: false
-    - Alpha: 1
-      Buffer Length: 1
-      Class: rviz_default_plugins/Path
-      Color: 255; 0; 255
-      Enabled: false
-      Head Diameter: 0.30000001192092896
-      Head Length: 0.20000000298023224
-      Length: 0.30000001192092896
-      Line Style: Billboards
-      Line Width: 0.5
-      Name: global path
-      Offset:
-        X: 0
-        Y: 0
-        Z: 0.5
-      Pose Color: 255; 85; 255
-      Pose Style: None
-      Radius: 0.029999999329447746
-      Shaft Diameter: 0.10000000149011612
-      Shaft Length: 0.10000000149011612
-      Topic:
-        Depth: 5
-        Durability Policy: Volatile
-        Filter size: 10
-        History Policy: Keep Last
-        Reliability Policy: Reliable
-        Value: /vtr/global_path
-=======
->>>>>>> 341c7bb7
-      Value: false
-    - Alpha: 1
-      Autocompute Intensity Bounds: false
-      Autocompute Value Bounds:
-        Max Value: 10
-        Min Value: -10
-        Value: true
-      Axis: Z
-      Channel Name: icp_score
-      Class: rviz_default_plugins/PointCloud2
-      Color: 255; 0; 0
-      Color Transformer: FlatColor
-      Decay Time: 0
-      Enabled: false
-      Invert Rainbow: false
-      Max Color: 255; 255; 255
-      Max Intensity: 3
-      Min Color: 0; 0; 0
-      Min Intensity: 1
-      Name: Localization Submap
-      Position Transformer: XYZ
-      Selectable: true
-      Size (Pixels): 3
-      Size (m): 0.10000000149011612
-      Style: Flat Squares
-      Topic:
-        Depth: 5
-        Durability Policy: Volatile
-        Filter size: 10
-        History Policy: Keep Last
-        Reliability Policy: Reliable
-        Value: /vtr/submap_loc
-      Use Fixed Frame: true
-      Use rainbow: true
-      Value: false
-    - Alpha: 1
-      Autocompute Intensity Bounds: true
-      Autocompute Value Bounds:
-        Max Value: 10
-        Min Value: -10
-        Value: true
-      Axis: Z
-      Channel Name: intensity
-      Class: rviz_default_plugins/PointCloud2
-      Color: 0; 255; 127
-      Color Transformer: FlatColor
-      Decay Time: 0
-      Enabled: false
-      Invert Rainbow: false
-      Max Color: 255; 255; 255
-      Max Intensity: 4096
-      Min Color: 0; 0; 0
-      Min Intensity: 0
-      Name: Odometry Submap
-      Position Transformer: XYZ
-      Selectable: true
-      Size (Pixels): 3
-      Size (m): 0.009999999776482582
-      Style: Points
-      Topic:
-        Depth: 5
-        Durability Policy: Volatile
-        Filter size: 10
-        History Policy: Keep Last
-        Reliability Policy: Reliable
-        Value: /vtr/submap_odo
-      Use Fixed Frame: true
-      Use rainbow: true
-      Value: false
-    - Alpha: 1
-      Autocompute Intensity Bounds: false
-      Autocompute Value Bounds:
-        Max Value: 10
-        Min Value: -10
-        Value: true
-      Axis: Z
-      Channel Name: flex11
-      Class: rviz_default_plugins/PointCloud2
-      Color: 255; 0; 0
-      Color Transformer: Intensity
-      Decay Time: 0
-      Enabled: false
-      Invert Rainbow: false
-      Max Color: 0; 255; 0
-      Max Intensity: 2
-      Min Color: 255; 0; 0
-      Min Intensity: 1
       Name: Global Map
       Position Transformer: XYZ
       Selectable: true
@@ -960,19 +283,6 @@
       Use Fixed Frame: true
       Use rainbow: false
       Value: false
-<<<<<<< HEAD
-    - Alpha: 0.800000011920929
-      Autocompute Intensity Bounds: false
-      Autocompute Value Bounds:
-        Max Value: 7.8003997802734375
-        Min Value: -3.096583127975464
-        Value: true
-      Axis: Z
-      Channel Name: flex11
-      Class: rviz_default_plugins/PointCloud2
-      Color: 255; 255; 255
-      Color Transformer: FlatColor
-=======
     - Alpha: 1
       Autocompute Intensity Bounds: false
       Autocompute Value Bounds:
@@ -984,22 +294,10 @@
       Class: rviz_default_plugins/PointCloud2
       Color: 255; 255; 0
       Color Transformer: Intensity
->>>>>>> 341c7bb7
       Decay Time: 0
       Enabled: false
       Invert Rainbow: false
       Max Color: 255; 255; 255
-<<<<<<< HEAD
-      Max Intensity: 3
-      Min Color: 0; 0; 0
-      Min Intensity: 1
-      Name: planning curr map loc
-      Position Transformer: XYZ
-      Selectable: true
-      Size (Pixels): 3
-      Size (m): 0.03999999910593033
-      Style: Points
-=======
       Max Intensity: 2
       Min Color: 0; 0; 0
       Min Intensity: 0
@@ -1067,7 +365,6 @@
       Radius: 0.10000000149011612
       Shaft Diameter: 0.10000000149011612
       Shaft Length: 0.10000000149011612
->>>>>>> 341c7bb7
       Topic:
         Depth: 5
         Durability Policy: Volatile
@@ -1250,11 +547,7 @@
         History Policy: Keep Last
         Reliability Policy: Reliable
         Value: /vtr/mpc_ref_pose_array_tracking
-<<<<<<< HEAD
-      Value: true
-=======
-      Value: false
->>>>>>> 341c7bb7
+      Value: false
     - Alpha: 1
       Arrow Length: 0.30000001192092896
       Axes Length: 0.30000001192092896
@@ -1275,45 +568,7 @@
         History Policy: Keep Last
         Reliability Policy: Reliable
         Value: /vtr/mpc_ref_pose_array_homotopy
-<<<<<<< HEAD
-      Value: true
-    - Alpha: 1
-      Autocompute Intensity Bounds: true
-      Autocompute Value Bounds:
-        Max Value: 10
-        Min Value: -10
-        Value: true
-      Axis: Z
-      Channel Name: intensity
-      Class: rviz_default_plugins/PointCloud2
-      Color: 255; 255; 255
-      Color Transformer: Intensity
-      Decay Time: 0
-      Enabled: true
-      Invert Rainbow: false
-      Max Color: 255; 255; 255
-      Max Intensity: 4096
-      Min Color: 0; 0; 0
-      Min Intensity: 0
-      Name: PointCloud2
-      Position Transformer: XYZ
-      Selectable: true
-      Size (Pixels): 3
-      Size (m): 0.05000000074505806
-      Style: Flat Squares
-      Topic:
-        Depth: 5
-        Durability Policy: Volatile
-        Filter size: 10
-        History Policy: Keep Last
-        Reliability Policy: Reliable
-        Value: /vtr/change_detection_concat
-      Use Fixed Frame: true
-      Use rainbow: true
-      Value: true
-=======
-      Value: false
->>>>>>> 341c7bb7
+      Value: false
   Enabled: true
   Global Options:
     Background Color: 189; 189; 189
