Panels:
  - Class: rviz_common/Displays
    Help Height: 0
    Name: Displays
    Property Tree Widget:
      Expanded:
        - /Global Options1
<<<<<<< HEAD
        - /TF1
        - /TF1/Frames1
        - /odometry path1/Shape1
        - /localization path1/Topic1
        - /curr map loc1/Topic1
        - /reference path1/Topic1
        - /planned path1/Offset1
        - /planned path (poses)1/Topic1
        - /global path1/Offset1
        - /planning change detection scan1
        - /Path2
        - /Corridor Path Left1/Topic1
        - /PoseArray1
        - /PoseArray2
        - /PointCloud21
        - /PointCloud21/Status1
=======
        - /TF1/Status1
        - /Teach Path1/Topic1
>>>>>>> 2431da61
      Splitter Ratio: 0.4507042169570923
    Tree Height: 871
  - Class: rviz_common/Selection
    Name: Selection
  - Class: rviz_common/Tool Properties
    Expanded:
      - /2D Goal Pose1
      - /Publish Point1
    Name: Tool Properties
    Splitter Ratio: 0.5886790156364441
  - Class: rviz_common/Views
    Expanded:
      - /Current View1
    Name: Views
    Splitter Ratio: 0.5
  - Class: rviz_common/Time
    Experimental: false
    Name: Time
    SyncMode: 0
    SyncSource: PointCloud2
Visualization Manager:
  Class: ""
  Displays:
    - Alpha: 0.5
      Cell Size: 1
      Class: rviz_default_plugins/Grid
      Color: 160; 160; 164
      Enabled: false
      Line Style:
        Line Width: 0.029999999329447746
        Value: Lines
      Name: Grid
      Normal Cell Count: 0
      Offset:
        X: 0
        Y: 0
        Z: 0
      Plane: XY
      Plane Cell Count: 10
      Reference Frame: robot
      Value: false
    - Class: rviz_default_plugins/Axes
      Enabled: false
      Length: 1
      Name: Axes
      Radius: 0.10000000149011612
      Reference Frame: world
      Value: false
    - Class: rviz_default_plugins/TF
      Enabled: true
      Frame Timeout: 99999
      Frames:
        All Enabled: false
        lidar:
          Value: false
<<<<<<< HEAD
        loc vertex frame:
          Value: true
        loc vertex frame (offset):
          Value: true
        novatel:
          Value: true
        odo vertex frame:
          Value: true
        odom:
          Value: true
        os_imu:
          Value: true
        os_lidar:
          Value: true
        os_sensor:
          Value: true
        os_sensor_base_link:
          Value: true
        os_sensor_baseplate:
          Value: true
        rear_left_wheel_link:
          Value: true
        rear_right_wheel_link:
          Value: true
        right_diff_unit_headlight_link:
          Value: true
        right_diff_unit_link:
          Value: true
        right_diff_unit_taillight_link:
          Value: true
        robot:
          Value: true
        sensor_tower:
          Value: true
        stereo_camera:
          Value: true
        top_chassis_link:
          Value: true
=======
        robot:
          Value: true
>>>>>>> 2431da61
        world:
          Value: false
        world (offset):
          Value: false
      Marker Scale: 4
      Name: TF
      Show Arrows: false
      Show Axes: true
      Show Names: true
      Tree:
        world:
<<<<<<< HEAD
          loc vertex frame:
            {}
          odo vertex frame:
            robot:
              lidar:
                {}
=======
>>>>>>> 2431da61
          world (offset):
            {}
      Update Interval: 0
      Value: true
    - Alpha: 1
      Autocompute Intensity Bounds: true
      Autocompute Value Bounds:
        Max Value: 10
        Min Value: -10
        Value: true
      Axis: Z
      Channel Name: flex21
      Class: rviz_default_plugins/PointCloud2
      Color: 255; 255; 255
      Color Transformer: Intensity
      Decay Time: 0
      Enabled: false
      Invert Rainbow: false
      Max Color: 0; 255; 0
      Max Intensity: 0.09950866550207138
      Min Color: 255; 0; 0
      Min Intensity: -0.09992675483226776
      Name: Raw Scan
      Position Transformer: XYZ
      Selectable: true
      Size (Pixels): 3
      Size (m): 0.10000000149011612
      Style: Flat Squares
      Topic:
        Depth: 5
        Durability Policy: Volatile
        Filter size: 10
        History Policy: Keep Last
        Reliability Policy: Reliable
        Value: /vtr/raw_point_cloud
      Use Fixed Frame: true
      Use rainbow: true
      Value: false
    - Alpha: 1
      Autocompute Intensity Bounds: true
      Autocompute Value Bounds:
        Max Value: 10
        Min Value: -10
        Value: true
      Axis: Z
      Channel Name: time
      Class: rviz_default_plugins/PointCloud2
      Color: 0; 255; 0
      Color Transformer: FlatColor
      Decay Time: 0
      Enabled: false
      Invert Rainbow: false
      Max Color: 255; 255; 255
      Max Intensity: 999999
      Min Color: 0; 0; 0
      Min Intensity: 999999
      Name: Filtered Scan
      Position Transformer: XYZ
      Selectable: true
      Size (Pixels): 3
      Size (m): 0.10000000149011612
      Style: Flat Squares
      Topic:
        Depth: 5
        Durability Policy: Volatile
        Filter size: 10
        History Policy: Keep Last
        Reliability Policy: Best Effort
        Value: /vtr/filtered_point_cloud
      Use Fixed Frame: true
      Use rainbow: true
      Value: false
    - Alpha: 1
      Autocompute Intensity Bounds: true
      Autocompute Value Bounds:
        Max Value: 10
        Min Value: -10
        Value: true
      Axis: Z
      Channel Name: time
      Class: rviz_default_plugins/PointCloud2
      Color: 255; 255; 0
      Color Transformer: FlatColor
      Decay Time: 0
      Enabled: false
      Invert Rainbow: false
      Max Color: 255; 255; 255
      Max Intensity: 999999
      Min Color: 0; 0; 0
      Min Intensity: 999999
      Name: Undistorted Scan
      Position Transformer: XYZ
      Selectable: true
      Size (Pixels): 3
      Size (m): 0.10000000149011612
      Style: Flat Squares
      Topic:
        Depth: 5
        Durability Policy: Volatile
        Filter size: 10
        History Policy: Keep Last
        Reliability Policy: Best Effort
        Value: /vtr/udist_point_cloud
      Use Fixed Frame: true
      Use rainbow: true
<<<<<<< HEAD
      Value: false
    - Alpha: 1
      Autocompute Intensity Bounds: true
      Autocompute Value Bounds:
        Max Value: 10
        Min Value: -10
        Value: true
      Axis: Z
      Channel Name: intensity
      Class: rviz_default_plugins/PointCloud2
      Color: 255; 0; 0
      Color Transformer: FlatColor
      Decay Time: 0
      Enabled: false
      Invert Rainbow: false
      Max Color: 255; 255; 255
      Max Intensity: 1.0234375
      Min Color: 0; 0; 0
      Min Intensity: 0.00022029876708984375
      Name: curr map odo
      Position Transformer: XYZ
      Selectable: true
      Size (Pixels): 3
      Size (m): 0.10000000149011612
      Style: Flat Squares
      Topic:
        Depth: 5
        Durability Policy: Volatile
        Filter size: 10
        History Policy: Keep Last
        Reliability Policy: Best Effort
        Value: /vtr/submap_odo
      Use Fixed Frame: true
      Use rainbow: true
      Value: false
    - Alpha: 1
      Buffer Length: 1
      Class: rviz_default_plugins/Path
      Color: 255; 0; 0
      Enabled: true
      Head Diameter: 0.30000001192092896
      Head Length: 0.20000000298023224
      Length: 1
      Line Style: Billboards
      Line Width: 0.10000000149011612
      Name: localization path
      Offset:
        X: 0
        Y: 0
        Z: 0
      Pose Color: 255; 85; 255
      Pose Style: None
      Radius: 0.10000000149011612
      Shaft Diameter: 0.10000000149011612
      Shaft Length: 0.10000000149011612
      Topic:
        Depth: 1
        Durability Policy: Volatile
        Filter size: 10
        History Policy: Keep All
        Reliability Policy: Best Effort
        Value: /vtr/loc_path
      Value: true
    - Alpha: 1
      Autocompute Intensity Bounds: false
      Autocompute Value Bounds:
        Max Value: 10
        Min Value: -10
        Value: true
      Axis: Z
      Channel Name: icp_score
      Class: rviz_default_plugins/PointCloud2
      Color: 255; 0; 0
      Color Transformer: FlatColor
      Decay Time: 0
      Enabled: false
      Invert Rainbow: false
      Max Color: 255; 255; 255
      Max Intensity: 3
      Min Color: 0; 0; 0
      Min Intensity: 1
      Name: curr map loc
      Position Transformer: XYZ
      Selectable: true
      Size (Pixels): 3
      Size (m): 0.10000000149011612
      Style: Flat Squares
      Topic:
        Depth: 5
        Durability Policy: Volatile
        Filter size: 10
        History Policy: Keep Last
        Reliability Policy: Reliable
        Value: /vtr/submap_loc
      Use Fixed Frame: true
      Use rainbow: true
      Value: false
    - Alpha: 1
      Buffer Length: 1
      Class: rviz_default_plugins/Path
      Color: 0; 0; 255
      Enabled: true
      Head Diameter: 0.30000001192092896
      Head Length: 0.20000000298023224
      Length: 1
      Line Style: Billboards
      Line Width: 0.07999999821186066
      Name: reference path
      Offset:
        X: 0
        Y: 0
        Z: 0
      Pose Color: 255; 85; 255
      Pose Style: None
      Radius: 0.10000000149011612
      Shaft Diameter: 0.10000000149011612
      Shaft Length: 0.10000000149011612
      Topic:
        Depth: 5
        Durability Policy: Volatile
        Filter size: 10
        History Policy: Keep Last
        Reliability Policy: Reliable
        Value: /vtr/planning_path
      Value: true
    - Alpha: 1
      Buffer Length: 1
      Class: rviz_default_plugins/Path
      Color: 255; 255; 0
      Enabled: true
      Head Diameter: 0.30000001192092896
      Head Length: 0.20000000298023224
      Length: 1
      Line Style: Lines
      Line Width: 0.029999999329447746
      Name: planned path
      Offset:
        X: 0
        Y: 0
        Z: 0
      Pose Color: 255; 85; 255
      Pose Style: None
      Radius: 0.10000000149011612
      Shaft Diameter: 0.10000000149011612
      Shaft Length: 0.10000000149011612
      Topic:
        Depth: 5
        Durability Policy: Volatile
        Filter size: 10
        History Policy: Keep Last
        Reliability Policy: Reliable
        Value: /vtr/local_plan
      Value: true
    - Alpha: 1
      Arrow Length: 0.5
      Axes Length: 0.30000001192092896
      Axes Radius: 0.009999999776482582
      Class: rviz_default_plugins/PoseArray
      Color: 0; 255; 1
      Enabled: true
      Head Length: 0.10000000149011612
      Head Radius: 0.10000000149011612
      Name: planned path (poses)
      Shaft Length: 0.30000001192092896
      Shaft Radius: 0.10000000149011612
      Shape: Arrow (3D)
      Topic:
        Depth: 5
        Durability Policy: Volatile
        Filter size: 10
        History Policy: Keep Last
        Reliability Policy: Reliable
        Value: /vtr/teb_poses
      Value: true
    - Alpha: 0.20000000298023224
      Autocompute Intensity Bounds: false
      Autocompute Value Bounds:
        Max Value: 10
        Min Value: -10
        Value: true
      Axis: Z
      Channel Name: z
      Class: rviz_default_plugins/PointCloud2
      Color: 0; 0; 0
      Color Transformer: FlatColor
      Decay Time: 0
      Enabled: false
      Invert Rainbow: false
      Max Color: 255; 255; 255
      Max Intensity: 5
      Min Color: 0; 0; 0
      Min Intensity: 0.9500057697296143
      Name: change detection map
      Position Transformer: XYZ
      Selectable: true
      Size (Pixels): 3
      Size (m): 0.03500000014901161
      Style: Flat Squares
      Topic:
        Depth: 5
        Durability Policy: Volatile
        Filter size: 10
        History Policy: Keep Last
        Reliability Policy: Best Effort
        Value: /vtr/change_detection_map
      Use Fixed Frame: true
      Use rainbow: false
      Value: false
    - Alpha: 1
      Autocompute Intensity Bounds: true
      Autocompute Value Bounds:
        Max Value: 10
        Min Value: -10
        Value: true
      Axis: Z
      Channel Name: intensity
      Class: rviz_default_plugins/PointCloud2
      Color: 255; 0; 0
      Color Transformer: FlatColor
      Decay Time: 0
      Enabled: false
      Invert Rainbow: false
      Max Color: 255; 255; 255
      Max Intensity: 1.0234375
      Min Color: 0; 0; 0
      Min Intensity: 0.00022029876708984375
      Name: intra exp merging (old)
      Position Transformer: XYZ
      Selectable: true
      Size (Pixels): 3
      Size (m): 0.10000000149011612
      Style: Flat Squares
      Topic:
        Depth: 5
        Durability Policy: Volatile
        Filter size: 10
        History Policy: Keep Last
        Reliability Policy: Best Effort
        Value: /vtr/intra_exp_merging_old
      Use Fixed Frame: true
      Use rainbow: true
      Value: false
    - Alpha: 1
      Autocompute Intensity Bounds: true
      Autocompute Value Bounds:
        Max Value: 10
        Min Value: -10
        Value: true
      Axis: Z
      Channel Name: intensity
      Class: rviz_default_plugins/PointCloud2
      Color: 0; 255; 0
      Color Transformer: FlatColor
      Decay Time: 0
      Enabled: false
      Invert Rainbow: false
      Max Color: 255; 255; 255
      Max Intensity: 1.0234375
      Min Color: 0; 0; 0
      Min Intensity: 0.00022029876708984375
      Name: intra exp merging (new)
      Position Transformer: XYZ
      Selectable: true
      Size (Pixels): 3
      Size (m): 0.10000000149011612
      Style: Flat Squares
      Topic:
        Depth: 5
        Durability Policy: Volatile
        Filter size: 10
        History Policy: Keep Last
        Reliability Policy: Best Effort
        Value: /vtr/intra_exp_merging_new
      Use Fixed Frame: true
      Use rainbow: true
      Value: false
    - Alpha: 1
      Autocompute Intensity Bounds: false
      Autocompute Value Bounds:
        Max Value: 10
        Min Value: -10
        Value: true
      Axis: Z
      Channel Name: flex21
      Class: rviz_default_plugins/PointCloud2
      Color: 255; 255; 255
      Color Transformer: Intensity
      Decay Time: 0
      Enabled: false
      Invert Rainbow: false
      Max Color: 255; 255; 255
      Max Intensity: 2
      Min Color: 0; 0; 0
      Min Intensity: 0
      Name: annotation map
      Position Transformer: XYZ
      Selectable: true
      Size (Pixels): 3
      Size (m): 0.10000000149011612
      Style: Flat Squares
      Topic:
        Depth: 5
        Durability Policy: Volatile
        Filter size: 10
        History Policy: Keep Last
        Reliability Policy: Reliable
        Value: /annotation_map
      Use Fixed Frame: true
      Use rainbow: true
      Value: false
    - Alpha: 1
      Autocompute Intensity Bounds: true
      Autocompute Value Bounds:
        Max Value: 10
        Min Value: -10
        Value: true
      Axis: Z
      Channel Name: intensity
      Class: rviz_default_plugins/PointCloud2
      Color: 255; 0; 0
      Color Transformer: FlatColor
      Decay Time: 0
      Enabled: false
      Invert Rainbow: false
      Max Color: 255; 255; 255
      Max Intensity: 1.0234375
      Min Color: 0; 0; 0
      Min Intensity: 0.00022029876708984375
      Name: dynaimc detection (old)
      Position Transformer: XYZ
      Selectable: true
      Size (Pixels): 3
      Size (m): 0.10000000149011612
      Style: Flat Squares
      Topic:
        Depth: 5
        Durability Policy: Volatile
        Filter size: 10
        History Policy: Keep Last
        Reliability Policy: Best Effort
        Value: /vtr/dynamic_detection_old
      Use Fixed Frame: true
      Use rainbow: true
      Value: false
    - Alpha: 1
      Autocompute Intensity Bounds: false
      Autocompute Value Bounds:
        Max Value: 10
        Min Value: -10
        Value: true
      Axis: Z
      Channel Name: flex11
      Class: rviz_default_plugins/PointCloud2
      Color: 0; 255; 0
      Color Transformer: Intensity
      Decay Time: 0
      Enabled: false
      Invert Rainbow: false
      Max Color: 0; 255; 0
      Max Intensity: 3
      Min Color: 255; 0; 0
      Min Intensity: 2
      Name: dynamic detection (new)
      Position Transformer: XYZ
      Selectable: true
      Size (Pixels): 3
      Size (m): 0.10000000149011612
      Style: Flat Squares
      Topic:
        Depth: 5
        Durability Policy: Volatile
        Filter size: 10
        History Policy: Keep Last
        Reliability Policy: Best Effort
        Value: /vtr/dynamic_detection_new
      Use Fixed Frame: true
      Use rainbow: false
      Value: false
    - Alpha: 1
      Autocompute Intensity Bounds: true
      Autocompute Value Bounds:
        Max Value: 10
        Min Value: -10
        Value: true
      Axis: Z
      Channel Name: intensity
      Class: rviz_default_plugins/PointCloud2
      Color: 0; 255; 0
      Color Transformer: FlatColor
      Decay Time: 0
      Enabled: false
      Invert Rainbow: false
      Max Color: 255; 255; 255
      Max Intensity: 1.0234375
      Min Color: 0; 0; 0
      Min Intensity: 0.00022029876708984375
      Name: dynamic detection (scan)
      Position Transformer: XYZ
      Selectable: true
      Size (Pixels): 3
      Size (m): 0.10000000149011612
      Style: Flat Squares
      Topic:
        Depth: 5
        Durability Policy: Volatile
        Filter size: 10
        History Policy: Keep Last
        Reliability Policy: Best Effort
        Value: /vtr/dynamic_detection_scan
      Use Fixed Frame: true
      Use rainbow: true
      Value: false
    - Alpha: 1
      Autocompute Intensity Bounds: false
      Autocompute Value Bounds:
        Max Value: 10
        Min Value: -10
        Value: true
      Axis: Z
      Channel Name: flex21
      Class: rviz_default_plugins/PointCloud2
      Color: 255; 0; 0
      Color Transformer: Intensity
      Decay Time: 0
      Enabled: false
      Invert Rainbow: false
      Max Color: 255; 0; 0
      Max Intensity: 2
      Min Color: 25; 255; 0
      Min Intensity: 1
      Name: inter exp merging priv
      Position Transformer: XYZ
      Selectable: true
      Size (Pixels): 3
      Size (m): 0.10000000149011612
      Style: Flat Squares
      Topic:
        Depth: 5
        Durability Policy: Volatile
        Filter size: 10
        History Policy: Keep Last
        Reliability Policy: Best Effort
        Value: /vtr/inter_exp_merging_priv
      Use Fixed Frame: true
      Use rainbow: false
      Value: false
    - Alpha: 1
      Autocompute Intensity Bounds: true
      Autocompute Value Bounds:
        Max Value: 10
        Min Value: -10
        Value: true
      Axis: Z
      Channel Name: intensity
      Class: rviz_default_plugins/PointCloud2
      Color: 25; 255; 0
      Color Transformer: FlatColor
      Decay Time: 0
      Enabled: false
      Invert Rainbow: false
      Max Color: 255; 255; 255
      Max Intensity: 1.0234375
      Min Color: 0; 0; 0
      Min Intensity: 0.00022029876708984375
      Name: inter exp merging curr
      Position Transformer: XYZ
      Selectable: true
      Size (Pixels): 3
      Size (m): 0.10000000149011612
      Style: Flat Squares
      Topic:
        Depth: 5
        Durability Policy: Volatile
        Filter size: 10
        History Policy: Keep Last
        Reliability Policy: Best Effort
        Value: /vtr/inter_exp_merging_curr
      Use Fixed Frame: true
      Use rainbow: true
      Value: false
    - Alpha: 1
      Autocompute Intensity Bounds: false
      Autocompute Value Bounds:
        Max Value: 10
        Min Value: -10
        Value: true
      Axis: Z
      Channel Name: flex11
      Class: rviz_default_plugins/PointCloud2
      Color: 255; 0; 0
      Color Transformer: Intensity
      Decay Time: 0
      Enabled: false
      Invert Rainbow: false
      Max Color: 0; 255; 0
      Max Intensity: 2
      Min Color: 255; 0; 0
      Min Intensity: 1
      Name: global map
      Position Transformer: XYZ
      Selectable: true
      Size (Pixels): 3
      Size (m): 0.20000000298023224
      Style: Boxes
      Topic:
        Depth: 5
        Durability Policy: Volatile
        Filter size: 10
        History Policy: Keep Last
        Reliability Policy: Best Effort
        Value: /vtr/global_map
      Use Fixed Frame: true
      Use rainbow: false
      Value: false
    - Alpha: 1
      Autocompute Intensity Bounds: true
      Autocompute Value Bounds:
        Max Value: 10
        Min Value: -10
        Value: true
      Axis: Z
      Channel Name: z
      Class: rviz_default_plugins/PointCloud2
      Color: 255; 0; 0
      Color Transformer: Intensity
      Decay Time: 0
      Enabled: false
      Invert Rainbow: false
      Max Color: 255; 0; 0
      Max Intensity: 9.06832218170166
      Min Color: 0; 255; 0
      Min Intensity: -2.8154680728912354
      Name: global me map
      Position Transformer: XYZ
      Selectable: true
      Size (Pixels): 1
      Size (m): 0.15000000596046448
      Style: Squares
      Topic:
        Depth: 5
        Durability Policy: Volatile
        Filter size: 10
        History Policy: Keep Last
        Reliability Policy: Reliable
        Value: /vtr/global_map
      Use Fixed Frame: true
      Use rainbow: true
      Value: false
    - Alpha: 1
      Buffer Length: 1
      Class: rviz_default_plugins/Path
      Color: 255; 0; 255
      Enabled: false
      Head Diameter: 0.30000001192092896
      Head Length: 0.20000000298023224
      Length: 0.30000001192092896
      Line Style: Billboards
      Line Width: 0.5
      Name: global path
      Offset:
        X: 0
        Y: 0
        Z: 0.5
      Pose Color: 255; 85; 255
      Pose Style: None
      Radius: 0.029999999329447746
      Shaft Diameter: 0.10000000149011612
      Shaft Length: 0.10000000149011612
      Topic:
        Depth: 5
        Durability Policy: Volatile
        Filter size: 10
        History Policy: Keep Last
        Reliability Policy: Reliable
        Value: /vtr/global_path
=======
>>>>>>> 2431da61
      Value: false
    - Alpha: 1
      Autocompute Intensity Bounds: false
      Autocompute Value Bounds:
        Max Value: 10
        Min Value: -10
        Value: true
      Axis: Z
      Channel Name: icp_score
      Class: rviz_default_plugins/PointCloud2
      Color: 255; 0; 0
      Color Transformer: FlatColor
      Decay Time: 0
      Enabled: false
      Invert Rainbow: false
      Max Color: 255; 255; 255
      Max Intensity: 3
      Min Color: 0; 0; 0
      Min Intensity: 1
      Name: Localization Submap
      Position Transformer: XYZ
      Selectable: true
      Size (Pixels): 3
      Size (m): 0.10000000149011612
      Style: Flat Squares
      Topic:
        Depth: 5
        Durability Policy: Volatile
        Filter size: 10
        History Policy: Keep Last
        Reliability Policy: Reliable
        Value: /vtr/submap_loc
      Use Fixed Frame: true
      Use rainbow: true
      Value: false
    - Alpha: 1
      Autocompute Intensity Bounds: true
      Autocompute Value Bounds:
        Max Value: 10
        Min Value: -10
        Value: true
      Axis: Z
      Channel Name: intensity
      Class: rviz_default_plugins/PointCloud2
      Color: 0; 255; 127
      Color Transformer: FlatColor
      Decay Time: 0
      Enabled: false
      Invert Rainbow: false
      Max Color: 255; 255; 255
      Max Intensity: 4096
      Min Color: 0; 0; 0
      Min Intensity: 0
      Name: Odometry Submap
      Position Transformer: XYZ
      Selectable: true
      Size (Pixels): 3
      Size (m): 0.009999999776482582
      Style: Points
      Topic:
        Depth: 5
        Durability Policy: Volatile
        Filter size: 10
        History Policy: Keep Last
        Reliability Policy: Reliable
        Value: /vtr/submap_odo
      Use Fixed Frame: true
      Use rainbow: true
      Value: false
    - Alpha: 1
      Autocompute Intensity Bounds: false
      Autocompute Value Bounds:
        Max Value: 10
        Min Value: -10
        Value: true
      Axis: Z
      Channel Name: flex11
      Class: rviz_default_plugins/PointCloud2
      Color: 255; 0; 0
      Color Transformer: Intensity
      Decay Time: 0
      Enabled: false
      Invert Rainbow: false
      Max Color: 0; 255; 0
      Max Intensity: 2
      Min Color: 255; 0; 0
      Min Intensity: 1
      Name: Global Map
      Position Transformer: XYZ
      Selectable: true
      Size (Pixels): 3
      Size (m): 0.20000000298023224
      Style: Boxes
      Topic:
        Depth: 5
        Durability Policy: Volatile
        Filter size: 10
        History Policy: Keep Last
        Reliability Policy: Best Effort
        Value: /vtr/global_map
      Use Fixed Frame: true
      Use rainbow: false
      Value: false
<<<<<<< HEAD
    - Alpha: 0.800000011920929
      Autocompute Intensity Bounds: false
      Autocompute Value Bounds:
        Max Value: 7.8003997802734375
        Min Value: -3.096583127975464
        Value: true
      Axis: Z
      Channel Name: flex11
      Class: rviz_default_plugins/PointCloud2
      Color: 255; 255; 255
      Color Transformer: FlatColor
=======
    - Alpha: 1
      Autocompute Intensity Bounds: false
      Autocompute Value Bounds:
        Max Value: 10
        Min Value: -10
        Value: true
      Axis: Z
      Channel Name: flex23
      Class: rviz_default_plugins/PointCloud2
      Color: 255; 255; 0
      Color Transformer: Intensity
>>>>>>> 2431da61
      Decay Time: 0
      Enabled: false
      Invert Rainbow: false
      Max Color: 255; 255; 255
<<<<<<< HEAD
      Max Intensity: 3
      Min Color: 0; 0; 0
      Min Intensity: 1
      Name: planning curr map loc
      Position Transformer: XYZ
      Selectable: true
      Size (Pixels): 3
      Size (m): 0.03999999910593033
      Style: Points
=======
      Max Intensity: 2
      Min Color: 0; 0; 0
      Min Intensity: 0
      Name: Change Detection Scan
      Position Transformer: XYZ
      Selectable: true
      Size (Pixels): 5
      Size (m): 0.10000000149011612
      Style: Points
      Topic:
        Depth: 5
        Durability Policy: Volatile
        Filter size: 10
        History Policy: Keep Last
        Reliability Policy: Best Effort
        Value: /vtr/change_detection_scan
      Use Fixed Frame: true
      Use rainbow: true
      Value: false
    - Alpha: 1
      Buffer Length: 1
      Class: rviz_default_plugins/Path
      Color: 255; 0; 0
      Enabled: true
      Head Diameter: 0.30000001192092896
      Head Length: 0.20000000298023224
      Length: 1
      Line Style: Billboards
      Line Width: 0.10000000149011612
      Name: Teach Path
      Offset:
        X: 0
        Y: 0
        Z: 0
      Pose Color: 255; 85; 255
      Pose Style: None
      Radius: 0.10000000149011612
      Shaft Diameter: 0.10000000149011612
      Shaft Length: 0.10000000149011612
      Topic:
        Depth: 1
        Durability Policy: Volatile
        Filter size: 10
        History Policy: Keep All
        Reliability Policy: Best Effort
        Value: /vtr/loc_path
      Value: true
    - Alpha: 1
      Buffer Length: 1
      Class: rviz_default_plugins/Path
      Color: 0; 0; 255
      Enabled: true
      Head Diameter: 0.30000001192092896
      Head Length: 0.20000000298023224
      Length: 1
      Line Style: Billboards
      Line Width: 0.07999999821186066
      Name: Planner Solution
      Offset:
        X: 0
        Y: 0
        Z: 0
      Pose Color: 255; 85; 255
      Pose Style: None
      Radius: 0.10000000149011612
      Shaft Diameter: 0.10000000149011612
      Shaft Length: 0.10000000149011612
>>>>>>> 2431da61
      Topic:
        Depth: 5
        Durability Policy: Volatile
        Filter size: 10
        History Policy: Keep Last
        Reliability Policy: Reliable
        Value: /vtr/planning_path
      Value: true
    - Alpha: 1
      Buffer Length: 1
      Class: rviz_default_plugins/Path
      Color: 0; 255; 0
      Enabled: true
      Head Diameter: 0.30000001192092896
      Head Length: 0.20000000298023224
      Length: 0.30000001192092896
      Line Style: Billboards
      Line Width: 0.07999999821186066
      Name: MPC Solution
      Offset:
        X: 0
        Y: 0
        Z: 0
      Pose Color: 255; 85; 255
      Pose Style: None
      Radius: 0.029999999329447746
      Shaft Diameter: 0.10000000149011612
      Shaft Length: 0.10000000149011612
      Topic:
        Depth: 5
        Durability Policy: Volatile
        Filter size: 10
        History Policy: Keep Last
        Reliability Policy: Reliable
        Value: /vtr/mpc_prediction
      Value: true
    - Alpha: 1
      Buffer Length: 1
      Class: rviz_default_plugins/Path
      Color: 0; 0; 0
      Enabled: true
      Head Diameter: 0.30000001192092896
      Head Length: 0.20000000298023224
      Length: 0.30000001192092896
      Line Style: Billboards
      Line Width: 0.10000000149011612
      Name: Robot Path
      Offset:
        X: 0
        Y: 0
        Z: 0
      Pose Color: 255; 85; 255
      Pose Style: None
      Radius: 0.029999999329447746
      Shaft Diameter: 0.10000000149011612
      Shaft Length: 0.10000000149011612
      Topic:
        Depth: 5
        Durability Policy: Volatile
        Filter size: 10
        History Policy: Keep Last
        Reliability Policy: Reliable
        Value: /vtr/robot_path
      Value: true
    - Alpha: 1
      Buffer Length: 1
      Class: rviz_default_plugins/Path
      Color: 170; 0; 255
      Enabled: false
      Head Diameter: 0.30000001192092896
      Head Length: 0.20000000298023224
      Length: 0.30000001192092896
      Line Style: Billboards
      Line Width: 0.07999999821186066
      Name: Corridor Path Left
      Offset:
        X: 0
        Y: 0
        Z: 0
      Pose Color: 255; 85; 255
      Pose Style: None
      Radius: 0.029999999329447746
      Shaft Diameter: 0.10000000149011612
      Shaft Length: 0.10000000149011612
      Topic:
        Depth: 5
        Durability Policy: Volatile
        Filter size: 10
        History Policy: Keep Last
        Reliability Policy: Reliable
        Value: /vtr/corridor_path_left
      Value: false
    - Alpha: 1
      Buffer Length: 1
      Class: rviz_default_plugins/Path
      Color: 170; 0; 255
      Enabled: false
      Head Diameter: 0.30000001192092896
      Head Length: 0.20000000298023224
      Length: 0.30000001192092896
      Line Style: Billboards
      Line Width: 0.07999999821186066
      Name: Corridor Path Right
      Offset:
        X: 0
        Y: 0
        Z: 0
      Pose Color: 255; 85; 255
      Pose Style: None
      Radius: 0.029999999329447746
      Shaft Diameter: 0.10000000149011612
      Shaft Length: 0.10000000149011612
      Topic:
        Depth: 5
        Durability Policy: Volatile
        Filter size: 10
        History Policy: Keep Last
        Reliability Policy: Reliable
        Value: /vtr/corridor_path_right
      Value: false
    - Alpha: 0.699999988079071
      Class: rviz_default_plugins/Map
      Color Scheme: costmap
      Draw Behind: false
      Enabled: true
      Name: Obstacle Detections
      Topic:
        Depth: 5
        Durability Policy: Volatile
        Filter size: 10
        History Policy: Keep Last
        Reliability Policy: Reliable
        Value: /vtr/change_detection_costmap
      Update Topic:
        Depth: 5
        Durability Policy: Volatile
        History Policy: Keep Last
        Reliability Policy: Reliable
        Value: /vtr/change_detection_costmap_updates
      Use Timestamp: false
      Value: true
    - Alpha: 0.699999988079071
      Class: rviz_default_plugins/Map
      Color Scheme: raw
      Draw Behind: false
      Enabled: false
      Name: Filtered Cost Map
      Topic:
        Depth: 5
        Durability Policy: Volatile
        Filter size: 10
        History Policy: Keep Last
        Reliability Policy: Reliable
        Value: /vtr/filtered_change_detection_costmap
      Update Topic:
        Depth: 5
        Durability Policy: Volatile
        History Policy: Keep Last
        Reliability Policy: Reliable
        Value: /vtr/filtered_change_detection_costmap_updates
      Use Timestamp: false
      Value: false
    - Alpha: 1
      Arrow Length: 0.30000001192092896
      Axes Length: 0.30000001192092896
      Axes Radius: 0.009999999776482582
      Class: rviz_default_plugins/PoseArray
      Color: 0; 0; 0
      Enabled: false
      Head Length: 0.15000000596046448
      Head Radius: 0.05000000074505806
      Name: MPC Tracking Reference Poses
      Shaft Length: 0.10000000149011612
      Shaft Radius: 0.10000000149011612
      Shape: Arrow (3D)
      Topic:
        Depth: 5
        Durability Policy: Volatile
        Filter size: 10
        History Policy: Keep Last
        Reliability Policy: Reliable
        Value: /vtr/mpc_ref_pose_array_tracking
      Value: false
    - Alpha: 1
      Arrow Length: 0.30000001192092896
      Axes Length: 0.30000001192092896
      Axes Radius: 0.009999999776482582
      Class: rviz_default_plugins/PoseArray
      Color: 255; 255; 255
      Enabled: false
      Head Length: 0.15000000596046448
      Head Radius: 0.10000000149011612
      Name: MPC Homotopy Reference Poses
      Shaft Length: 0.10000000149011612
      Shaft Radius: 0.05000000074505806
      Shape: Arrow (3D)
      Topic:
        Depth: 5
        Durability Policy: Volatile
        Filter size: 10
        History Policy: Keep Last
        Reliability Policy: Reliable
<<<<<<< HEAD
        Value: /vtr/mpc_ref_pose_array2
      Value: true
    - Alpha: 1
      Autocompute Intensity Bounds: true
      Autocompute Value Bounds:
        Max Value: 10
        Min Value: -10
        Value: true
      Axis: Z
      Channel Name: intensity
      Class: rviz_default_plugins/PointCloud2
      Color: 255; 255; 255
      Color Transformer: Intensity
      Decay Time: 0
      Enabled: true
      Invert Rainbow: false
      Max Color: 255; 255; 255
      Max Intensity: 4096
      Min Color: 0; 0; 0
      Min Intensity: 0
      Name: PointCloud2
      Position Transformer: XYZ
      Selectable: true
      Size (Pixels): 3
      Size (m): 0.05000000074505806
      Style: Flat Squares
      Topic:
        Depth: 5
        Durability Policy: Volatile
        Filter size: 10
        History Policy: Keep Last
        Reliability Policy: Reliable
        Value: /vtr/change_detection_concat
      Use Fixed Frame: true
      Use rainbow: true
      Value: true
=======
        Value: /vtr/mpc_ref_pose_array_homotopy
      Value: false
>>>>>>> 2431da61
  Enabled: true
  Global Options:
    Background Color: 189; 189; 189
    Fixed Frame: world
    Frame Rate: 30
  Name: root
  Tools:
    - Class: rviz_default_plugins/Interact
      Hide Inactive Objects: true
    - Class: rviz_default_plugins/MoveCamera
    - Class: rviz_default_plugins/Select
    - Class: rviz_default_plugins/FocusCamera
    - Class: rviz_default_plugins/Measure
      Line color: 128; 128; 0
    - Class: rviz_default_plugins/SetInitialPose
      Covariance x: 0.25
      Covariance y: 0.25
      Covariance yaw: 0.06853891909122467
      Topic:
        Depth: 5
        Durability Policy: Volatile
        History Policy: Keep Last
        Reliability Policy: Reliable
        Value: /initialpose
    - Class: rviz_default_plugins/SetGoal
      Topic:
        Depth: 5
        Durability Policy: Volatile
        History Policy: Keep Last
        Reliability Policy: Reliable
        Value: /goal_pose
    - Class: rviz_default_plugins/PublishPoint
      Single click: false
      Topic:
        Depth: 5
        Durability Policy: Volatile
        History Policy: Keep Last
        Reliability Policy: Reliable
        Value: /clicked_point
  Transformation:
    Current:
      Class: rviz_default_plugins/TF
  Value: true
  Views:
    Current:
      Class: rviz_default_plugins/Orbit
      Distance: 54.51273727416992
      Enable Stereo Rendering:
        Stereo Eye Separation: 0.05999999865889549
        Stereo Focal Distance: 1
        Swap Stereo Eyes: false
        Value: false
      Focal Point:
        X: 12.343294143676758
        Y: -3.8882362842559814
        Z: 0.2389792650938034
      Focal Shape Fixed Size: false
      Focal Shape Size: 0.05000000074505806
      Invert Z Axis: false
      Name: Current View
      Near Clip Distance: 0.009999999776482582
      Pitch: 0.8647971153259277
      Target Frame: robot
      Value: Orbit (rviz_default_plugins)
      Yaw: 4.0012898445129395
    Saved:
      - Class: rviz_default_plugins/Orbit
        Distance: 111.39698028564453
        Enable Stereo Rendering:
          Stereo Eye Separation: 0.05999999865889549
          Stereo Focal Distance: 1
          Swap Stereo Eyes: false
          Value: false
        Focal Point:
          X: 0
          Y: 0
          Z: 0
        Focal Shape Fixed Size: false
        Focal Shape Size: 0.05000000074505806
        Invert Z Axis: false
        Name: odometry_kitty
        Near Clip Distance: 0.009999999776482582
        Pitch: 0.515203058719635
        Target Frame: robot
        Value: Orbit (rviz_default_plugins)
        Yaw: 3.468143939971924
      - Class: rviz_default_plugins/Orbit
        Distance: 111.39698028564453
        Enable Stereo Rendering:
          Stereo Eye Separation: 0.05999999865889549
          Stereo Focal Distance: 1
          Swap Stereo Eyes: false
          Value: false
        Focal Point:
          X: 0
          Y: 0
          Z: 0
        Focal Shape Fixed Size: false
        Focal Shape Size: 0.05000000074505806
        Invert Z Axis: false
        Name: localization_kitty
        Near Clip Distance: 0.009999999776482582
        Pitch: 0.41520315408706665
        Target Frame: robot
        Value: Orbit (rviz_default_plugins)
        Yaw: 3.81314754486084
      - Class: rviz_default_plugins/Orbit
        Distance: 163.4339141845703
        Enable Stereo Rendering:
          Stereo Eye Separation: 0.05999999865889549
          Stereo Focal Distance: 1
          Swap Stereo Eyes: false
          Value: false
        Focal Point:
          X: 74.81483459472656
          Y: -49.70417785644531
          Z: -22.4315185546875
        Focal Shape Fixed Size: false
        Focal Shape Size: 0.05000000074505806
        Invert Z Axis: false
        Name: global map
        Near Clip Distance: 0.009999999776482582
        Pitch: 1.5697963237762451
        Target Frame: robot
        Value: Orbit (rviz_default_plugins)
        Yaw: 0.022728919982910156
      - Class: rviz_default_plugins/Orbit
        Distance: 86.62259674072266
        Enable Stereo Rendering:
          Stereo Eye Separation: 0.05999999865889549
          Stereo Focal Distance: 1
          Swap Stereo Eyes: false
          Value: false
        Focal Point:
          X: 2.636601448059082
          Y: 13.734512329101562
          Z: -1.928588628768921
        Focal Shape Fixed Size: false
        Focal Shape Size: 0.05000000074505806
        Invert Z Axis: false
        Name: global map 3d marsdome
        Near Clip Distance: 0.009999999776482582
        Pitch: 0.6647973656654358
        Target Frame: robot
        Value: Orbit (rviz_default_plugins)
        Yaw: 6.185899257659912
      - Class: rviz_default_plugins/Orbit
        Distance: 147.65463256835938
        Enable Stereo Rendering:
          Stereo Eye Separation: 0.05999999865889549
          Stereo Focal Distance: 1
          Swap Stereo Eyes: false
          Value: false
        Focal Point:
          X: 68.21656799316406
          Y: -45.86554718017578
          Z: -16.68381118774414
        Focal Shape Fixed Size: false
        Focal Shape Size: 0.05000000074505806
        Invert Z Axis: false
        Name: global map 3d parkinglot
        Near Clip Distance: 0.009999999776482582
        Pitch: 0.9697971343994141
        Target Frame: robot
        Value: Orbit (rviz_default_plugins)
        Yaw: 0.04772702977061272
      - Class: rviz_default_plugins/Orbit
        Distance: 202.10983276367188
        Enable Stereo Rendering:
          Stereo Eye Separation: 0.05999999865889549
          Stereo Focal Distance: 1
          Swap Stereo Eyes: false
          Value: false
        Focal Point:
          X: 40.724178314208984
          Y: -33.86809158325195
          Z: -38.78361129760742
        Focal Shape Fixed Size: false
        Focal Shape Size: 0.05000000074505806
        Invert Z Axis: false
        Name: maybe is global map 3d grove
        Near Clip Distance: 0.009999999776482582
        Pitch: 0.8647971153259277
        Target Frame: robot
        Value: Orbit (rviz_default_plugins)
        Yaw: 3.5477232933044434
      - Class: rviz_default_plugins/Orbit
        Distance: 39.54384231567383
        Enable Stereo Rendering:
          Stereo Eye Separation: 0.05999999865889549
          Stereo Focal Distance: 1
          Swap Stereo Eyes: false
          Value: false
        Focal Point:
          X: 0
          Y: 0
          Z: 0
        Focal Shape Fixed Size: false
        Focal Shape Size: 0.05000000074505806
        Invert Z Axis: false
        Name: ta-qualitative-with-map
        Near Clip Distance: 0.009999999776482582
        Pitch: 0.6597965955734253
        Target Frame: robot
        Value: Orbit (rviz_default_plugins)
        Yaw: 2.544668197631836
      - Class: rviz_default_plugins/Orbit
        Distance: 15.331032752990723
        Enable Stereo Rendering:
          Stereo Eye Separation: 0.05999999865889549
          Stereo Focal Distance: 1
          Swap Stereo Eyes: false
          Value: false
        Focal Point:
          X: 0
          Y: 0
          Z: 0
        Focal Shape Fixed Size: false
        Focal Shape Size: 0.05000000074505806
        Invert Z Axis: false
        Name: ta-qualitative-no-map
        Near Clip Distance: 0.009999999776482582
        Pitch: 0.6597965955734253
        Target Frame: robot
        Value: Orbit (rviz_default_plugins)
        Yaw: 2.544668197631836
      - Class: rviz_default_plugins/Orbit
        Distance: 25.798072814941406
        Enable Stereo Rendering:
          Stereo Eye Separation: 0.05999999865889549
          Stereo Focal Distance: 1
          Swap Stereo Eyes: false
          Value: false
        Focal Point:
          X: 3.0496435165405273
          Y: -0.9416981339454651
          Z: 2.5215511322021484
        Focal Shape Fixed Size: false
        Focal Shape Size: 0.05000000074505806
        Invert Z Axis: false
        Name: fake object demo
        Near Clip Distance: 0.009999999776482582
        Pitch: 0.6997966170310974
        Target Frame: robot
        Value: Orbit (rviz_default_plugins)
        Yaw: 3.1646721363067627
      - Class: rviz_default_plugins/Orbit
        Distance: 39.34256362915039
        Enable Stereo Rendering:
          Stereo Eye Separation: 0.05999999865889549
          Stereo Focal Distance: 1
          Swap Stereo Eyes: false
          Value: false
        Focal Point:
          X: 6.799346923828125
          Y: -5.26158332824707
          Z: -2.355532169342041
        Focal Shape Fixed Size: false
        Focal Shape Size: 0.05000000074505806
        Invert Z Axis: false
        Name: planning plot
        Near Clip Distance: 0.009999999776482582
        Pitch: 0.7647982835769653
        Target Frame: robot
        Value: Orbit (rviz_default_plugins)
        Yaw: 2.295583963394165
Window Geometry:
  Displays:
    collapsed: false
  Height: 1016
  Hide Left Dock: false
  Hide Right Dock: true
  QMainWindow State: 000000ff00000000fd000000040000000000000281000003a2fc0200000007fc0000003d000001a20000000000fffffffaffffffff0100000002fb0000001e0054006f006f006c002000500072006f00700065007200740069006500730000000000ffffffff0000008c00fffffffb0000001200530065006c0065006300740069006f006e0000000000000002530000006c00fffffffb000000120056006900650077007300200054006f006f02000001df000002110000018500000122fb000000200054006f006f006c002000500072006f0070006500720074006900650073003203000002880000011d000002210000017afb000000100044006900730070006c006100790073010000003b000003a2000000c700fffffffb0000002000730065006c0065006300740069006f006e00200062007500660066006500720200000138000000aa0000023a00000294fb00000014005700690064006500530074006500720065006f02000000e6000000d2000003ee0000030bfb0000000c004b0069006e0065006300740200000186000001060000030c0000026100000001000001c0000003bdfc0200000003fb0000001e0054006f006f006c002000500072006f00700065007200740069006500730100000041000000780000000000000000fb0000000a00560069006500770073000000003b000003bd000000a000fffffffb0000001200530065006c0065006300740069006f006e010000025a000000b200000000000000000000000200000490000000a9fc0100000001fb0000000a00560069006500770073030000004e00000080000002e10000019700000003000005000000006efc0100000002fb0000000800540069006d00650000000000000005000000025300fffffffb0000000800540069006d00650100000000000004500000000000000000000004b1000003a200000004000000040000000800000008fc0000000100000002000000010000000a0054006f006f006c00730100000000ffffffff0000000000000000
  Selection:
    collapsed: false
  Time:
    collapsed: false
  Tool Properties:
    collapsed: false
  Views:
    collapsed: true
  Width: 1848
  X: 78
  Y: 27<|MERGE_RESOLUTION|>--- conflicted
+++ resolved
@@ -5,27 +5,8 @@
     Property Tree Widget:
       Expanded:
         - /Global Options1
-<<<<<<< HEAD
-        - /TF1
-        - /TF1/Frames1
-        - /odometry path1/Shape1
-        - /localization path1/Topic1
-        - /curr map loc1/Topic1
-        - /reference path1/Topic1
-        - /planned path1/Offset1
-        - /planned path (poses)1/Topic1
-        - /global path1/Offset1
-        - /planning change detection scan1
-        - /Path2
-        - /Corridor Path Left1/Topic1
-        - /PoseArray1
-        - /PoseArray2
-        - /PointCloud21
-        - /PointCloud21/Status1
-=======
         - /TF1/Status1
         - /Teach Path1/Topic1
->>>>>>> 2431da61
       Splitter Ratio: 0.4507042169570923
     Tree Height: 871
   - Class: rviz_common/Selection
@@ -81,49 +62,8 @@
         All Enabled: false
         lidar:
           Value: false
-<<<<<<< HEAD
-        loc vertex frame:
-          Value: true
-        loc vertex frame (offset):
-          Value: true
-        novatel:
-          Value: true
-        odo vertex frame:
-          Value: true
-        odom:
-          Value: true
-        os_imu:
-          Value: true
-        os_lidar:
-          Value: true
-        os_sensor:
-          Value: true
-        os_sensor_base_link:
-          Value: true
-        os_sensor_baseplate:
-          Value: true
-        rear_left_wheel_link:
-          Value: true
-        rear_right_wheel_link:
-          Value: true
-        right_diff_unit_headlight_link:
-          Value: true
-        right_diff_unit_link:
-          Value: true
-        right_diff_unit_taillight_link:
-          Value: true
         robot:
           Value: true
-        sensor_tower:
-          Value: true
-        stereo_camera:
-          Value: true
-        top_chassis_link:
-          Value: true
-=======
-        robot:
-          Value: true
->>>>>>> 2431da61
         world:
           Value: false
         world (offset):
@@ -135,15 +75,6 @@
       Show Names: true
       Tree:
         world:
-<<<<<<< HEAD
-          loc vertex frame:
-            {}
-          odo vertex frame:
-            robot:
-              lidar:
-                {}
-=======
->>>>>>> 2431da61
           world (offset):
             {}
       Update Interval: 0
@@ -249,7 +180,6 @@
         Value: /vtr/udist_point_cloud
       Use Fixed Frame: true
       Use rainbow: true
-<<<<<<< HEAD
       Value: false
     - Alpha: 1
       Autocompute Intensity Bounds: true
@@ -825,8 +755,6 @@
         History Policy: Keep Last
         Reliability Policy: Reliable
         Value: /vtr/global_path
-=======
->>>>>>> 2431da61
       Value: false
     - Alpha: 1
       Autocompute Intensity Bounds: false
@@ -930,19 +858,6 @@
       Use Fixed Frame: true
       Use rainbow: false
       Value: false
-<<<<<<< HEAD
-    - Alpha: 0.800000011920929
-      Autocompute Intensity Bounds: false
-      Autocompute Value Bounds:
-        Max Value: 7.8003997802734375
-        Min Value: -3.096583127975464
-        Value: true
-      Axis: Z
-      Channel Name: flex11
-      Class: rviz_default_plugins/PointCloud2
-      Color: 255; 255; 255
-      Color Transformer: FlatColor
-=======
     - Alpha: 1
       Autocompute Intensity Bounds: false
       Autocompute Value Bounds:
@@ -954,22 +869,10 @@
       Class: rviz_default_plugins/PointCloud2
       Color: 255; 255; 0
       Color Transformer: Intensity
->>>>>>> 2431da61
       Decay Time: 0
       Enabled: false
       Invert Rainbow: false
       Max Color: 255; 255; 255
-<<<<<<< HEAD
-      Max Intensity: 3
-      Min Color: 0; 0; 0
-      Min Intensity: 1
-      Name: planning curr map loc
-      Position Transformer: XYZ
-      Selectable: true
-      Size (Pixels): 3
-      Size (m): 0.03999999910593033
-      Style: Points
-=======
       Max Intensity: 2
       Min Color: 0; 0; 0
       Min Intensity: 0
@@ -1037,7 +940,6 @@
       Radius: 0.10000000149011612
       Shaft Diameter: 0.10000000149011612
       Shaft Length: 0.10000000149011612
->>>>>>> 2431da61
       Topic:
         Depth: 5
         Durability Policy: Volatile
@@ -1240,47 +1142,8 @@
         Filter size: 10
         History Policy: Keep Last
         Reliability Policy: Reliable
-<<<<<<< HEAD
-        Value: /vtr/mpc_ref_pose_array2
-      Value: true
-    - Alpha: 1
-      Autocompute Intensity Bounds: true
-      Autocompute Value Bounds:
-        Max Value: 10
-        Min Value: -10
-        Value: true
-      Axis: Z
-      Channel Name: intensity
-      Class: rviz_default_plugins/PointCloud2
-      Color: 255; 255; 255
-      Color Transformer: Intensity
-      Decay Time: 0
-      Enabled: true
-      Invert Rainbow: false
-      Max Color: 255; 255; 255
-      Max Intensity: 4096
-      Min Color: 0; 0; 0
-      Min Intensity: 0
-      Name: PointCloud2
-      Position Transformer: XYZ
-      Selectable: true
-      Size (Pixels): 3
-      Size (m): 0.05000000074505806
-      Style: Flat Squares
-      Topic:
-        Depth: 5
-        Durability Policy: Volatile
-        Filter size: 10
-        History Policy: Keep Last
-        Reliability Policy: Reliable
-        Value: /vtr/change_detection_concat
-      Use Fixed Frame: true
-      Use rainbow: true
-      Value: true
-=======
         Value: /vtr/mpc_ref_pose_array_homotopy
       Value: false
->>>>>>> 2431da61
   Enabled: true
   Global Options:
     Background Color: 189; 189; 189
