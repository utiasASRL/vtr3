--- conflicted
+++ resolved
@@ -8,18 +8,11 @@
         - /TF1/Tree1
         - /raw scan1/Topic1
         - /fft scan1/Topic1
-<<<<<<< HEAD
         - /undistorted point cloud1
         - /curr map odo1
         - /MarkerArray1/Namespaces1
       Splitter Ratio: 0.4735293984413147
     Tree Height: 1118
-=======
-        - /odo path1/Shape1
-        - /Odometry1
-      Splitter Ratio: 0.5678670406341553
-    Tree Height: 892
->>>>>>> 3e746ceb
   - Class: rviz_common/Selection
     Name: Selection
   - Class: rviz_common/Tool Properties
@@ -71,7 +64,6 @@
       Frame Timeout: 99999
       Frames:
         All Enabled: false
-<<<<<<< HEAD
         odometry keyframe:
           Value: false
         radar:
@@ -82,15 +74,12 @@
           Value: true
         world (offset):
           Value: true
-=======
->>>>>>> 3e746ceb
       Marker Scale: 50
       Name: TF
       Show Arrows: false
       Show Axes: true
       Show Names: true
       Tree:
-<<<<<<< HEAD
         world:
           odometry keyframe:
             robot:
@@ -98,9 +87,6 @@
                 {}
           world (offset):
             {}
-=======
-        {}
->>>>>>> 3e746ceb
       Update Interval: 0
       Value: false
     - Class: rviz_default_plugins/Image
@@ -163,15 +149,9 @@
       Enabled: false
       Invert Rainbow: false
       Max Color: 0; 255; 0
-<<<<<<< HEAD
       Max Intensity: 0.12500405311584473
       Min Color: 255; 0; 0
       Min Intensity: -0.12499403953552246
-=======
-      Max Intensity: 0.12437701225280762
-      Min Color: 255; 0; 0
-      Min Intensity: -0.12250494956970215
->>>>>>> 3e746ceb
       Name: raw point cloud
       Position Transformer: XYZ
       Selectable: true
@@ -243,11 +223,7 @@
       Axis: Z
       Channel Name: time
       Class: rviz_default_plugins/PointCloud2
-<<<<<<< HEAD
       Color: 239; 41; 41
-=======
-      Color: 255; 255; 255
->>>>>>> 3e746ceb
       Color Transformer: FlatColor
       Decay Time: 0
       Enabled: false
@@ -294,13 +270,8 @@
       Position Transformer: XYZ
       Selectable: true
       Size (Pixels): 3
-<<<<<<< HEAD
       Size (m): 0.800000011920929
       Style: Spheres
-=======
-      Size (m): 1
-      Style: Flat Squares
->>>>>>> 3e746ceb
       Topic:
         Depth: 5
         Durability Policy: Volatile
@@ -328,13 +299,8 @@
           Scale: 1
           Value: true
         Value: false
-<<<<<<< HEAD
       Enabled: true
       Keep: 10000
-=======
-      Enabled: false
-      Keep: 5000
->>>>>>> 3e746ceb
       Name: odo path
       Position Tolerance: 0.10000000149011612
       Shape:
@@ -417,7 +383,6 @@
       Use Fixed Frame: true
       Use rainbow: true
       Value: false
-<<<<<<< HEAD
     - Class: rviz_default_plugins/MarkerArray
       Enabled: false
       Name: MarkerArray
@@ -430,115 +395,6 @@
         Reliability Policy: Reliable
         Value: /vtr/filtered_normal
       Value: false
-=======
-    - Alpha: 1
-      Autocompute Intensity Bounds: true
-      Autocompute Value Bounds:
-        Max Value: 10
-        Min Value: -10
-        Value: true
-      Axis: Z
-      Channel Name: time
-      Class: rviz_default_plugins/PointCloud2
-      Color: 239; 41; 41
-      Color Transformer: FlatColor
-      Decay Time: 0
-      Enabled: false
-      Invert Rainbow: false
-      Max Color: 0; 255; 0
-      Max Intensity: 999999
-      Min Color: 255; 0; 0
-      Min Intensity: 999999
-      Name: icp scan
-      Position Transformer: XYZ
-      Selectable: true
-      Size (Pixels): 3
-      Size (m): 1
-      Style: Flat Squares
-      Topic:
-        Depth: 5
-        Durability Policy: Volatile
-        Filter size: 10
-        History Policy: Keep Last
-        Reliability Policy: Reliable
-        Value: /vtr/temp_icp_scan
-      Use Fixed Frame: true
-      Use rainbow: true
-      Value: false
-    - Alpha: 0.5
-      Autocompute Intensity Bounds: true
-      Autocompute Value Bounds:
-        Max Value: 10
-        Min Value: -10
-        Value: true
-      Axis: Z
-      Channel Name: intensity
-      Class: rviz_default_plugins/PointCloud2
-      Color: 255; 255; 255
-      Color Transformer: FlatColor
-      Decay Time: 0
-      Enabled: false
-      Invert Rainbow: false
-      Max Color: 255; 255; 255
-      Max Intensity: 1.0234375
-      Min Color: 0; 0; 0
-      Min Intensity: 0.00022029876708984375
-      Name: icp map
-      Position Transformer: XYZ
-      Selectable: true
-      Size (Pixels): 3
-      Size (m): 1
-      Style: Flat Squares
-      Topic:
-        Depth: 5
-        Durability Policy: Volatile
-        Filter size: 10
-        History Policy: Keep Last
-        Reliability Policy: Best Effort
-        Value: /vtr/temp_icp_map
-      Use Fixed Frame: true
-      Use rainbow: true
-      Value: false
-    - Angle Tolerance: 0.10000000149011612
-      Class: rviz_default_plugins/Odometry
-      Covariance:
-        Orientation:
-          Alpha: 0.5
-          Color: 255; 255; 127
-          Color Style: Unique
-          Frame: Local
-          Offset: 1
-          Scale: 1
-          Value: true
-        Position:
-          Alpha: 0.30000001192092896
-          Color: 204; 51; 204
-          Scale: 1
-          Value: true
-        Value: true
-      Enabled: true
-      Keep: 0
-      Name: Odometry
-      Position Tolerance: 0.10000000149011612
-      Shape:
-        Alpha: 1
-        Axes Length: 1
-        Axes Radius: 0.10000000149011612
-        Color: 255; 25; 0
-        Head Length: 0.30000001192092896
-        Head Radius: 0.10000000149011612
-        Shaft Length: 1
-        Shaft Radius: 0.05000000074505806
-        Value: Axes
-      Topic:
-        Depth: 5
-        Durability Policy: Volatile
-        Filter size: 10
-        History Policy: Keep Last
-        Reliability Policy: Reliable
-        Value: /ground_truth_odometry
-      Value: true
->>>>>>> 3e746ceb
   Enabled: true
   Global Options:
     Background Color: 40; 40; 40
@@ -585,26 +441,16 @@
   Views:
     Current:
       Class: rviz_default_plugins/Orbit
-<<<<<<< HEAD
       Distance: 122.67186737060547
-=======
-      Distance: 40.94328308105469
->>>>>>> 3e746ceb
       Enable Stereo Rendering:
         Stereo Eye Separation: 0.05999999865889549
         Stereo Focal Distance: 1
         Swap Stereo Eyes: false
         Value: false
       Focal Point:
-<<<<<<< HEAD
         X: -0.04902541637420654
         Y: 3.234785556793213
         Z: -83.6191635131836
-=======
-        X: 131.05850219726562
-        Y: 62.54316329956055
-        Z: -0.08147870004177094
->>>>>>> 3e746ceb
       Focal Shape Fixed Size: false
       Focal Shape Size: 0.05000000074505806
       Invert Z Axis: false
@@ -613,7 +459,6 @@
       Pitch: -1.5697963237762451
       Target Frame: world
       Value: Orbit (rviz_default_plugins)
-<<<<<<< HEAD
       Yaw: 0.17252741754055023
     Saved: ~
 Window Geometry:
@@ -623,17 +468,6 @@
   Hide Left Dock: false
   Hide Right Dock: false
   QMainWindow State: 000000ff00000000fd0000000400000000000001d800000506fc0200000009fb0000001200530065006c0065006300740069006f006e000000003d0000007e0000005c00fffffffb0000001e0054006f006f006c002000500072006f007000650072007400690065007302000001ed000001df00000185000000a3fb000000120056006900650077007300200054006f006f02000001df000002110000018500000122fb000000200054006f006f006c002000500072006f0070006500720074006900650073003203000002880000011d000002210000017afb000000100044006900730070006c006100790073010000003d00000506000000c900fffffffb000000100072006100770020007300630061006e00000003880000006e0000002800fffffffb0000002000730065006c0065006300740069006f006e00200062007500660066006500720200000138000000aa0000023a00000294fb00000014005700690064006500530074006500720065006f02000000e6000000d2000003ee0000030bfb0000000c004b0069006e0065006300740200000186000001060000030c0000026100000001000001a000000506fc0200000003fb0000001e0054006f006f006c002000500072006f00700065007200740069006500730100000041000000780000000000000000fb0000000a00560069006500770073010000003d00000506000000a400fffffffb0000001200530065006c0065006300740069006f006e010000025a000000b200000000000000000000000200000490000000a9fc0100000001fb0000000a00560069006500770073030000004e00000080000002e1000001970000000300000780000000befc0100000003fb000000100066006600740020007300630061006e0000000000000007800000006800fffffffb0000000800540069006d0065000000000000000500000002eb00fffffffb0000000800540069006d00650100000000000004500000000000000000000006340000050600000004000000040000000800000008fc0000000100000002000000010000000a0054006f006f006c00730100000000ffffffff0000000000000000
-=======
-      Yaw: 4.917079448699951
-    Saved: ~
-Window Geometry:
-  Displays:
-    collapsed: true
-  Height: 1043
-  Hide Left Dock: true
-  Hide Right Dock: true
-  QMainWindow State: 000000ff00000000fd00000004000000000000016b000003b9fc020000000afb0000001200530065006c0065006300740069006f006e000000003d0000007e0000005c00fffffffb0000001e0054006f006f006c002000500072006f007000650072007400690065007302000001ed000001df00000185000000a3fb000000120056006900650077007300200054006f006f02000001df000002110000018500000122fb000000200054006f006f006c002000500072006f0070006500720074006900650073003203000002880000011d000002210000017afb000000100044006900730070006c006100790073000000003d000003b9000000c900fffffffb000000100072006100770020007300630061006e00000003880000006e0000002800fffffffb0000002000730065006c0065006300740069006f006e00200062007500660066006500720200000138000000aa0000023a00000294fb00000014005700690064006500530074006500720065006f02000000e6000000d2000003ee0000030bfb0000000c004b0069006e0065006300740200000186000001060000030c00000261fb0000001200620065007600200069006d00610067006500000002570000019f0000002800ffffff00000001000001a0000003b9fc0200000003fb0000001e0054006f006f006c002000500072006f00700065007200740069006500730100000041000000780000000000000000fb0000000a00560069006500770073000000003d000003b9000000a400fffffffb0000001200530065006c0065006300740069006f006e010000025a000000b200000000000000000000000200000490000000a9fc0100000001fb0000000a00560069006500770073030000004e00000080000002e1000001970000000300000780000000befc0100000003fb000000100066006600740020007300630061006e0000000000000007800000006800fffffffb0000000800540069006d0065000000000000000500000002eb00fffffffb0000000800540069006d0065010000000000000450000000000000000000000780000003b900000004000000040000000800000008fc0000000100000002000000010000000a0054006f006f006c00730100000000ffffffff0000000000000000
->>>>>>> 3e746ceb
   Selection:
     collapsed: false
   Time:
@@ -641,19 +475,10 @@
   Tool Properties:
     collapsed: false
   Views:
-<<<<<<< HEAD
     collapsed: false
   Width: 2488
   X: 72
   Y: 27
-=======
-    collapsed: true
-  Width: 1920
-  X: 2560
-  Y: 0
-  bev image:
-    collapsed: false
->>>>>>> 3e746ceb
   fft scan:
     collapsed: false
   raw scan:
