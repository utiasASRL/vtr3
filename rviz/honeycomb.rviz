--- conflicted
+++ resolved
@@ -62,56 +62,13 @@
       Frame Timeout: 99999
       Frames:
         All Enabled: false
-<<<<<<< HEAD
-        lidar:
-          Value: false
-        loc vertex frame:
-          Value: false
-        loc vertex frame (offset):
-          Value: false
-        odo vertex frame:
-          Value: false
-        planning frame:
-          Value: false
-        robot:
-          Value: true
-        robot planning:
-          Value: false
-        robot planning (extrapolated):
-          Value: false
-        robot planning (extrapolated) mpc:
-          Value: true
-        world:
-          Value: false
-        world (offset):
-          Value: false
-=======
->>>>>>> 341c7bb7
       Marker Scale: 4
       Name: TF
       Show Arrows: false
       Show Axes: true
       Show Names: true
       Tree:
-<<<<<<< HEAD
-        world:
-          loc vertex frame:
-            {}
-          odo vertex frame:
-            robot:
-              lidar:
-                {}
-          planning frame:
-            robot planning:
-              {}
-            robot planning (extrapolated) mpc:
-              {}
-          world (offset):
-            loc vertex frame (offset):
-              {}
-=======
         {}
->>>>>>> 341c7bb7
       Update Interval: 0
       Value: true
     - Alpha: 1
@@ -490,11 +447,7 @@
       Color Scheme: raw
       Draw Behind: false
       Enabled: true
-<<<<<<< HEAD
-      Name: filtered_obstacle_map
-=======
       Name: Filtered Costmap
->>>>>>> 341c7bb7
       Topic:
         Depth: 5
         Durability Policy: Volatile
