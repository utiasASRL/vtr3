--- conflicted
+++ resolved
@@ -310,13 +310,8 @@
         History Policy: Keep Last
         Reliability Policy: Reliable
         Value: /vtr/loc_path
-<<<<<<< HEAD
       Value: false
     - Alpha: 0.5
-=======
-      Value: true
-    - Alpha: 1
->>>>>>> c22869f0
       Autocompute Intensity Bounds: false
       Autocompute Value Bounds:
         Max Value: 10
@@ -325,13 +320,8 @@
       Axis: Z
       Channel Name: flex24
       Class: rviz_default_plugins/PointCloud2
-<<<<<<< HEAD
       Color: 25; 255; 0
       Color Transformer: Intensity
-=======
-      Color: 0; 170; 0
-      Color Transformer: FlatColor
->>>>>>> c22869f0
       Decay Time: 0
       Enabled: true
       Invert Rainbow: false
