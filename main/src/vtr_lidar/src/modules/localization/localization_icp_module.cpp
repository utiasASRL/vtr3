--- conflicted
+++ resolved
@@ -60,20 +60,6 @@
                                  const TaskExecutor::Ptr &) {
   auto &qdata = dynamic_cast<LidarQueryCache &>(qdata0);
 
-<<<<<<< HEAD
-=======
-  //Check that
-  if(!*qdata.odo_success) {
-    CLOG(WARNING, "lidar.localization_icp") << "Odometry failed, skip localization";
-    return;
-  }
-
-  if (output.chain->isLocalized() && *qdata.loc_time > config_->target_loc_time && *qdata.pipeline_mode == tactic::PipelineMode::RepeatFollow) {
-    CLOG(WARNING, "lidar.localization_icp") << "Skipping localization to save on compute. EMA val=" << *qdata.loc_time;
-    return;
-  }
-
->>>>>>> 13605052
   // Inputs
   // const auto &query_stamp = *qdata.stamp;
   const auto &query_points = *qdata.undistorted_point_cloud;
