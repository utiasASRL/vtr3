--- conflicted
+++ resolved
@@ -175,14 +175,8 @@
   Time query_time = Time(static_cast<int64_t>(query_stamp));
 
 
-<<<<<<< HEAD
-    // Set up priors
-    CLOG(DEBUG, "radar.odometry_icp") << "Adding prior to trajectory.";
-    trajectory->addStatePrior(Time(frame_start_time), T_r_m_odo_prior, w_m_r_in_r_odo_prior, cov_prior);
-=======
   Time prev_time(static_cast<int64_t>(timestamp_prior));
   trajectory = const_vel::Interface::MakeShared(config_->traj_qc_diag);
->>>>>>> dccbdc1b
 
   // Set up problem timestamps
   const auto compare_time = [](const auto &a, const auto &b) { return a.timestamp < b.timestamp; };
@@ -206,7 +200,7 @@
 
   // Set up priors
   CLOG(DEBUG, "lidar.odometry_icp") << "Adding prior to trajectory.";
-  trajectory->addStatePrior(Time(frame_start_time), T_r_m_odo_prior, w_m_r_in_r_odo_prior, config_->prior_bloat * cov_prior);
+  trajectory->addStatePrior(Time(frame_start_time), T_r_m_odo_prior, w_m_r_in_r_odo_prior, cov_prior);
 
   // Set up eval state at which results will be generated and at which pointcloud will get undistorted to
   T_r_m_eval = trajectory->getPoseInterpolator(query_time);
@@ -365,24 +359,22 @@
 
     // Add individual gyro cost terms if populated
     if (qdata.gyro_msgs) {
-<<<<<<< HEAD
-      if (config_->use_trajectory_estimation) {
-        // Load in transform between gyro and robot frame
-        const auto &T_s_r_gyro = *qdata.T_s_r_gyro;
-
-        for (const auto &gyro_msg : *qdata.gyro_msgs) {
-          // Load in gyro measurement and timestamp
-          const auto gyro_meas = Eigen::Vector3d(gyro_msg.angular_velocity.x, gyro_msg.angular_velocity.y, gyro_msg.angular_velocity.z);
-          const rclcpp::Time gyro_stamp(gyro_msg.header.stamp);
-          const auto gyro_stamp_time = static_cast<int64_t>(gyro_stamp.nanoseconds());
+      // Load in transform between gyro and robot frame
+      const auto &T_s_r_gyro = *qdata.T_s_r_gyro;
+
+      for (const auto &gyro_msg : *qdata.gyro_msgs) {
+        // Load in gyro measurement and timestamp
+        const auto gyro_meas = Eigen::Vector3d(gyro_msg.angular_velocity.x, gyro_msg.angular_velocity.y, gyro_msg.angular_velocity.z);
+        const rclcpp::Time gyro_stamp(gyro_msg.header.stamp);
+        const auto gyro_stamp_time = static_cast<int64_t>(gyro_stamp.nanoseconds());
 
           // Transform gyro measurement into robot frame
           Eigen::VectorXd gyro_meas_g(3); // Create a 6x1 vector
           gyro_meas_g << gyro_meas(0), gyro_meas(1), gyro_meas(2);
           const Eigen::Matrix<double, 3, 1> gyro_meas_r = T_s_r_gyro.matrix().block<3, 3>(0, 0).transpose() * gyro_meas_g;
 
-          // Interpolate velocity measurement at gyro stamp
-          auto w_m_r_in_r_intp_eval = trajectory->getVelocityInterpolator(Time(gyro_stamp_time));
+        // Interpolate velocity measurement at gyro stamp
+        auto w_m_r_in_r_intp_eval = trajectory->getVelocityInterpolator(Time(gyro_stamp_time));
 
           // Generate empty bias state
           Eigen::Matrix<double, 6, 1> b_zero = Eigen::Matrix<double, 6, 1>::Zero();
@@ -395,35 +387,6 @@
 
           problem.addCostTerm(gyro_cost);
         }
-=======
-      // Load in transform between gyro and robot frame
-      const auto &T_s_r_gyro = *qdata.T_s_r_gyro;
-
-      for (const auto &gyro_msg : *qdata.gyro_msgs) {
-        // Load in gyro measurement and timestamp
-        const auto gyro_meas = Eigen::Vector3d(gyro_msg.angular_velocity.x, gyro_msg.angular_velocity.y, gyro_msg.angular_velocity.z);
-        const rclcpp::Time gyro_stamp(gyro_msg.header.stamp);
-        const auto gyro_stamp_time = static_cast<int64_t>(gyro_stamp.nanoseconds());
-
-        // Transform gyro measurement into robot frame
-        Eigen::VectorXd gyro_meas_g(6); // Create a 6x1 vector
-        gyro_meas_g << 0, 0, 0, gyro_meas(0), gyro_meas(1), gyro_meas(2);
-        const Eigen::Matrix<double, 3, 1> gyro_meas_r = (lgmath::se3::tranAd(T_s_r_gyro.matrix().inverse()) * gyro_meas_g).tail<3>();
-
-        // Interpolate velocity measurement at gyro stamp
-        auto w_m_r_in_r_intp_eval = trajectory->getVelocityInterpolator(Time(gyro_stamp_time));
-
-        // Generate empty bias state
-        Eigen::Matrix<double, 6, 1> b_zero = Eigen::Matrix<double, 6, 1>::Zero();
-        const auto bias = VSpaceStateVar<6>::MakeShared(b_zero);
-        bias->locked() = true;
-        const auto loss_func = L2LossFunc::MakeShared();
-        const auto noise_model = StaticNoiseModel<3>::MakeShared(config_->gyro_cov * Eigen::Matrix<double, 3, 3>::Identity());
-        const auto error_func = imu::GyroErrorEvaluator::MakeShared(w_m_r_in_r_intp_eval, bias, gyro_meas_r);
-        const auto measurement_cost = WeightedLeastSqCostTerm<3>::MakeShared(error_func, noise_model, loss_func);
-
-        problem.addCostTerm(measurement_cost);
->>>>>>> dccbdc1b
       }
     }
 
@@ -516,11 +479,9 @@
          mean_dR < config_->rot_diff_thresh) ||
          solver_failed) {
       // result
-<<<<<<< HEAD
-      if (config_->use_trajectory_estimation) {
-        Eigen::Matrix<double, 6, 6> T_r_m_cov = Eigen::Matrix<double, 6, 6>::Identity();
-        T_r_m_cov = trajectory->getCovariance(covariance, Time(static_cast<int64_t>(query_stamp))).block<6, 6>(0, 0);
-        T_r_m_icp = EdgeTransform(T_r_m_eval->value(), T_r_m_cov);
+      Eigen::Matrix<double, 6, 6> T_r_m_cov = Eigen::Matrix<double, 6, 6>::Identity();
+      T_r_m_cov = trajectory->getCovariance(covariance, Time(static_cast<int64_t>(query_stamp))).block<6, 6>(0, 0);
+      T_r_m_icp = EdgeTransform(T_r_m_eval->value(), T_r_m_cov);
 
         // We are marginalizing out everything but the last two states. Therefore, our prior will just be equal to the final solution/cov
         // on those two states.
@@ -531,26 +492,8 @@
       } else {
         const auto T_r_m_var = std::dynamic_pointer_cast<SE3StateVar>(state_vars.at(0));  // only 1 state to estimate
         T_r_m_icp = EdgeTransform(T_r_m_var->value(), covariance.query(T_r_m_var));
-=======
-      Eigen::Matrix<double, 6, 6> T_r_m_cov = Eigen::Matrix<double, 6, 6>::Identity();
-      T_r_m_cov = trajectory->getCovariance(covariance, Time(static_cast<int64_t>(query_stamp))).block<6, 6>(0, 0);
-      T_r_m_icp = EdgeTransform(T_r_m_eval->value(), T_r_m_cov);
-
-      // Marginalize out all but last 2 states for prior
-      std::vector<StateVarBase::Ptr> state_vars_marg;
-      for (int i = 0; i < num_states*2 - 2; ++i) {
-        state_vars_marg.push_back(state_vars[i]);
->>>>>>> dccbdc1b
       }
-      problem.marginalizeVariable(state_vars_marg);
-      GaussNewtonSolver solver_marg(problem, params);
-      solver_marg.optimize();
-      Covariance covariance_marg(solver_marg);
-      T_r_m_odo_prior_new = trajectory->get(Time(static_cast<int64_t>(frame_end_time)))->pose()->evaluate();
-      w_m_r_in_r_odo_prior_new = trajectory->get(Time(static_cast<int64_t>(frame_end_time)))->velocity()->evaluate();
-      cov_prior_new = trajectory->getCovariance(covariance_marg, Time(static_cast<int64_t>(frame_end_time))).block<12, 12>(0, 0);
-
-      
+      //
       matched_points_ratio = (float)filtered_sample_inds.size() / (float)sample_inds.size();
       //
       CLOG(DEBUG, "lidar.odometry_icp") << "Total number of steps: " << step << ", with matched ratio " << matched_points_ratio;
