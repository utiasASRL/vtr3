// Copyright 2021, Autonomous Space Robotics Lab (ASRL)
//
// Licensed under the Apache License, Version 2.0 (the "License");
// you may not use this file except in compliance with the License.
// You may obtain a copy of the License at
//
//     http://www.apache.org/licenses/LICENSE-2.0
//
// Unless required by applicable law or agreed to in writing, software
// distributed under the License is distributed on an "AS IS" BASIS,
// WITHOUT WARRANTIES OR CONDITIONS OF ANY KIND, either express or implied.
// See the License for the specific language governing permissions and
// limitations under the License.

/**
 * \file cbit.cpp
 * \author Jordy Sehn, Autonomous Space Robotics Lab (ASRL)
 */
#include "vtr_lidar/path_planning/cbit.hpp"
#include "vtr_lidar/path_planning/mpc_path_planner2.hpp"
#include "vtr_path_planning/cbit/utils.hpp"
#include "vtr_lidar/cache.hpp"


namespace vtr {
namespace lidar {
namespace {
// Function for converting Transformation matrices into se(2) [x, y, z, roll, pitch, yaw]
inline std::tuple<double, double, double, double, double, double> T2xyzrpy(
    const tactic::EdgeTransform& T) {
  const auto Tm = T.matrix();
  return std::make_tuple(Tm(0, 3), Tm(1, 3), Tm(2,3), std::atan2(Tm(2, 1), Tm(2, 2)), std::atan2(-1*Tm(2, 0), sqrt(pow(Tm(2, 1),2) + pow(Tm(2, 2),2))), std::atan2(Tm(1, 0), Tm(0, 0)));
}
}


// Configure the class as a ROS2 node, get configurations from the ros parameter server
auto LidarCBIT::Config::fromROS(const rclcpp::Node::SharedPtr& node, const std::string& prefix) -> Ptr {
  auto config = std::make_shared<Config>();

  // Base planner configs
  config->control_period = (unsigned int)node->declare_parameter<int>(prefix + ".control_period", config->control_period);

  // robot configuration
  config->robot_model = node->declare_parameter<std::string>(prefix + ".teb.robot_model", config->robot_model);
  config->robot_radius = node->declare_parameter<double>(prefix + ".teb.robot_radius", config->robot_radius);

  // CBIT Configs
  // ENVIRONMENT:
  config->obs_padding = node->declare_parameter<double>(prefix + ".cbit.obs_padding", config->obs_padding);
  config->curv_to_euclid_discretization= node->declare_parameter<int>(prefix + ".cbit.curv_to_euclid_discretization", config->curv_to_euclid_discretization);
  config->sliding_window_width = node->declare_parameter<double>(prefix + ".cbit.sliding_window_width", config->sliding_window_width);
  config->sliding_window_freespace_padding = node->declare_parameter<double>(prefix + ".cbit.sliding_window_freespace_padding", config->sliding_window_freespace_padding);
  config->corridor_resolution = node->declare_parameter<double>(prefix + ".cbit.corridor_resolution", config->corridor_resolution);
  config->state_update_freq = node->declare_parameter<double>(prefix + ".cbit.state_update_freq", config->state_update_freq);
  config->update_state = node->declare_parameter<bool>(prefix + ".cbit.update_state", config->update_state);
  config->rand_seed = node->declare_parameter<int>(prefix + ".cbit.rand_seed", config->rand_seed);
  
  // PLANNER TUNING PARAMS:
  config->initial_samples = node->declare_parameter<int>(prefix + ".cbit.initial_samples", config->initial_samples);
  config->batch_samples = node->declare_parameter<int>(prefix + ".cbit.batch_samples", config->batch_samples);
  config->pre_seed_resolution = node->declare_parameter<double>(prefix + ".cbit.pre_seed_resolution", config->pre_seed_resolution);
  config->alpha = node->declare_parameter<double>(prefix + ".cbit.alpha", config->alpha);
  config->q_max = node->declare_parameter<double>(prefix + ".cbit.q_max", config->q_max);
  config->frame_interval = node->declare_parameter<int>(prefix + ".cbit.frame_interval", config->frame_interval); // going to get rid of this
  config->iter_max = node->declare_parameter<int>(prefix + ".cbit.iter_max", config->iter_max); // going to get rid of this
  config->eta = node->declare_parameter<double>(prefix + ".cbit.eta", config->eta);
  config->rad_m_exhange = node->declare_parameter<double>(prefix + ".rad_m_exhange", config->rad_m_exhange);
  config->initial_exp_rad = node->declare_parameter<double>(prefix + ".cbit.initial_exp_rad", config->initial_exp_rad);
  config->extrapolation = node->declare_parameter<bool>(prefix + ".cbit.extrapolation", config->extrapolation);


  // MPC Configs:
  // CONTROLLER PARAMS
  config->horizon_steps = node->declare_parameter<int>(prefix + ".mpc.horizon_steps", config->horizon_steps);
  config->horizon_step_size = node->declare_parameter<double>(prefix + ".mpc.horizon_step_size", config->horizon_step_size);
  config->forward_vel = node->declare_parameter<double>(prefix + ".mpc.forward_vel", config->forward_vel);
  config->max_lin_vel = node->declare_parameter<double>(prefix + ".mpc.max_lin_vel", config->max_lin_vel);
  config->max_ang_vel = node->declare_parameter<double>(prefix + ".mpc.max_ang_vel", config->max_ang_vel);
  config->robot_linear_velocity_scale = node->declare_parameter<double>(prefix + ".robot_linear_velocity_scale", config->robot_linear_velocity_scale);
  config->robot_angular_velocity_scale = node->declare_parameter<double>(prefix + ".robot_angular_velocity_scale", config->robot_angular_velocity_scale);


  // COST FUNCTION Covariances
  const auto pose_error_diag = node->declare_parameter<std::vector<double>>(prefix + ".mpc.pose_error_cov", std::vector<double>());
  config->pose_error_cov.diagonal() << pose_error_diag[0], pose_error_diag[1], pose_error_diag[2], pose_error_diag[3], pose_error_diag[4], pose_error_diag[5];

  const auto vel_error_diag = node->declare_parameter<std::vector<double>>(prefix + ".mpc.vel_error_cov", std::vector<double>());
  config->vel_error_cov.diagonal() << vel_error_diag[0], vel_error_diag[1];

  const auto acc_error_diag = node->declare_parameter<std::vector<double>>(prefix + ".mpc.acc_error_cov", std::vector<double>());
  config->acc_error_cov.diagonal() << acc_error_diag[0], acc_error_diag[1];

  const auto kin_error_diag = node->declare_parameter<std::vector<double>>(prefix + ".mpc.kin_error_cov", std::vector<double>());
  config->kin_error_cov.diagonal() << kin_error_diag[0], kin_error_diag[1], kin_error_diag[2], kin_error_diag[3], kin_error_diag[4], kin_error_diag[5];
  
  const auto lat_error_diag = node->declare_parameter<std::vector<double>>(prefix + ".mpc.lat_error_cov", std::vector<double>());
  config->lat_error_cov.diagonal() << lat_error_diag[0];

  // COST FUNCTION WEIGHTS
  config->pose_error_weight = node->declare_parameter<double>(prefix + ".mpc.pose_error_weight", config->pose_error_weight);
  config->vel_error_weight = node->declare_parameter<double>(prefix + ".mpc.vel_error_weight", config->vel_error_weight);
  config->acc_error_weight = node->declare_parameter<double>(prefix + ".mpc.acc_error_weight", config->acc_error_weight);
  config->kin_error_weight = node->declare_parameter<double>(prefix + ".mpc.kin_error_weight", config->kin_error_weight);
  config->lat_error_weight = node->declare_parameter<double>(prefix + ".mpc.lat_error_weight", config->lat_error_weight);

  // MISC
  config->command_history_length = node->declare_parameter<int>(prefix + ".mpc.command_history_length", config->command_history_length);

  // COSTMAP PARAMS
  config->costmap_filter_value = node->declare_parameter<double>(prefix + ".costmap.costmap_filter_value", config->costmap_filter_value);
  config->costmap_history = node->declare_parameter<int>(prefix + ".costmap.costmap_history", config->costmap_history);

  return config;
}

// Declare class as inherited from the BasePathPlanner
LidarCBIT::LidarCBIT(const Config::ConstPtr& config,
                               const RobotState::Ptr& robot_state,
                               const Callback::Ptr& callback)
    : vtr::path_planning::CBIT(config, robot_state, callback), config_(config) {
  CLOG(INFO, "path_planning.cbit") << "Constructing the LidarCBIT Class";
  
  // Initialize the current velocity state and a vector for storing a history of velocity commands applied
  applied_vel << 0,
                 0;
  vel_history.reserve(config_->command_history_length); 
  for (int i = 0; i < config_->command_history_length; i++) 
  {
    vel_history.push_back(applied_vel);
  }
}

LidarCBIT::~LidarCBIT() { stop(); }

// Given the current plan and obstacles, generate a twist command for the robot using tracking mpc
auto LidarCBIT::computeCommand(RobotState& robot_state0) -> Command {
  auto command_start_time = std::chrono::high_resolution_clock::now();

  auto& robot_state = dynamic_cast<LidarOutputCache&>(robot_state0);
  auto& chain = *robot_state.chain;
  if (!chain.isLocalized()) {
    CLOG(WARNING, "path_planning.cbit") << "Robot is not localized, commanding the robot to stop";
    applied_vel << 0.0, 0.0;
    // Update history:
    vel_history.erase(vel_history.begin());
    vel_history.push_back(applied_vel);
    return Command();
  }

  // retrieve the transorm info from the localization chain
  const auto chain_info = getChainInfo(robot_state);
  auto [stamp, w_p_r_in_r, T_p_r, T_w_p, T_w_v_odo, T_r_v_odo, curr_sid] = chain_info;
  CLOG(WARNING, "mpc.cbit") << "The resulting transform  (from chaininfo) is:" << T_p_r.inverse();
  CLOG(INFO, "path_planning.cbit") << "The T_r_v_odo is: " << T_r_v_odo;
  CLOG(INFO, "path_planning.cbit") << "The T_p_r is: " << T_p_r;

  //START OF OBSTACLE PERCEPTION UPDATES

  // Generate an occupancy grid from the current LIDAR observation
  CLOG(INFO, "obstacle_detection.cbit") << "Trying to get the costmap";
  auto change_detection_costmap_ref = robot_state.change_detection_costmap.locked();
  auto& change_detection_costmap = change_detection_costmap_ref.get();

  if (change_detection_costmap.valid() && (prev_stamp != stamp)) 
  {
    CLOG(INFO, "obstacle_detection.cbit") << "Costmap received";
    // update change detection result
    const auto costmap_sid = change_detection_costmap->vertex_sid();
    const auto costmap_T_vertex_this =change_detection_costmap->T_vertex_this();
    const auto T_start_vertex = chain.pose(costmap_sid);
 
    // This is the important line, this is what is grabbing the data from the grid, and returning an unordered dicrete grid map which we can use for collision checking
    vtr::lidar::BaseCostMap::XY2ValueMap obs_map = change_detection_costmap->filter(config_->costmap_filter_value);
    CLOG(DEBUG, "obstacle_detection.cbit") << "the size of the map is: " << obs_map.size();

    // debug example code to visualize all the obstacle key value pairs
    // I should be able to use a filtered map like above to directly do collision checking on (instead of working with rectangles or anything)
    /*
    std::vector<std::pair<float, float>> keys;
    keys.reserve(obs_map.size());
    std::vector<float> vals;
    vals.reserve(obs_map.size());
    for(auto kv : obs_map) {
      keys.push_back(kv.first);
      vals.push_back(kv.second);  
    } 
    CLOG(ERROR, "path_planning.teb") << "Displaying all Keys: " << keys;
    CLOG(ERROR, "path_planning.teb") << "Displaying all Values: " << vals;
    */
    

    // Updating the costmap pointer
    CLOG(DEBUG, "obstacle_detection.cbit") << "Updating Costmap SID to: " << change_detection_costmap->vertex_sid();
    costmap_ptr->obs_map = obs_map;
    // Store the transform T_c_w (from costmap to world)
    costmap_ptr->T_c_w = T_start_vertex.inverse(); // note that T_start_vertex is T_w_c if we want to bring keypoints to the world frame
    // Store the grid resoltuion
    CLOG(DEBUG, "obstacle_detection.cbit") << "The costmap to world transform is: " << T_start_vertex.inverse();
    costmap_ptr->grid_resolution = change_detection_costmap->dl();

    // Storing sequences of costmaps for temporal filtering purposes
    // For the first x iterations, fill the obstacle vector
    if (costmap_ptr->obs_map_vect.size() < config_->costmap_history)
    {
      costmap_ptr->obs_map_vect.push_back(obs_map);
      costmap_ptr->T_c_w_vect.push_back(costmap_ptr->T_c_w);
    }
    // After that point, we then do a sliding window using shift operations, moving out the oldest map and appending the newest one
    else
    {
<<<<<<< HEAD
      // Legacy code for when I was filtering inside cbit (made a quick and dirty work around temporarily)
      //for (int i = 0; i < (config_->costmap_history-1); i++)
      //{
      //  costmap_ptr->obs_map_vect[i] = costmap_ptr->obs_map_vect[i + 1];
      //  costmap_ptr->T_c_w_vect[i] = costmap_ptr->T_c_w_vect[i + 1];
      //}
=======
>>>>>>> 0dc3213b
      costmap_ptr->obs_map_vect[config_->costmap_history-1] = obs_map;
      costmap_ptr->T_c_w_vect[config_->costmap_history-1] = costmap_ptr->T_c_w ;
    }
  }
  
  // END OF OBSTACLE PERCEPTION UPDATES


  // Extrapolate the pose of the robot into the future based on the localization delay
  prev_stamp = stamp;
  const auto curr_time = now();  // always in nanoseconds
  const auto dt = static_cast<double>(curr_time - stamp) * 1e-9;

  // This code is for the old robot pose extrapolation using odometry. I found this to be very unstable and not very useful so it is no longer in use
  const auto T_p_r_extp = [&]() {
    // extrapolate based on current time
    Eigen::Matrix<double, 6, 1> xi_p_r_in_r(dt * w_p_r_in_r);
    CLOG(INFO, "mpc.cbit")
      << "Time difference b/t estimation and planning: " << dt;
    return T_p_r * tactic::EdgeTransform(xi_p_r_in_r).inverse();
  }();


  // START OF MPC CODE
  // Dont proceed to mpc control unless we have a valid plan to follow from BIT*, else return a 0 velocity command to stop and wait
  if ((*cbit_path_ptr).size() != 0)
  {

    // Initializations from config
    int K = config_->horizon_steps; // Horizon steps
    double DT = config_->horizon_step_size; // Horizon step size
    double VF = config_->forward_vel; // Desired Forward velocity set-point for the robot. MPC will try to maintain this rate while balancing other constraints

    // Pose Covariance Weights
    Eigen::Matrix<double, 6, 6> pose_noise_vect;
    pose_noise_vect = config_->pose_error_cov;

    // Disturbance Velocity Covariance
    Eigen::Matrix<double, 2, 2> vel_noise_vect;
    vel_noise_vect = config_->vel_error_cov;

    // Acceleration Tuning
    Eigen::Matrix<double, 2, 2> accel_noise_vect;
    accel_noise_vect = config_->acc_error_cov;

    // Kinematics Covariance Weights (should be weighted quite heavily (smaller is higher because its covariance))
    Eigen::Matrix<double, 6, 6> kin_noise_vect;
    kin_noise_vect = config_->kin_error_cov;

    // Lateral Constraint Covariance Weights
    Eigen::Matrix<double, 1, 1> lat_noise_vect;
    lat_noise_vect = config_->lat_error_cov;

    // Cost term weights
    double pose_error_weight = config_->pose_error_weight;
    double vel_error_weight = config_->vel_error_weight;
    double acc_error_weight = config_->acc_error_weight;
    double kin_error_weight = config_->kin_error_weight;
    double lat_error_weight = config_->lat_error_weight;
  

<<<<<<< HEAD
=======

>>>>>>> 0dc3213b
    
    // Extrapolating robot pose into the future by using the history of applied mpc velocity commands
    const auto curr_time = now();  // always in nanoseconds
    const auto dt = static_cast<double>(curr_time - stamp) * 1e-9;


    CLOG(INFO, "mpc_debug.cbit") << "History of the Robot Velocities:" << vel_history;
    
    // Check the time past since the last state update was received
    // Go back through the vel_history to approximately dt seconds in the past
    // Start applying each of the applied velocities sequentially 
    double control_period = config_->control_period / 1000.0; // control period is given by user in ms in the config
    auto T_p_r2 = T_p_r;
    for (int i=std::floor(dt / control_period); i > 0; i--)
    {
      CLOG(DEBUG, "mpc_debug.cbit") << "The iteration Index i is: " << i;
      w_p_r_in_r(0) = -1* vel_history[vel_history.size()-(i+1)][0];
      w_p_r_in_r(1) = 0.0;
      w_p_r_in_r(2) = 0.0;
      w_p_r_in_r(3) = 0.0;
      w_p_r_in_r(4) = 0.0;
      w_p_r_in_r(5) = -1* vel_history[vel_history.size()-(i+1)][1];
      CLOG(DEBUG, "mpc_debug.cbit") << "Robot velocity Used for Extrapolation: " << -w_p_r_in_r.transpose() << std::endl;

      Eigen::Matrix<double, 6, 1> xi_p_r_in_r(control_period * w_p_r_in_r);
      T_p_r2 = T_p_r2 * tactic::EdgeTransform(xi_p_r_in_r).inverse();
      CLOG(DEBUG, "mpc_debug.cbit") << "Make sure the lie algebra is changing right:" << T_p_r2;

    }
    // Apply the final partial period velocity
    w_p_r_in_r(0) = -1* vel_history.back()[0];
    w_p_r_in_r(1) = 0.0;
    w_p_r_in_r(2) = 0.0;
    w_p_r_in_r(3) = 0.0;
    w_p_r_in_r(4) = 0.0;
    w_p_r_in_r(5) = -1* vel_history.back()[1];
    CLOG(DEBUG, "mpc_debug.cbit") << "Robot velocity Used for Extrapolation: " << -w_p_r_in_r.transpose() << std::endl;
    Eigen::Matrix<double, 6, 1> xi_p_r_in_r((dt - (std::floor(dt / control_period) * control_period)) * w_p_r_in_r);
    T_p_r2 = T_p_r2 * tactic::EdgeTransform(xi_p_r_in_r).inverse();
    CLOG(DEBUG, "mpc_debug.cbit") << "The final time period is: "  << (dt - (std::floor(dt / control_period) * control_period));
    const auto T_p_r_extp2 = T_p_r2;

    CLOG(DEBUG, "mpc_debug.cbit") << "New extrapolated pose:"  << T_p_r_extp2;
    
    // Uncomment if we use the extrapolated robot pose for control (constant velocity model from odometry)
    //lgmath::se3::Transformation T0 = lgmath::se3::Transformation(T_w_p * T_p_r_extp);

    // Uncomment for using the mpc extrapolated robot pose for control
    lgmath::se3::Transformation T0 = lgmath::se3::Transformation(T_w_p * T_p_r_extp2);

    // no extrapolation (comment this out if we are not using extrapolation)
    //lgmath::se3::Transformation T0 = lgmath::se3::Transformation(T_w_p * T_p_r);

    // TODO: Set whether to use mpc extrapolation as a config param (though there is almost never a good reason not to use it)

    //Convert to x,y,z,roll, pitch, yaw
    std::tuple<double, double, double, double, double, double> robot_pose = T2xyzrpy(T0);
    CLOG(DEBUG, "mpc_debug.cbit") << "The Current Robot Pose (from planning) is - x: " << std::get<0>(robot_pose) << " y: " << std::get<1>(robot_pose) << " yaw: " << std::get<5>(robot_pose);

    CLOG(DEBUG, "mpc_debug.cbit") << "The Current Robot State Transform is: : " << T0;
    // Need to also invert the robot state to make it T_vi instead of T_iv as this is how the MPC problem is structured
    lgmath::se3::Transformation T0_inv = T0.inverse();
    CLOG(DEBUG, "mpc_debug.cbit") << "The Inverted Current Robot State Using Direct Robot Values is: " << T0_inv;
    // End of pose extrapolation


    // Calculate which T_ref measurements to used based on the current path solution
    CLOG(INFO, "mpc.cbit") << "Attempting to generate T_ref measurements";
    auto meas_result = GenerateReferenceMeas2(cbit_path_ptr, robot_pose, K,  DT, VF);
    auto measurements = meas_result.measurements;
    bool point_stabilization = meas_result.point_stabilization;

    std::vector<double> p_interp_vec = meas_result.p_interp_vec;
    std::vector<double> q_interp_vec = meas_result.q_interp_vec;
    //CLOG(WARNING, "mpc_debug.cbit") << "The Tracking Measurements are: " << measurements;

    //CLOG(WARNING, "mpc.cbit") << "The p_interp_vec is (in cbit): " << p_interp_vec;
    //CLOG(WARNING, "mpc.cbit") << "The q_interp_vec is (in cbit): " << q_interp_vec;


    // Experimental, corridor MPC reference measurement generation:
    //auto meas_result3 = GenerateReferenceMeas3(global_path_ptr, corridor_ptr, robot_pose, K,  DT, VF, curr_sid);
    //auto measurements3 = meas_result3.measurements;
    //bool point_stabilization3 = meas_result3.point_stabilization;
    //std::vector<double> barrier_q_left = meas_result3.barrier_q_left;
    //std::vector<double> barrier_q_right = meas_result3.barrier_q_right;
    // END of experimental code


    // Experimental Synchronized Tracking/Teach Reference Poses:
    auto meas_result4 = GenerateReferenceMeas4(global_path_ptr, corridor_ptr, robot_pose, K,  DT, VF, curr_sid, p_interp_vec);
    auto measurements4 = meas_result4.measurements;
    bool point_stabilization4 = meas_result4.point_stabilization;
    std::vector<double> barrier_q_left = meas_result4.barrier_q_left;
    std::vector<double> barrier_q_right = meas_result4.barrier_q_right;
    //CLOG(ERROR, "mpc_debug.cbit") << "The New Reference Measurements are: " << measurements4;





    // Checking whether we need to correct the yaw on the cbit reference poses based on the teach path reference poses
    /*
    Eigen::Matrix<double, 4, 4> T_ROT_YAW;
    T_ROT_YAW << -1, 0, 0, 0,
                0, -1, 0, 0,
                0, 0, 1, 0,
                0, 0, 0, 1;
    lgmath::se3::Transformation T_ROT_YAW2(T_ROT_YAW);

    CLOG(ERROR, "mpc_debug.cbit") << "THE PI ROTATION MATRIX IS: " << T_ROT_YAW;
    auto cbit_pose = measurements[0].matrix().block(0, 0, 3, 3);
    auto teach_pose = measurements4[0].matrix().block(0, 0, 3, 3);
    auto rel_pose = teach_pose.transpose() * cbit_pose;
    CLOG(ERROR, "mpc_debug.cbit") << "THE CBIT ROTATION MATRIX IS: " << cbit_pose;
    CLOG(ERROR, "mpc_debug.cbit") << "THE TEACH ROTATION MATRIX IS: " << teach_pose;
    CLOG(ERROR, "mpc_debug.cbit") << "THE RELATIVE ROTATION MATRIX IS: " << teach_pose.transpose() * cbit_pose;
    double relative_yaw = atan2(rel_pose(1,0),rel_pose(0,0));
    CLOG(ERROR, "mpc_debug.cbit") << "THE RELATIVE YAW IS: " << relative_yaw;
    if (fabs(relative_yaw) >= 1.57075)
    {
      measurements[0] = measurements[0].matrix() * T_ROT_YAW2;
      CLOG(ERROR, "mpc_debug.cbit") << "CORRECTED THE YAW";
    }
    CLOG(ERROR, "mpc_debug.cbit") << "THE ROTATED CBIT MATRIX IS: " << measurements[0];
    */




    // Generate the barrier terms:
    // To do this, we need to conver the p_interp_vec,q_interp_vec into euclidean, as well as pairs of (p_interp,q_max), (q_interp,-q_max)
    // Then collision check between them
    //Node test_node = curve_to_euclid(Node(0.0, 0.0));
    Node test_node = curve_to_euclid(Node(10.0, 0.6));
    //CLOG(ERROR, "mpc_debug.cbit") << "The Euclidean Node is x: " << test_node.p << ", y: "<< test_node.q << ", z: " << test_node.z;
    std::vector<double> barrier_q_left_test;
    std::vector<double> barrier_q_right_test;
    for (int i = 0; i<p_interp_vec.size(); i++)
    {
      Node start_node = Node(p_interp_vec[i],q_interp_vec[i]);
      Node left_end_node = Node(p_interp_vec[i], 2.51);
      Node right_end_node = Node(p_interp_vec[i], -2.51);
      if (costmap_col_tight(curve_to_euclid(start_node)))
      {
          CLOG(ERROR, "path_planning.corridor_debug") << "Something has gone wrong (in cbit lidar corridor update)";
          continue;
      }


      // collision check left and right using a special version of discrete_collision check
      // In this version we output both a boolean and the 1st point that comes into collision if there is one
      auto collision_check_result1 = discrete_collision_v2(10, start_node, left_end_node);
      auto collision_check_result2 = discrete_collision_v2(10, start_node, right_end_node);

      // if there is a collision, set q_left at the location of the current p_bin being processed to the value of q_left/q_right
      if (collision_check_result1.bool_result == true)
      {
        //CLOG(DEBUG, "path_planning.corridor_debug") << "start node is p: " << start.p << " q: " << start.q;
        //CLOG(DEBUG, "path_planning.corridor_debug") << "end_left node is p: " << end_left.p << " q: " << end_left.q;
        barrier_q_left_test.push_back(collision_check_result1.col_node.q);
      }
      // else set it back to the maximums
      else
      {
        barrier_q_left_test.push_back(2.5);
      }

      // Repeat for the other side
      
      if (collision_check_result2.bool_result == true)
      {
        //CLOG(DEBUG, "path_planning.corridor_debug") << "start node is p: " << start.p << " q: " << start.q;
        //CLOG(DEBUG, "path_planning.corridor_debug") << "end_right node is p: " << end_right.p << " q: " << end_right.q;
        barrier_q_right_test.push_back(collision_check_result2.col_node.q);
      }
      else
      {
        barrier_q_right_test.push_back(-2.5);
      }
    }
    //CLOG(ERROR, "mpc_debug.cbit") << "The left barrier1 is: " << barrier_q_left;
    //CLOG(ERROR, "mpc_debug.cbit") << "The left barrier2 is: " << barrier_q_left_test;
    //CLOG(WARNING, "mpc_debug.cbit") << "The right barrier1 is: " << barrier_q_right;
    //CLOG(WARNING, "mpc_debug.cbit") << "The right barrier2 is: " << barrier_q_right_test;

    // Visualizing the reference measurements in rviz:
    // Store the sequence of resulting mpc prediction horizon poses for visualization
    std::vector<lgmath::se3::Transformation> ref_pose_vec1;
    for (int i = 0; i<measurements.size(); i++)
    {
      ref_pose_vec1.push_back(measurements[i].inverse());
    }
    // Store the sequence of resulting mpc prediction horizon poses for visualization
    std::vector<lgmath::se3::Transformation> ref_pose_vec2;
    for (int i = 0; i<measurements4.size(); i++)
    {
      ref_pose_vec2.push_back(measurements4[i].inverse());
    }









    // Create and solve the STEAM optimization problem
    std::vector<lgmath::se3::Transformation> mpc_poses;
    try
    {
      CLOG(INFO, "mpc.cbit") << "Attempting to solve the MPC problem";
<<<<<<< HEAD
      auto mpc_result = SolveMPC(applied_vel, T0, measurements, K, DT, VF, pose_noise_vect, vel_noise_vect, accel_noise_vect, kin_noise_vect, point_stabilization);
=======
      // Using new sychronized measurements:
      auto mpc_result = SolveMPC2(applied_vel, T0, measurements4, measurements, barrier_q_left_test, barrier_q_right_test, K, DT, VF, lat_noise_vect, pose_noise_vect, vel_noise_vect, accel_noise_vect, kin_noise_vect, point_stabilization, pose_error_weight, vel_error_weight, acc_error_weight, kin_error_weight, lat_error_weight);

      // Solve using corridor mpc
      //auto mpc_result = SolveMPC2(applied_vel, T0, measurements3, measurements, barrier_q_left, barrier_q_right, K, DT, VF, lat_noise_vect, pose_noise_vect, vel_noise_vect, accel_noise_vect, kin_noise_vect, point_stabilization3, pose_error_weight, vel_error_weight, acc_error_weight, kin_error_weight, lat_error_weight);
      // Old path tracking configs
      //auto mpc_result = SolveMPC2(applied_vel, T0, measurements, measurements, barrier_q_left, barrier_q_right, K, DT, VF, lat_noise_vect, pose_noise_vect, vel_noise_vect, accel_noise_vect, kin_noise_vect, point_stabilization3, pose_error_weight, vel_error_weight, acc_error_weight, kin_error_weight, lat_error_weight);
      //auto mpc_result = SolveMPC(applied_vel, T0, measurements, K, DT, VF, pose_noise_vect, vel_noise_vect, accel_noise_vect, kin_noise_vect, point_stabilization); // Tracking controller version
>>>>>>> 0dc3213b
      applied_vel = mpc_result.applied_vel; // note dont re-declare applied vel here
      mpc_poses = mpc_result.mpc_poses;
      CLOG(INFO, "mpc.cbit") << "Successfully solved MPC problem";
    }
    catch(...)
    {
      CLOG(ERROR, "mpc.cbit") << "STEAM Optimization Failed; Commanding to Stop the Vehicle";
      applied_vel(0) = 0.0;
      applied_vel(1) = 0.0;
    }

    CLOG(DEBUG, "mpc.cbit") << "The linear velocity is:  " << applied_vel(0) << " The angular vel is: " << applied_vel(1);

 
    // If required, saturate the output velocity commands based on the configuration limits
    CLOG(INFO, "mpc.cbit") << "Saturating the velocity command if required";
    Eigen::Matrix<double, 2, 1> saturated_vel = SaturateVel2(applied_vel, config_->max_lin_vel, config_->max_ang_vel);
    CLOG(INFO, "mpc.cbit") << "The Saturated linear velocity is:  " << saturated_vel(0) << " The angular vel is: " << saturated_vel(1);
    
    // Store the result in memory so we can use previous state values to re-initialize and extrapolate the robot pose in subsequent iterations
    vel_history.erase(vel_history.begin());
    vel_history.push_back(saturated_vel);
    
    // Store the current robot state in the robot state path so it can be visualized
    robot_poses.push_back(T_w_p * T_p_r);

    // Send the robot poses and mpc prediction to rviz
    visualize(stamp, T_w_p, T_p_r, T_p_r_extp, T_p_r_extp2, mpc_poses, robot_poses, ref_pose_vec1, ref_pose_vec2);

    // return the computed velocity command for the first time step
    Command command;
    command.linear.x = saturated_vel(0) * config_->robot_linear_velocity_scale;
    command.angular.z = saturated_vel(1) * config_->robot_angular_velocity_scale;

    // Temporary modification by Jordy to test calibration of the grizzly controller
    CLOG(DEBUG, "grizzly_controller_tests.cbit") << "Twist Linear Velocity: " << saturated_vel(0);
    CLOG(DEBUG, "grizzly_controller_tests.cbit") << "Twist Angular Velocity: " << saturated_vel(1);
    // End of modifications
    
    CLOG(INFO, "mpc.cbit")
      << "Final control command: [" << command.linear.x << ", "
      << command.linear.y << ", " << command.linear.z << ", "
      << command.angular.x << ", " << command.angular.y << ", "
      << command.angular.z << "]";
    auto command_stop_time = std::chrono::high_resolution_clock::now();
    auto duration_command = std::chrono::duration_cast<std::chrono::milliseconds>(command_stop_time - command_start_time);
    CLOG(DEBUG, "mpc.cbit") << "ComputeCommand took: " << duration_command.count() << "ms";
    return command;
  }
  // Otherwise stop the robot
  else
  {
    CLOG(INFO, "mpc.cbit") << "There is not a valid plan yet, returning zero velocity commands";

    applied_vel << 0.0, 0.0;
    vel_history.erase(vel_history.begin());
    vel_history.push_back(applied_vel);
    return Command();
  }
}



}  // namespace lidar
}  // namespace vtr<|MERGE_RESOLUTION|>--- conflicted
+++ resolved
@@ -209,15 +209,6 @@
     // After that point, we then do a sliding window using shift operations, moving out the oldest map and appending the newest one
     else
     {
-<<<<<<< HEAD
-      // Legacy code for when I was filtering inside cbit (made a quick and dirty work around temporarily)
-      //for (int i = 0; i < (config_->costmap_history-1); i++)
-      //{
-      //  costmap_ptr->obs_map_vect[i] = costmap_ptr->obs_map_vect[i + 1];
-      //  costmap_ptr->T_c_w_vect[i] = costmap_ptr->T_c_w_vect[i + 1];
-      //}
-=======
->>>>>>> 0dc3213b
       costmap_ptr->obs_map_vect[config_->costmap_history-1] = obs_map;
       costmap_ptr->T_c_w_vect[config_->costmap_history-1] = costmap_ptr->T_c_w ;
     }
@@ -279,10 +270,7 @@
     double lat_error_weight = config_->lat_error_weight;
   
 
-<<<<<<< HEAD
-=======
-
->>>>>>> 0dc3213b
+
     
     // Extrapolating robot pose into the future by using the history of applied mpc velocity commands
     const auto curr_time = now();  // always in nanoseconds
@@ -491,14 +479,12 @@
 
 
 
+
     // Create and solve the STEAM optimization problem
     std::vector<lgmath::se3::Transformation> mpc_poses;
     try
     {
       CLOG(INFO, "mpc.cbit") << "Attempting to solve the MPC problem";
-<<<<<<< HEAD
-      auto mpc_result = SolveMPC(applied_vel, T0, measurements, K, DT, VF, pose_noise_vect, vel_noise_vect, accel_noise_vect, kin_noise_vect, point_stabilization);
-=======
       // Using new sychronized measurements:
       auto mpc_result = SolveMPC2(applied_vel, T0, measurements4, measurements, barrier_q_left_test, barrier_q_right_test, K, DT, VF, lat_noise_vect, pose_noise_vect, vel_noise_vect, accel_noise_vect, kin_noise_vect, point_stabilization, pose_error_weight, vel_error_weight, acc_error_weight, kin_error_weight, lat_error_weight);
 
@@ -507,7 +493,6 @@
       // Old path tracking configs
       //auto mpc_result = SolveMPC2(applied_vel, T0, measurements, measurements, barrier_q_left, barrier_q_right, K, DT, VF, lat_noise_vect, pose_noise_vect, vel_noise_vect, accel_noise_vect, kin_noise_vect, point_stabilization3, pose_error_weight, vel_error_weight, acc_error_weight, kin_error_weight, lat_error_weight);
       //auto mpc_result = SolveMPC(applied_vel, T0, measurements, K, DT, VF, pose_noise_vect, vel_noise_vect, accel_noise_vect, kin_noise_vect, point_stabilization); // Tracking controller version
->>>>>>> 0dc3213b
       applied_vel = mpc_result.applied_vel; // note dont re-declare applied vel here
       mpc_poses = mpc_result.mpc_poses;
       CLOG(INFO, "mpc.cbit") << "Successfully solved MPC problem";
