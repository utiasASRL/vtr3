cmake_minimum_required(VERSION 3.16)
project(vtr_lidar)

## Common setup for vtr packages
include("${CMAKE_CURRENT_LIST_DIR}/../vtr_common/vtr_include.cmake")

## Find dependencies
find_package(ament_cmake REQUIRED)
find_package(ament_cmake_python REQUIRED)
find_package(eigen3_cmake_module REQUIRED)

find_package(Eigen3 REQUIRED)
find_package(OpenCV REQUIRED)


find_package(rclcpp REQUIRED)
find_package(rclpy REQUIRED)
find_package(pcl_conversions REQUIRED)
find_package(pcl_ros REQUIRED)

find_package(nav_msgs REQUIRED)
find_package(visualization_msgs REQUIRED)
find_package(sensor_msgs REQUIRED)

find_package(lgmath REQUIRED)
find_package(steam REQUIRED)

find_package(vtr_common REQUIRED)
find_package(vtr_lidar_msgs REQUIRED)
find_package(vtr_logging REQUIRED)
find_package(vtr_tactic REQUIRED)
find_package(vtr_torch REQUIRED)

## C++ Libraries
include_directories(PUBLIC
  $<BUILD_INTERFACE:${CMAKE_CURRENT_SOURCE_DIR}/include>
  $<INSTALL_INTERFACE:include>
)

# components
file(GLOB_RECURSE COMPONENTS_SRC
  src/data_types/*.cpp
  src/filters/*.cpp
)
add_library(${PROJECT_NAME}_components ${COMPONENTS_SRC})
ament_target_dependencies(${PROJECT_NAME}_components
  Eigen3 pcl_conversions pcl_ros OpenCV
  nav_msgs
  lgmath steam
  vtr_common vtr_logging vtr_tactic vtr_lidar_msgs
)

# pipelines and modules
file(GLOB_RECURSE PIPELINE_SRC
  src/modules/*.cpp
  src/pipeline.cpp
)
add_library(${PROJECT_NAME}_pipeline ${PIPELINE_SRC})
target_link_libraries(${PROJECT_NAME}_pipeline ${PROJECT_NAME}_components)
ament_target_dependencies(${PROJECT_NAME}_pipeline
<<<<<<< HEAD
  Eigen3 pcl_conversions pcl_ros OpenCV
  nav_msgs visualization_msgs sensor_msgs
=======
  Eigen3 pcl_conversions pcl_ros
  nav_msgs visualization_msgs
>>>>>>> 2431da61
  lgmath steam vtr_torch
  vtr_logging vtr_tactic vtr_lidar_msgs
)

# additional tools for experiments
file(GLOB_RECURSE TOOLS_SRC
  src/mesh2pcd/*.cpp
)
add_library(${PROJECT_NAME}_tools ${TOOLS_SRC})
ament_target_dependencies(${PROJECT_NAME}_tools
  Eigen3 pcl_conversions pcl_ros
  vtr_common vtr_logging
)

ament_export_targets(export_${PROJECT_NAME} HAS_LIBRARY_TARGET)
ament_export_dependencies(
  Eigen3 pcl_conversions pcl_ros OpenCV
  nav_msgs visualization_msgs
  lgmath steam
<<<<<<< HEAD
  vtr_logging vtr_tactic vtr_path_planning vtr_lidar_msgs vtr_torch
=======
  vtr_logging vtr_tactic vtr_lidar_msgs vtr_torch
>>>>>>> 2431da61
)

install(
  DIRECTORY include/
  DESTINATION include
)

install(
  TARGETS
    ${PROJECT_NAME}_components
    ${PROJECT_NAME}_pipeline
    ${PROJECT_NAME}_tools
  EXPORT export_${PROJECT_NAME}
  LIBRARY DESTINATION lib
  ARCHIVE DESTINATION lib
  RUNTIME DESTINATION lib/${PROJECT_NAME}
  INCLUDES DESTINATION include
)

# Python Package
ament_python_install_package(${PROJECT_NAME})

if(BUILD_TESTING)
  find_package(ament_cmake_gmock REQUIRED)

  # basic types
  ament_add_gmock(test_types test/test_types.cpp WORKING_DIRECTORY ${CMAKE_CURRENT_BINARY_DIR})
  target_link_libraries(test_types ${PROJECT_NAME}_pipeline)

  # point cloud
  ament_add_gmock(test_point_cloud test/test_point_cloud.cpp WORKING_DIRECTORY ${CMAKE_CURRENT_BINARY_DIR})
  target_link_libraries(test_point_cloud ${PROJECT_NAME}_pipeline)

  # point map
  ament_add_gmock(test_point_scan test/test_point_scan.cpp WORKING_DIRECTORY ${CMAKE_CURRENT_BINARY_DIR})
  target_link_libraries(test_point_scan ${PROJECT_NAME}_pipeline)
  ament_add_gmock(test_point_map test/test_point_map.cpp WORKING_DIRECTORY ${CMAKE_CURRENT_BINARY_DIR})
  target_link_libraries(test_point_map ${PROJECT_NAME}_pipeline)
  ament_add_gmock(test_multi_exp_point_map test/test_multi_exp_point_map.cpp WORKING_DIRECTORY ${CMAKE_CURRENT_BINARY_DIR})
  target_link_libraries(test_multi_exp_point_map ${PROJECT_NAME}_pipeline)

  find_package(Boost REQUIRED)
  find_package(PCL REQUIRED)
  add_executable(example_himmelsbach test/segmentation/example_himmelsbach.cpp)
  ament_target_dependencies(example_himmelsbach Boost)
  target_link_libraries(example_himmelsbach ${PCL_LIBRARIES} ${PROJECT_NAME}_pipeline)

  # Linting
  find_package(ament_lint_auto REQUIRED)
  ament_lint_auto_find_test_dependencies() # Lint based on linter test_depend in package.xml
endif()

ament_package()<|MERGE_RESOLUTION|>--- conflicted
+++ resolved
@@ -58,13 +58,8 @@
 add_library(${PROJECT_NAME}_pipeline ${PIPELINE_SRC})
 target_link_libraries(${PROJECT_NAME}_pipeline ${PROJECT_NAME}_components)
 ament_target_dependencies(${PROJECT_NAME}_pipeline
-<<<<<<< HEAD
   Eigen3 pcl_conversions pcl_ros OpenCV
   nav_msgs visualization_msgs sensor_msgs
-=======
-  Eigen3 pcl_conversions pcl_ros
-  nav_msgs visualization_msgs
->>>>>>> 2431da61
   lgmath steam vtr_torch
   vtr_logging vtr_tactic vtr_lidar_msgs
 )
@@ -84,11 +79,7 @@
   Eigen3 pcl_conversions pcl_ros OpenCV
   nav_msgs visualization_msgs
   lgmath steam
-<<<<<<< HEAD
   vtr_logging vtr_tactic vtr_path_planning vtr_lidar_msgs vtr_torch
-=======
-  vtr_logging vtr_tactic vtr_lidar_msgs vtr_torch
->>>>>>> 2431da61
 )
 
 install(
