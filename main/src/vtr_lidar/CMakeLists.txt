cmake_minimum_required(VERSION 3.16)
project(vtr_lidar)

## Common setup for vtr packages
include("${CMAKE_CURRENT_LIST_DIR}/../vtr_common/vtr_include.cmake")

## Find dependencies
find_package(ament_cmake REQUIRED)
find_package(ament_cmake_python REQUIRED)
find_package(eigen3_cmake_module REQUIRED)

find_package(Eigen3 REQUIRED)
find_package(OpenCV REQUIRED)
<<<<<<< HEAD
find_package(cv_bridge REQUIRED)
=======

>>>>>>> b770d9eb

find_package(rclcpp REQUIRED)
find_package(rclpy REQUIRED)
find_package(pcl_conversions REQUIRED)
find_package(pcl_ros REQUIRED)

find_package(nav_msgs REQUIRED)
find_package(visualization_msgs REQUIRED)
find_package(sensor_msgs REQUIRED)

find_package(lgmath REQUIRED)
find_package(steam REQUIRED)

find_package(vtr_common REQUIRED)
find_package(vtr_lidar_msgs REQUIRED)
find_package(vtr_logging REQUIRED)
find_package(vtr_tactic REQUIRED)
find_package(vtr_torch REQUIRED)

if(DEFINED VTR_ENABLE_LIDAR)

add_compile_options(-g)


## C++ Libraries
include_directories(PUBLIC
  $<BUILD_INTERFACE:${CMAKE_CURRENT_SOURCE_DIR}/include>
  $<INSTALL_INTERFACE:include>
)

# components
file(GLOB_RECURSE COMPONENTS_SRC
  src/data_types/*.cpp
  src/filters/*.cpp
)
add_library(${PROJECT_NAME}_components ${COMPONENTS_SRC})
ament_target_dependencies(${PROJECT_NAME}_components
  Eigen3 pcl_conversions pcl_ros OpenCV
  nav_msgs
  lgmath steam OpenCV
  vtr_common vtr_logging vtr_tactic vtr_lidar_msgs
)

# pipelines and modules
file(GLOB_RECURSE PIPELINE_SRC
  src/modules/*.cpp
  src/pipeline.cpp
)
add_library(${PROJECT_NAME}_pipeline ${PIPELINE_SRC})
target_link_libraries(${PROJECT_NAME}_pipeline ${PROJECT_NAME}_components)
ament_target_dependencies(${PROJECT_NAME}_pipeline
<<<<<<< HEAD
  Eigen3 pcl_conversions pcl_ros
  nav_msgs visualization_msgs OpenCV
  lgmath steam vtr_torch cv_bridge
=======
  Eigen3 pcl_conversions pcl_ros OpenCV
  nav_msgs visualization_msgs sensor_msgs
  lgmath steam vtr_torch
>>>>>>> b770d9eb
  vtr_logging vtr_tactic vtr_lidar_msgs
)

# additional tools for experiments
file(GLOB_RECURSE TOOLS_SRC
  src/mesh2pcd/*.cpp
)
add_library(${PROJECT_NAME}_tools ${TOOLS_SRC})
ament_target_dependencies(${PROJECT_NAME}_tools
  Eigen3 pcl_conversions pcl_ros
  vtr_common vtr_logging
)

ament_export_targets(export_${PROJECT_NAME} HAS_LIBRARY_TARGET)
ament_export_dependencies(
  Eigen3 pcl_conversions pcl_ros OpenCV
  nav_msgs visualization_msgs
<<<<<<< HEAD
  lgmath steam cv_bridge
  vtr_logging vtr_tactic vtr_lidar_msgs vtr_torch
=======
  lgmath steam
  vtr_logging vtr_tactic vtr_path_planning vtr_lidar_msgs vtr_torch
>>>>>>> b770d9eb
)

install(
  DIRECTORY include/
  DESTINATION include
)

install(
  TARGETS
    ${PROJECT_NAME}_components
    ${PROJECT_NAME}_pipeline
    ${PROJECT_NAME}_tools
  EXPORT export_${PROJECT_NAME}
  LIBRARY DESTINATION lib
  ARCHIVE DESTINATION lib
  RUNTIME DESTINATION lib/${PROJECT_NAME}
  INCLUDES DESTINATION include
)

# Python Package
ament_python_install_package(${PROJECT_NAME})

if(BUILD_TESTING)
  find_package(ament_cmake_gmock REQUIRED)

  # basic types
  ament_add_gmock(test_types test/test_types.cpp WORKING_DIRECTORY ${CMAKE_CURRENT_BINARY_DIR})
  target_link_libraries(test_types ${PROJECT_NAME}_pipeline)

  # point cloud
  ament_add_gmock(test_point_cloud test/test_point_cloud.cpp WORKING_DIRECTORY ${CMAKE_CURRENT_BINARY_DIR})
  target_link_libraries(test_point_cloud ${PROJECT_NAME}_pipeline)

  # point map
  ament_add_gmock(test_point_scan test/test_point_scan.cpp WORKING_DIRECTORY ${CMAKE_CURRENT_BINARY_DIR})
  target_link_libraries(test_point_scan ${PROJECT_NAME}_pipeline)
  ament_add_gmock(test_point_map test/test_point_map.cpp WORKING_DIRECTORY ${CMAKE_CURRENT_BINARY_DIR})
  target_link_libraries(test_point_map ${PROJECT_NAME}_pipeline)
  ament_add_gmock(test_multi_exp_point_map test/test_multi_exp_point_map.cpp WORKING_DIRECTORY ${CMAKE_CURRENT_BINARY_DIR})
  target_link_libraries(test_multi_exp_point_map ${PROJECT_NAME}_pipeline)

  find_package(Boost REQUIRED)
  find_package(PCL REQUIRED)
  add_executable(example_himmelsbach test/segmentation/example_himmelsbach.cpp)
  ament_target_dependencies(example_himmelsbach Boost)
  target_link_libraries(example_himmelsbach ${PCL_LIBRARIES} ${PROJECT_NAME}_pipeline)

  # Linting
  find_package(ament_lint_auto REQUIRED)
  ament_lint_auto_find_test_dependencies() # Lint based on linter test_depend in package.xml
endif()

endif()
ament_package()<|MERGE_RESOLUTION|>--- conflicted
+++ resolved
@@ -11,11 +11,7 @@
 
 find_package(Eigen3 REQUIRED)
 find_package(OpenCV REQUIRED)
-<<<<<<< HEAD
 find_package(cv_bridge REQUIRED)
-=======
-
->>>>>>> b770d9eb
 
 find_package(rclcpp REQUIRED)
 find_package(rclpy REQUIRED)
@@ -67,15 +63,9 @@
 add_library(${PROJECT_NAME}_pipeline ${PIPELINE_SRC})
 target_link_libraries(${PROJECT_NAME}_pipeline ${PROJECT_NAME}_components)
 ament_target_dependencies(${PROJECT_NAME}_pipeline
-<<<<<<< HEAD
   Eigen3 pcl_conversions pcl_ros
   nav_msgs visualization_msgs OpenCV
   lgmath steam vtr_torch cv_bridge
-=======
-  Eigen3 pcl_conversions pcl_ros OpenCV
-  nav_msgs visualization_msgs sensor_msgs
-  lgmath steam vtr_torch
->>>>>>> b770d9eb
   vtr_logging vtr_tactic vtr_lidar_msgs
 )
 
@@ -93,13 +83,8 @@
 ament_export_dependencies(
   Eigen3 pcl_conversions pcl_ros OpenCV
   nav_msgs visualization_msgs
-<<<<<<< HEAD
   lgmath steam cv_bridge
-  vtr_logging vtr_tactic vtr_lidar_msgs vtr_torch
-=======
-  lgmath steam
   vtr_logging vtr_tactic vtr_path_planning vtr_lidar_msgs vtr_torch
->>>>>>> b770d9eb
 )
 
 install(
