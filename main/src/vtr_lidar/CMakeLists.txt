cmake_minimum_required(VERSION 3.16)
project(vtr_lidar)

## Common setup for vtr packages
include("${CMAKE_CURRENT_LIST_DIR}/../vtr_common/vtr_include.cmake")

## Find dependencies
find_package(ament_cmake REQUIRED)
find_package(ament_cmake_python REQUIRED)
find_package(eigen3_cmake_module REQUIRED)

find_package(Eigen3 REQUIRED)

find_package(rclcpp REQUIRED)
find_package(rclpy REQUIRED)
find_package(pcl_conversions REQUIRED)
find_package(pcl_ros REQUIRED)

find_package(nav_msgs REQUIRED)
find_package(visualization_msgs REQUIRED)
find_package(sensor_msgs REQUIRED)

find_package(lgmath REQUIRED)
find_package(steam REQUIRED)

find_package(vtr_common REQUIRED)
find_package(vtr_lidar_msgs REQUIRED)
find_package(vtr_logging REQUIRED)
find_package(vtr_tactic REQUIRED)
find_package(vtr_torch REQUIRED)

## C++ Libraries
include_directories(PUBLIC
  $<BUILD_INTERFACE:${CMAKE_CURRENT_SOURCE_DIR}/include>
  $<INSTALL_INTERFACE:include>
)

# components
file(GLOB_RECURSE COMPONENTS_SRC
  src/data_types/*.cpp
  src/filters/*.cpp
)
add_library(${PROJECT_NAME}_components ${COMPONENTS_SRC})
ament_target_dependencies(${PROJECT_NAME}_components
  Eigen3 pcl_conversions pcl_ros
  nav_msgs
  lgmath steam
  vtr_common vtr_logging vtr_tactic vtr_lidar_msgs
)

# pipelines and modules
file(GLOB_RECURSE PIPELINE_SRC
  src/modules/*.cpp
  src/pipeline.cpp
)
add_library(${PROJECT_NAME}_pipeline ${PIPELINE_SRC})
target_link_libraries(${PROJECT_NAME}_pipeline ${PROJECT_NAME}_components)
ament_target_dependencies(${PROJECT_NAME}_pipeline
  Eigen3 pcl_conversions pcl_ros
  nav_msgs visualization_msgs sensor_msgs
  lgmath steam vtr_torch
  vtr_logging vtr_tactic vtr_lidar_msgs
)

# additional tools for experiments
file(GLOB_RECURSE TOOLS_SRC
  src/mesh2pcd/*.cpp
)
add_library(${PROJECT_NAME}_tools ${TOOLS_SRC})
ament_target_dependencies(${PROJECT_NAME}_tools
  Eigen3 pcl_conversions pcl_ros
  vtr_common vtr_logging
)

ament_export_targets(export_${PROJECT_NAME} HAS_LIBRARY_TARGET)
ament_export_dependencies(
  Eigen3 pcl_conversions pcl_ros
  nav_msgs visualization_msgs
  lgmath steam
<<<<<<< HEAD
  vtr_logging vtr_tactic vtr_lidar_msgs
=======
  vtr_logging vtr_tactic vtr_path_planning vtr_lidar_msgs vtr_torch
>>>>>>> 401e091a
)

install(
  DIRECTORY include/
  DESTINATION include
)

install(
  TARGETS
    ${PROJECT_NAME}_components
    ${PROJECT_NAME}_pipeline
    ${PROJECT_NAME}_tools
  EXPORT export_${PROJECT_NAME}
  LIBRARY DESTINATION lib
  ARCHIVE DESTINATION lib
  RUNTIME DESTINATION lib/${PROJECT_NAME}
  INCLUDES DESTINATION include
)

# Python Package
ament_python_install_package(${PROJECT_NAME})

if(BUILD_TESTING)
  find_package(ament_cmake_gmock REQUIRED)

  # basic types
  ament_add_gmock(test_types test/test_types.cpp WORKING_DIRECTORY ${CMAKE_CURRENT_BINARY_DIR})
  target_link_libraries(test_types ${PROJECT_NAME}_pipeline)

  # point cloud
  ament_add_gmock(test_point_cloud test/test_point_cloud.cpp WORKING_DIRECTORY ${CMAKE_CURRENT_BINARY_DIR})
  target_link_libraries(test_point_cloud ${PROJECT_NAME}_pipeline)

  # point map
  ament_add_gmock(test_point_scan test/test_point_scan.cpp WORKING_DIRECTORY ${CMAKE_CURRENT_BINARY_DIR})
  target_link_libraries(test_point_scan ${PROJECT_NAME}_pipeline)
  ament_add_gmock(test_point_map test/test_point_map.cpp WORKING_DIRECTORY ${CMAKE_CURRENT_BINARY_DIR})
  target_link_libraries(test_point_map ${PROJECT_NAME}_pipeline)
  ament_add_gmock(test_multi_exp_point_map test/test_multi_exp_point_map.cpp WORKING_DIRECTORY ${CMAKE_CURRENT_BINARY_DIR})
  target_link_libraries(test_multi_exp_point_map ${PROJECT_NAME}_pipeline)

  find_package(Boost REQUIRED)
  find_package(PCL REQUIRED)
  add_executable(example_himmelsbach test/segmentation/example_himmelsbach.cpp)
  ament_target_dependencies(example_himmelsbach Boost)
  target_link_libraries(example_himmelsbach ${PCL_LIBRARIES} ${PROJECT_NAME}_pipeline)

  # Linting
  find_package(ament_lint_auto REQUIRED)
  ament_lint_auto_find_test_dependencies() # Lint based on linter test_depend in package.xml
endif()

ament_package()<|MERGE_RESOLUTION|>--- conflicted
+++ resolved
@@ -77,11 +77,7 @@
   Eigen3 pcl_conversions pcl_ros
   nav_msgs visualization_msgs
   lgmath steam
-<<<<<<< HEAD
-  vtr_logging vtr_tactic vtr_lidar_msgs
-=======
-  vtr_logging vtr_tactic vtr_path_planning vtr_lidar_msgs vtr_torch
->>>>>>> 401e091a
+  vtr_logging vtr_tactic vtr_lidar_msgs vtr_torch
 )
 
 install(
