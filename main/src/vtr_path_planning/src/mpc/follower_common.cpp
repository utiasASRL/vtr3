// Copyright 2025, Autonomous Space Robotics Lab (ASRL)
//
// Licensed under the Apache License, Version 2.0 (the "License");
// you may not use this file except in compliance with the License.
// You may obtain a copy of the License at
//
//     http://www.apache.org/licenses/LICENSE-2.0
//
// Unless required by applicable law or agreed to in writing, software
// distributed under the License is distributed on an "AS IS" BASIS,
// WITHOUT WARRANTIES OR CONDITIONS OF ANY KIND, either express or implied.
// See the License for the specific language governing permissions and
// limitations under the License.

/**
 * \file follower_common.cpp
 * \author Alec Krawciw, Autonomous Space Robotics Lab (ASRL)
 */

#include <vtr_path_planning/mpc/follower_common.hpp>

namespace vtr::path_planning
{
PathInterpolator::PathInterpolator(const nav_msgs::msg::Path::SharedPtr& path) {
  using namespace vtr::common::conversions;
  if (path->poses.size() == 0)
    throw std::range_error("Path length cannot be 0 for interpolation!");
  
  for(const auto& pose : path->poses) {
    path_info_[rclcpp::Time(pose.header.stamp).nanoseconds()] = tfFromPoseMessage(pose.pose);
  }
}

PathInterpolator::Transformation PathInterpolator::at(tactic::Timestamp time) const {
  CLOG(DEBUG, "mpc.follower") << "Requested interpolation time " << time;

  auto up_it = path_info_.lower_bound(time);
  CLOG(DEBUG, "mpc.follower") << "Found lower bound time " << up_it->first;

  if (up_it == path_info_.begin()){
    CLOG(ERROR, "mpc.follower") << "Finding first element of map!";
    const Transformation T_w_p0 = up_it->second;
    const double t_0 = up_it->first;
    
    up_it++;
    const Transformation T_w_p1 = up_it->second;
    const double t_1 = up_it->first;
    // CLOG(DEBUG, "mpc.follower") << "Time 1 " << t_1 << " Time 0 " << t_0;

    // return T_w_p1;
  } else if (up_it == path_info_.end()){ 
    CLOG(ERROR, "mpc.follower") << "Finding last element of map!";

    up_it--;
    const Transformation T_w_p0 = up_it->second;
    const double t_0 = up_it->first;

    return T_w_p0;
  }
  
  const Transformation T_w_p1 = up_it->second;
  const double t_1 = up_it->first;

  up_it--;
  const Transformation T_w_p0 = up_it->second;
  const double t_0 = up_it->first;

  const double dt = t_1 - t_0;
  if (abs(dt) > 1e9) {
    CLOG(WARNING, "mpc.follower") << "Ignoring interpolation due to long delta t!";
    return T_w_p0;
  }
  try {
    auto xi_interp = (T_w_p0.inverse() * T_w_p1).vec() * ((time - t_0) / dt);
    //CLOG(DEBUG, "mpc.follower") << "delta trans " << (T_w_p0.inverse() * T_w_p1).vec();
    //CLOG(DEBUG, "mpc.follower") << "dt " << dt;
    //CLOG(DEBUG, "mpc.follower") << "time " << time;
    //CLOG(DEBUG, "mpc.follower") << "t_0 " << t_0;
    //CLOG(DEBUG, "mpc.follower") << "xi" << xi_interp;
    //CLOG(DEBUG, "mpc.follower") << "Interpolated pose " << T_w_p0 * Transformation(Eigen::Matrix<double, 6, 1>(xi_interp));
    return T_w_p0 * Transformation(Eigen::Matrix<double, 6, 1>(xi_interp));
  } catch (std::exception &e) {
    return T_w_p0;
  }
  
}

tactic::Timestamp PathInterpolator::start() const {
  return path_info_.begin()->first;
}


PoseResultHomotopy generateFollowerReferencePosesEuclidean(const TransformList& leader_world_poses, const double final_leader_p_value, const tactic::LocalizationChain::Ptr chain, double robot_p, double target_distance) {
  PoseResultHomotopy follower_reference;
  
  // Run through the path and find the pose that best fulfills the distance constraint
  std::vector<double> best_distance(leader_world_poses.size(), std::numeric_limits<double>::max());
  std::vector<double> best_width(leader_world_poses.size(), std::numeric_limits<double>::max());
  std::vector<lgmath::se3::Transformation> best_pose(leader_world_poses.size());

  for(double p = robot_p; p < final_leader_p_value; p += 0.02) {
    Segment closestSegment = findClosestSegment(p, chain, chain->trunkSequenceId());
    double interp = std::clamp((p - chain->p(closestSegment.first)) / (chain->p(closestSegment.second) - chain->p(closestSegment.first)), 0.0, 1.0);
    lgmath::se3::Transformation pose = interpolatePoses(interp, chain->pose(closestSegment.first), chain->pose(closestSegment.second));

    
<<<<<<< HEAD
    for (uint i = 0; i < leader_world_poses.size(); i++){

      // Check this pose if we are not already beyond it
        // Leader pose in world frame
        auto T_w_l = leader_world_poses[i];
        double dist = (pose.inverse() * T_w_l).r_ab_inb().norm();
        if (fabs(dist - target_distance) < best_distance[i]) {
          best_distance[i] = fabs(dist - target_distance);
          best_pose[i] = pose;
          auto width1 = pose_graph::BasicPathBase::terrian_type_corridor_width(chain->query_terrain_type(closestSegment.first));
          auto width2 = pose_graph::BasicPathBase::terrian_type_corridor_width(chain->query_terrain_type(closestSegment.second));
          best_width[i] = (1-interp) * width1 + interp * width2;
=======
    std::vector<double> best_distance(leader_world_poses.size(), std::numeric_limits<double>::max());
    std::vector<double> best_width(leader_world_poses.size(), std::numeric_limits<double>::max());
    std::vector<lgmath::se3::Transformation> best_pose(leader_world_poses.size());

    for(double p = robot_p; p < leader_p_values.back(); p += 0.02) {
      auto closestSegment = findClosestSegment(p, chain, chain->trunkSequenceId());
      double interp = std::clamp((p - chain->p(closestSegment.start_sid)) / (chain->p(closestSegment.end_sid) - chain->p(closestSegment.start_sid)), 0.0, 1.0);
      lgmath::se3::Transformation pose = interpolatePoses(interp, chain->pose(closestSegment.start_sid), chain->pose(closestSegment.end_sid));

      
      for (uint i = 0; i < leader_world_poses.size(); i++){

        // Check this pose if we are not already beyond it
        if(p <= leader_p_values[i])
        {  
          // Leader pose in world frame
          auto T_w_l = leader_world_poses[i];
          double dist = (pose.inverse() * T_w_l).r_ab_inb().norm();
          if (fabs(dist - target_distance) < best_distance[i]) {
            best_distance[i] = fabs(dist - target_distance);
            best_pose[i] = pose;
            auto width1 = pose_graph::BasicPathBase::terrian_type_corridor_width(chain->query_terrain_type(closestSegment.start_sid));
            auto width2 = pose_graph::BasicPathBase::terrian_type_corridor_width(chain->query_terrain_type(closestSegment.end_sid));
            best_width[i] = (1-interp) * width1 + interp * width2;
          }
>>>>>>> 8f0716f6
        }

    }
  }
  follower_reference.poses = best_pose;
  for (const auto& width : best_width){
    follower_reference.barrier_q_min.push_back(-width);
    follower_reference.barrier_q_max.push_back(width);
  }

  return follower_reference;
}

} // namespace vtr::path_planning<|MERGE_RESOLUTION|>--- conflicted
+++ resolved
@@ -104,7 +104,6 @@
     lgmath::se3::Transformation pose = interpolatePoses(interp, chain->pose(closestSegment.first), chain->pose(closestSegment.second));
 
     
-<<<<<<< HEAD
     for (uint i = 0; i < leader_world_poses.size(); i++){
 
       // Check this pose if we are not already beyond it
@@ -117,33 +116,6 @@
           auto width1 = pose_graph::BasicPathBase::terrian_type_corridor_width(chain->query_terrain_type(closestSegment.first));
           auto width2 = pose_graph::BasicPathBase::terrian_type_corridor_width(chain->query_terrain_type(closestSegment.second));
           best_width[i] = (1-interp) * width1 + interp * width2;
-=======
-    std::vector<double> best_distance(leader_world_poses.size(), std::numeric_limits<double>::max());
-    std::vector<double> best_width(leader_world_poses.size(), std::numeric_limits<double>::max());
-    std::vector<lgmath::se3::Transformation> best_pose(leader_world_poses.size());
-
-    for(double p = robot_p; p < leader_p_values.back(); p += 0.02) {
-      auto closestSegment = findClosestSegment(p, chain, chain->trunkSequenceId());
-      double interp = std::clamp((p - chain->p(closestSegment.start_sid)) / (chain->p(closestSegment.end_sid) - chain->p(closestSegment.start_sid)), 0.0, 1.0);
-      lgmath::se3::Transformation pose = interpolatePoses(interp, chain->pose(closestSegment.start_sid), chain->pose(closestSegment.end_sid));
-
-      
-      for (uint i = 0; i < leader_world_poses.size(); i++){
-
-        // Check this pose if we are not already beyond it
-        if(p <= leader_p_values[i])
-        {  
-          // Leader pose in world frame
-          auto T_w_l = leader_world_poses[i];
-          double dist = (pose.inverse() * T_w_l).r_ab_inb().norm();
-          if (fabs(dist - target_distance) < best_distance[i]) {
-            best_distance[i] = fabs(dist - target_distance);
-            best_pose[i] = pose;
-            auto width1 = pose_graph::BasicPathBase::terrian_type_corridor_width(chain->query_terrain_type(closestSegment.start_sid));
-            auto width2 = pose_graph::BasicPathBase::terrian_type_corridor_width(chain->query_terrain_type(closestSegment.end_sid));
-            best_width[i] = (1-interp) * width1 + interp * width2;
-          }
->>>>>>> 8f0716f6
         }
 
     }
