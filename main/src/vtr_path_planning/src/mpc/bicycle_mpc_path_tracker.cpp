--- conflicted
+++ resolved
@@ -49,16 +49,10 @@
   config->max_ang_acc = node->declare_parameter<double>(prefix + ".mpc.max_ang_acc", config->max_ang_acc);
   config->robot_linear_velocity_scale = node->declare_parameter<double>(prefix + ".mpc.robot_linear_velocity_scale", config->robot_linear_velocity_scale);
   config->robot_angular_velocity_scale = node->declare_parameter<double>(prefix + ".mpc.robot_angular_velocity_scale", config->robot_angular_velocity_scale);
-<<<<<<< HEAD
   config->repeat_flipped = node->declare_parameter<bool>(prefix + ".mpc.repeat_flipped", config->repeat_flipped);
 
   config->failure_threshold = node->declare_parameter<int>(prefix + ".mpc.failure_threshold", config->failure_threshold);
   config->recovery_steps = node->declare_parameter<int>(prefix + ".mpc.recovery_steps", config->recovery_steps);
-=======
-  config->turning_radius = node->declare_parameter<double>(prefix + ".mpc.turning_radius", config->turning_radius);
-  config->wheelbase = node->declare_parameter<double>(prefix + ".mpc.wheelbase", config->wheelbase);
-
->>>>>>> 3da77a6c
   
   // MPC COST PARAMETERS
   // We have one set for reverse, and one for forward, driving
@@ -139,7 +133,6 @@
     mpc_config->Q_f = config_->r_q_f;
     mpc_config->reversing = true;
   }
-<<<<<<< HEAD
   else {
     // Set the MPC costs
     mpc_config->Q_lat = config_->f_q_lat;
@@ -152,84 +145,6 @@
     mpc_config->Q_f = config_->f_q_f;
     mpc_config->reversing = false;
     }
-=======
-
-  // retrieve the transform info from the localization chain for the current robot state
-  const auto [stamp, w_p_r_in_r, T_p_r, T_w_p, T_w_v_odo, T_r_v_odo, curr_sid] = getChainInfo(*chain);
-
-  // Store the current robot state in the robot state path so it can be visualized
-  auto T_w_r = T_w_p * T_p_r;
-
-  CasadiBicycleMPC::Config mpcConfig;
-  mpcConfig.vel_max = {config_->max_lin_vel, config_->max_ang_vel};
-  mpcConfig.Q_x     = config_->q_x;
-  mpcConfig.Q_y     = config_->q_y;
-  mpcConfig.Q_th    = config_->q_th;
-  mpcConfig.R1      = config_->r1;
-  mpcConfig.R2      = config_->r2;
-  mpcConfig.Acc_R1  = config_->racc1;
-  mpcConfig.Acc_R2  = config_->racc2;
-  mpcConfig.lin_acc_max = config_->max_lin_acc;
-  mpcConfig.ang_acc_max = config_->max_ang_acc;
-  mpcConfig.Q_f = config_->q_f;
-  mpcConfig.wheelbase = config_->wheelbase;
-
-  // Schedule speed based on path curvatures + other factors
-  // TODO refactor to accept the chain and use the curvature of the links
-  mpcConfig.VF = ScheduleSpeed(chain, {config_->forward_vel, config_->min_vel, config_->planar_curv_weight, config_->profile_curv_weight, config_->eop_weight, 7});
-
-
-  // EXTRAPOLATING ROBOT POSE INTO THE FUTURE TO COMPENSATE FOR SYSTEM DELAYS
-  auto curr_time = stamp;
-  auto T_p_r_extp = T_p_r;
-  if (config_->extrapolate_robot_pose) {
-    curr_time = robot_state.node->now().nanoseconds();  // always in nanoseconds
-    auto dt = static_cast<double>(curr_time - stamp) * 1e-9 - 0.05;
-    // if (fabs(dt) > 0.25) { 
-    //   CLOG(WARNING, "cbit") << "Pose extrapolation was requested but the time delta is " << dt << "s.\n"
-    //         << "Ignoring extrapolation requestion. Check your time sync!";
-    //   dt = 0;
-    // }
-    Eigen::Matrix<double, 6, 1> xi_p_r_in_r(-dt * w_p_r_in_r);
-    T_p_r_extp = T_p_r * tactic::EdgeTransform(xi_p_r_in_r);
-
-    CLOG(DEBUG, "cbit.debug") << "New extrapolated pose:"  << T_p_r_extp;
-  }
-
-  lgmath::se3::Transformation T0 = T_p_r_extp;
-  mpcConfig.T0 = tf_to_global(T0);
-
-  CLOG(DEBUG, "cbit.control") << "Last velocity " << w_p_r_in_r << " with stamp " << stamp;
-
-  double state_p = findRobotP(T_w_p * T_p_r_extp, chain);
-
-  std::vector<double> p_rollout;
-  for(int j = 1; j < mpcConfig.N+1; j++){
-    p_rollout.push_back(state_p + j*mpcConfig.VF*mpcConfig.DT);
-  }
-
-  mpcConfig.reference_poses.clear();
-  auto referenceInfo = generateHomotopyReference(p_rollout, chain);
-  for(const auto& Tf : referenceInfo.poses) {
-    mpcConfig.reference_poses.push_back(tf_to_global(T_w_p.inverse() *  Tf));
-    CLOG(DEBUG, "test") << "Target " << tf_to_global(T_w_p.inverse() *  Tf);
-  }
-
-  mpcConfig.up_barrier_q = referenceInfo.barrier_q_max;
-  mpcConfig.low_barrier_q = referenceInfo.barrier_q_min;
-  
-  mpcConfig.previous_vel = {-w_p_r_in_r(0, 0), -w_p_r_in_r(5, 0)};
-  
-
-  // Create and solve the casadi optimization problem
-  std::vector<lgmath::se3::Transformation> mpc_poses;
-  // return the computed velocity command for the first time step
-  Command command;
-  std::vector<Eigen::Vector2d> mpc_velocities;
-  try {
-    CLOG(INFO, "cbit.control") << "Attempting to solve the MPC problem";
-    auto mpc_res = solver_.solve(mpcConfig);
->>>>>>> 3da77a6c
     
     if (failure_count >= config_->failure_threshold) {
       CLOG(WARNING, "cbit.control") << "Failure count exceeded threshold. Enabling recovery mode.";
