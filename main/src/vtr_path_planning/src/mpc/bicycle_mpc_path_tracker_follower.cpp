// Copyright 2025, Autonomous Space Robotics Lab (ASRL)
//
// Licensed under the Apache License, Version 2.0 (the "License");
// you may not use this file except in compliance with the License.
// You may obtain a copy of the License at
//
//     http://www.apache.org/licenses/LICENSE-2.0
//
// Unless required by applicable law or agreed to in writing, software
// distributed under the License is distributed on an "AS IS" BASIS,
// WITHOUT WARRANTIES OR CONDITIONS OF ANY KIND, either express or implied.
// See the License for the specific language governing permissions and
// limitations under the License.

/**
 * \file bicycle_mpc_path_tracker.cpp
 * \author Luka Antonyshyn, Alec Krawciw, Autonomous Space Robotics Lab (ASRL)
 */

#include "vtr_path_planning/mpc/bicycle_mpc_path_tracker_follower.hpp"

#include <tf2/convert.h>
#include <tf2_eigen/tf2_eigen.hpp>
#include <vtr_path_planning/cbit/utils.hpp>

namespace vtr::path_planning {

void BicycleMPCPathTrackerFollower::Config::loadConfig(BicycleMPCPathTrackerFollower::Config::Ptr config, 
		           const rclcpp::Node::SharedPtr& node,
                           const std::string& prefix) {

  // MPC Configs:
  // PID PARAMETERS
  config->kp = node->declare_parameter<double>(prefix + ".longitudinal_control.kp", config->kp);
  config->ki = node->declare_parameter<double>(prefix + ".longitudinal_control.ki", config->ki);
  config->kd = node->declare_parameter<double>(prefix + ".longitudinal_control.kd", config->kd);

  // Follower params
  config->leader_namespace = node->declare_parameter<std::string>(prefix + ".leader_namespace", config->leader_namespace);
  config->following_offset = node->declare_parameter<double>(prefix + ".follow_distance", config->following_offset);
  config->distance_margin = node->declare_parameter<double>(prefix + ".distance_margin", config->distance_margin);

  config->f_q_dist = node->declare_parameter<double>(prefix + ".mpc.forward.q_dist", config->f_q_dist);
  config->r_q_dist = node->declare_parameter<double>(prefix + ".mpc.reverse.q_dist", config->r_q_dist);

  // Waypoint selection
  config->waypoint_selection = node->declare_parameter<std::string>(prefix + ".waypoint_selection", config->waypoint_selection);
}

// Configure the class as a ROS2 node, get configurations from the ros parameter server
auto BicycleMPCPathTrackerFollower::Config::fromROS(const rclcpp::Node::SharedPtr& node, const std::string& prefix) -> Ptr {
  auto config = std::make_shared<Config>();
<<<<<<< HEAD
  // Load all config components
  BaseMPCPathTracker::Config::loadConfig(config, node, prefix);
  BicycleMPCPathTracker::Config::loadConfig(config, node, prefix);
=======
  auto base_config = std::static_pointer_cast<BicycleMPCPathTracker::Config>(config);
  *base_config =  *BicycleMPCPathTracker::Config::fromROS(node, prefix);
>>>>>>> 8f0716f6
  loadConfig(config, node, prefix);

  CLOG(DEBUG, "cbit.control") << "Bicycle Tracker MPC forward costs: "
      << ", q_dist: " << config->f_q_dist;

  CLOG(DEBUG, "cbit.control") << "Bicycle Tracker MPC reverse costs: "
      << ", q_dist: " << config->r_q_dist;

  return config;
}

// Declare class as inherited from the BasePathPlanner
BicycleMPCPathTrackerFollower::BicycleMPCPathTrackerFollower(const Config::ConstPtr& config,
                               const RobotState::Ptr& robot_state,
                               const tactic::GraphBase::Ptr& graph,
                               const Callback::Ptr& callback)
    : BicycleMPCPathTracker(config, robot_state, graph, callback), config_(config), solver_{config_->mpc_verbosity}, graph_{graph}, robot_state_{robot_state} {

  vis_ = std::make_shared<VisualizationUtils>(robot_state->node.ptr());

  CLOG(DEBUG, "mpc.follower") << "Choosing " << config_->waypoint_selection << " option for waypoint selection!";

  using std::placeholders::_1;
  const auto leader_path_topic = config_->leader_namespace + "/vtr/mpc_prediction";
  const auto leader_graph_topic = config_->leader_namespace + "/vtr/graph_state_srv";
  const auto leader_route_topic = config_->leader_namespace + "/vtr/following_route";
  CLOG(INFO, "mpc.follower") << "Listening for MPC rollouts on " << leader_path_topic;
  CLOG(INFO, "mpc.follower") << "Requesting graph info from " << leader_graph_topic;
  CLOG(INFO, "mpc.follower") << "Listening for route on " << leader_route_topic;
  CLOG(INFO, "mpc.follower") << "Target separation: " << config->following_offset;
  CLOG(INFO, "mpc.follower") << "Robot's wheelbase: " << config->wheelbase << "m";

  leaderRolloutSub_ = robot_state->node->create_subscription<PathMsg>(leader_path_topic, rclcpp::QoS(1).best_effort().durability_volatile(), std::bind(&BicycleMPCPathTrackerFollower::onLeaderPath, this, _1));
  leaderRouteSub_ = robot_state->node->create_subscription<RouteMsg>(leader_route_topic, rclcpp::SystemDefaultsQoS(), std::bind(&BicycleMPCPathTrackerFollower::onLeaderRoute, this, _1));

  leaderGraphSrv_ = robot_state->node->create_client<GraphStateSrv>(leader_graph_topic);
  followerGraphSrv_ = robot_state->node->create_client<GraphStateSrv>("vtr/graph_state_srv");

  leaderDistanceSub_ = robot_state->node->create_subscription<FloatMsg>("leader_distance", rclcpp::QoS(1).best_effort().durability_volatile(), std::bind(&BicycleMPCPathTrackerFollower::onLeaderDist, this, _1));
}


BicycleMPCPathTrackerFollower::~BicycleMPCPathTrackerFollower() {}
void BicycleMPCPathTrackerFollower::loadMPCConfig(
    CasadiBicycleMPCFollower::Config::Ptr mpc_config, const bool isReversing, Eigen::Matrix<double, 6, 1> w_p_r_in_r, Eigen::Vector2d applied_vel) { 
  BicycleMPCPathTracker::loadMPCConfig(mpc_config, isReversing, w_p_r_in_r, applied_vel);
  mpc_config->Q_dist = isReversing ? config_->r_q_dist : config_->f_q_dist;
  mpc_config->distance = config_->following_offset;
  mpc_config->distance_margin = config_->distance_margin;
  mpc_config->recovery = false;
}

CasadiMPC::Config::Ptr BicycleMPCPathTrackerFollower::getMPCConfig(const bool isReversing, Eigen::Matrix<double, 6, 1> w_p_r_in_r, Eigen::Vector2d applied_vel) {
  auto mpcConfig = std::make_shared<CasadiBicycleMPCFollower::Config>();
  loadMPCConfig(mpcConfig, isReversing, w_p_r_in_r, applied_vel);
  return mpcConfig;
}

bool BicycleMPCPathTrackerFollower::isMPCStateValid(CasadiMPC::Config::Ptr, const tactic::Timestamp& curr_time){
  if (recentLeaderPath_ == nullptr) {
    CLOG_EVERY_N(1, WARNING, "cbit.control") << "Follower has received no path from the leader yet. Stopping";
    return false;
  }

  const auto leader_path_time = rclcpp::Time(recentLeaderPath_->header.stamp).nanoseconds();
  const auto delta_t = curr_time - leader_path_time;
  if (delta_t > 1e9) {
    CLOG_EVERY_N(1, WARNING,"cbit.control") << "Follower has received no path from the leader in more than 1 second. Stopping\n Delay: "
           << delta_t / 1e9;
    return false;
  }

  return true;
}

void BicycleMPCPathTrackerFollower::loadMPCPath(CasadiMPC::Config::Ptr mpcConfig, const lgmath::se3::Transformation& T_w_p,
                         const lgmath::se3::Transformation& T_p_r_extp,
                         const double state_p,
                         RobotState& robot_state,
                         const tactic::Timestamp& curr_time) {

  
  auto follower_mpc_config = std::dynamic_pointer_cast<CasadiBicycleMPCFollower::Config>(mpcConfig);
  
  auto& chain = robot_state.chain.ptr();
  follower_mpc_config->leader_reference_poses.clear();

  // mpcConfig->VF = abs(leader_vel_(0));
  if (follower_mpc_config->reversing) {
    CLOG(DEBUG, "mpc.follower") << "Reversing!";
  }
  if (config_->waypoint_selection == "external_dist") {
    const float distance = recentLeaderDist_->data;
    const double error = distance - config_->following_offset;
    errorIntegrator += error;
    mpcConfig->VF = config_->kp * error + config_->ki * errorIntegrator + config_->kd * (error - lastError_);
    lastError_ = error;
    CLOG(DEBUG, "mpc.follower.pid") << "Requested forward speed " << mpcConfig->VF;

    //TODO revert to max and min
    // mpcConfig->vel_max = {mpcConfig.VF, config_->max_ang_vel};
    // mpcConfig->vel_min = {mpcConfig.VF, -config_->max_ang_vel};
    follower_mpc_config->lin_acc_max = 1000;
  }

  std::vector<lgmath::se3::Transformation> leader_world_poses;
  std::vector<double> leader_p_values;
  const auto leaderPath_copy = *leaderPathInterp_;
  const auto T_f_l = (T_w_p * T_p_r_extp).inverse() * T_fw_lw_ * leaderPath_copy.at(curr_time);
  CLOG(DEBUG, "mpc.follower") << "TF to leader:\n" <<  T_f_l;
  const Eigen::Vector<double, 3> dist = T_f_l.r_ab_inb();
  CLOG(DEBUG, "mpc.follower") << "Displacement to leader:\n" << dist;
  CLOG(DEBUG, "mpc.follower") << "Dist to leader:\n" << dist.head<2>().norm();

  if (dist.norm() > 1.0) {
    CLOG(DEBUG, "mpc.follower") << "Current Leader Pose\n" << leaderPath_copy.at(curr_time);
    CLOG(DEBUG, "mpc.follower") << "Current Follower Path Loc\n" << T_w_p;
    CLOG(DEBUG, "mpc.follower") << "New extrapolated pose:\n"  << T_p_r_extp;
  }
  
  for (int i = 0; i < mpcConfig->N; i++){
    const auto T_w_lp = T_fw_lw_ * leaderPath_copy.at(curr_time + (1+i) * mpcConfig->DT * 1e9);
    follower_mpc_config->leader_reference_poses.push_back(tf_to_global(T_w_p.inverse() *  T_w_lp));
    leader_world_poses.push_back(T_w_lp);

    if (config_->waypoint_selection == "euclidean") {
      CLOG(DEBUG, "mpc.follower") << "Finding p value for leader";
      leader_p_values.push_back(findRobotP(T_w_lp, chain).second);
    }
    CLOG(DEBUG, "mpc.follower.target") << "Leader Target " << tf_to_global(T_w_p.inverse() *  T_w_lp);
  }

  mpcConfig->reference_poses.clear();
  auto referenceInfo = [&](){
    if(config_->waypoint_selection == "euclidean") {
      return generateFollowerReferencePosesEuclidean(leader_world_poses, leader_p_values, chain, state_p, follower_mpc_config->distance);
    } else {
      CLOG_IF(config_->waypoint_selection ==  "arclength", WARNING, "mpc.follower") << "Arclength not implemented yet for bicycle!";

      std::vector<double> p_rollout;
      for(int j = 1; j < mpcConfig->N+1; j++){
        p_rollout.push_back(state_p + j*mpcConfig->VF*mpcConfig->DT);
      }
      return generateHomotopyReference(p_rollout, chain);
    }
  }();
  
  for(const auto& Tf : referenceInfo.poses) {
    mpcConfig->reference_poses.push_back(tf_to_global(T_w_p.inverse() *  Tf));
    CLOG(DEBUG, "mpc.follower") << "Target " << tf_to_global(T_w_p.inverse() *  Tf);
  }

  // Detect end of path and set the corresponding cost weight vector element to zero
  mpcConfig->cost_weights.clear();
  mpcConfig->cost_weights.push_back(1.0);
  auto last_pose = (T_w_p.inverse()*referenceInfo.poses[0]).vec();
  int end_ind = -1;
  auto weighting = 1.0;
  for (int i = 1; i < mpcConfig->N; i++) {
    auto curr_pose = (T_w_p.inverse() * referenceInfo.poses[i]).vec();
    auto dist = (curr_pose - last_pose).norm();
    if (end_ind < 0 && dist < config_->end_of_path_distance_threshold) {
      end_ind = i-1;
      weighting = (float) end_ind / mpcConfig->N;
      CLOG(DEBUG, "cbit.control") << "Detected end of path. Setting cost of EoP poses to: " << weighting;
    }
<<<<<<< HEAD

=======
      
>>>>>>> 8f0716f6
    mpcConfig->cost_weights.push_back(weighting);
    last_pose = curr_pose;

  }
  vis_->publishReferencePoses(referenceInfo.poses);
<<<<<<< HEAD
=======
  vis_->publishLeaderRollout(leader_world_poses, curr_time, mpcConfig->DT);
>>>>>>> 8f0716f6

  mpcConfig->eop_index = end_ind;
  mpcConfig->up_barrier_q  = referenceInfo.barrier_q_max;
  mpcConfig->low_barrier_q = referenceInfo.barrier_q_min;
}

void BicycleMPCPathTrackerFollower::onLeaderPath(const PathMsg::SharedPtr path) {
  using namespace vtr::common::conversions;
  
  recentLeaderPath_ = path;

  //reconstruct velocity
  if (path->poses.size() > 1) {
    const Transformation T_w_p0 = tfFromPoseMessage(path->poses[0].pose);
    const Transformation T_w_p1 =  tfFromPoseMessage(path->poses[1].pose);
    const auto dt = rclcpp::Time(path->poses[1].header.stamp) - rclcpp::Time(path->poses[0].header.stamp);
    auto vel = (T_w_p0.inverse() * T_w_p1).vec() / dt.seconds();
    if (vel(0, 0) > 1.0) {
      CLOG(WARNING, "mpc.follower") << "Erroneous velocity " << vel << " capped to nominal forward speed. DT=" << dt.seconds();
      leader_vel_ << config_->forward_vel, 0.0;
    } else {
      leader_vel_ << vel(0, 0), vel(5, 0);
    }
    CLOG(DEBUG, "mpc.follower") << "Estimated leader velo: " << leader_vel_;
  } 

  leaderPathInterp_ = std::make_shared<const PathInterpolator>(path);
}

void BicycleMPCPathTrackerFollower::onLeaderRoute(const RouteMsg::SharedPtr route) {
  if (robot_state_->chain.valid() && robot_state_->chain->sequence().size() > 0 && route->ids.size() > 0 && route->ids.front() != leader_root_) { 

    //TODO Figure out the best time to check if we are using the same graph for leader and follower. 
    // leaderGraphSrv_->async_send_request()
    leader_root_ = route->ids.front();
    CLOG(INFO, "mpc.follower") << "Updated leader's root to: " << leader_root_;
    const auto follower_root = robot_state_->chain->sequence().front();
    CLOG(INFO, "mpc.follower") << "Follower's root to: " << follower_root;

    auto connected = graph_->dijkstraSearch(follower_root, leader_root_);
    
    T_fw_lw_ = pose_graph::eval::ComposeTfAccumulator(connected->beginDfs(follower_root), connected->end(), tactic::EdgeTransform(true));    
    CLOG(INFO, "mpc.follower") << "Set relative transform to : " << T_fw_lw_;

  }
  else{
    CLOG(WARNING, "mpc.follower") << "Leader route received but robot state chain is not valid or empty. Cannot update leader root.";
  }
}

<<<<<<< HEAD
=======
std::map<std::string, casadi::DM> BicycleMPCPathTrackerFollower::callSolver(CasadiMPC::Config::Ptr config) {
  std::map<std::string, casadi::DM> result;

  try {
    CLOG(INFO, "cbit.control") << "Attempting to solve the MPC problem";
    result = solver_.solve(*config);
    CLOG(INFO, "cbit.control") << "Solver called";
  } catch (std::exception& e) {
      CLOG(WARNING, "cbit.control")
          << "casadi failed! " << e.what();
      throw e;
  }
  return result;
}

void BicycleMPCPathTrackerFollower::onLeaderDist(const FloatMsg::SharedPtr distance) {
  recentLeaderDist_ = distance;
}

>>>>>>> 8f0716f6
}  // namespace vtr::path_planning<|MERGE_RESOLUTION|>--- conflicted
+++ resolved
@@ -50,14 +50,8 @@
 // Configure the class as a ROS2 node, get configurations from the ros parameter server
 auto BicycleMPCPathTrackerFollower::Config::fromROS(const rclcpp::Node::SharedPtr& node, const std::string& prefix) -> Ptr {
   auto config = std::make_shared<Config>();
-<<<<<<< HEAD
-  // Load all config components
-  BaseMPCPathTracker::Config::loadConfig(config, node, prefix);
-  BicycleMPCPathTracker::Config::loadConfig(config, node, prefix);
-=======
   auto base_config = std::static_pointer_cast<BicycleMPCPathTracker::Config>(config);
   *base_config =  *BicycleMPCPathTracker::Config::fromROS(node, prefix);
->>>>>>> 8f0716f6
   loadConfig(config, node, prefix);
 
   CLOG(DEBUG, "cbit.control") << "Bicycle Tracker MPC forward costs: "
@@ -145,10 +139,6 @@
   auto& chain = robot_state.chain.ptr();
   follower_mpc_config->leader_reference_poses.clear();
 
-  // mpcConfig->VF = abs(leader_vel_(0));
-  if (follower_mpc_config->reversing) {
-    CLOG(DEBUG, "mpc.follower") << "Reversing!";
-  }
   if (config_->waypoint_selection == "external_dist") {
     const float distance = recentLeaderDist_->data;
     const double error = distance - config_->following_offset;
@@ -224,20 +214,13 @@
       weighting = (float) end_ind / mpcConfig->N;
       CLOG(DEBUG, "cbit.control") << "Detected end of path. Setting cost of EoP poses to: " << weighting;
     }
-<<<<<<< HEAD
-
-=======
       
->>>>>>> 8f0716f6
     mpcConfig->cost_weights.push_back(weighting);
     last_pose = curr_pose;
 
   }
   vis_->publishReferencePoses(referenceInfo.poses);
-<<<<<<< HEAD
-=======
   vis_->publishLeaderRollout(leader_world_poses, curr_time, mpcConfig->DT);
->>>>>>> 8f0716f6
 
   mpcConfig->eop_index = end_ind;
   mpcConfig->up_barrier_q  = referenceInfo.barrier_q_max;
@@ -288,26 +271,8 @@
   }
 }
 
-<<<<<<< HEAD
-=======
-std::map<std::string, casadi::DM> BicycleMPCPathTrackerFollower::callSolver(CasadiMPC::Config::Ptr config) {
-  std::map<std::string, casadi::DM> result;
-
-  try {
-    CLOG(INFO, "cbit.control") << "Attempting to solve the MPC problem";
-    result = solver_.solve(*config);
-    CLOG(INFO, "cbit.control") << "Solver called";
-  } catch (std::exception& e) {
-      CLOG(WARNING, "cbit.control")
-          << "casadi failed! " << e.what();
-      throw e;
-  }
-  return result;
-}
-
 void BicycleMPCPathTrackerFollower::onLeaderDist(const FloatMsg::SharedPtr distance) {
   recentLeaderDist_ = distance;
 }
 
->>>>>>> 8f0716f6
 }  // namespace vtr::path_planning