--- conflicted
+++ resolved
@@ -25,24 +25,9 @@
 
 namespace vtr::path_planning {
 
-namespace {
-// Simple function for checking that the current output velocity command is saturated between our mechanical velocity limits
-Eigen::Vector2d saturateVel(const Eigen::Vector2d& applied_vel, double v_lim, double w_lim) {
-  return {std::clamp(applied_vel(0), -v_lim, v_lim), std::clamp(applied_vel(1), -w_lim, w_lim)};
-}
-}
-
-<<<<<<< HEAD
-auto BicycleMPCPathTrackerFollower::Config::loadConfig(BicycleMPCPathTrackerFollower::Config::Ptr config, 
+void BicycleMPCPathTrackerFollower::Config::loadConfig(BicycleMPCPathTrackerFollower::Config::Ptr config, 
 		           const rclcpp::Node::SharedPtr& node,
-                           const std::string& prefix)->void{
-=======
-// Configure the class as a ROS2 node, get configurations from the ros parameter server
-auto BicycleMPCPathTrackerFollower::Config::fromROS(const rclcpp::Node::SharedPtr& node, const std::string& prefix) -> Ptr {
-  auto config = std::make_shared<Config>();
-
-  auto base_config = std::static_pointer_cast<BasePathPlanner::Config>(config);
-  *base_config =  *BasePathPlanner::Config::fromROS(node, prefix);
+                           const std::string& prefix) {
 
   // MPC Configs:
   // PID PARAMETERS
@@ -50,7 +35,6 @@
   config->ki = node->declare_parameter<double>(prefix + ".longitudinal_control.ki", config->ki);
   config->kd = node->declare_parameter<double>(prefix + ".longitudinal_control.kd", config->kd);
 
->>>>>>> af037d5f
   // Follower params
   config->leader_namespace = node->declare_parameter<std::string>(prefix + ".leader_namespace", config->leader_namespace);
   config->following_offset = node->declare_parameter<double>(prefix + ".follow_distance", config->following_offset);
@@ -143,98 +127,50 @@
   return mpcConfig;
 }
 
+bool BicycleMPCPathTrackerFollower:: isMPCStateValid(CasadiMPC::Config::Ptr mpcConfig, const tactic::Timestamp& curr_time) {
+  if (recentLeaderPath_ == nullptr) {
+    CLOG_EVERY_N(1, WARNING, "cbit.control") << "Follower has received no path from the leader yet. Stopping";
+    return false;
+  }
+
+  const auto leader_path_time = rclcpp::Time(recentLeaderPath_->header.stamp).nanoseconds();
+  const auto delta_t = curr_time - leader_path_time;
+  if (delta_t > 1e9) {
+    CLOG_EVERY_N(1, WARNING,"cbit.control") << "Follower has received no path from the leader in more than 1 second. Stopping\n Delay: "
+           << delta_t / 1e9;
+    return false;
+  }
+
+  return true;
+}
+
 void BicycleMPCPathTrackerFollower::loadMPCPath(CasadiMPC::Config::Ptr mpcConfig, const lgmath::se3::Transformation& T_w_p,
                          const lgmath::se3::Transformation& T_p_r_extp,
                          const double state_p,
                          RobotState& robot_state,
                          const tactic::Timestamp& curr_time) {
 
-  if (recentLeaderPath_ == nullptr) {
-    CLOG_EVERY_N(1, WARNING, "cbit.control") << "Follower has received no path from the leader yet. Stopping";
-<<<<<<< HEAD
-    return;
-  }
+  
   auto follower_mpc_config = std::dynamic_pointer_cast<CasadiBicycleMPCFollower::Config>(mpcConfig);
   
   auto& chain = robot_state.chain.ptr();
   follower_mpc_config->leader_reference_poses.clear();
-=======
-    return Command();
-  }
-
-  // retrieve the transform info from the localization chain for the current robot state
-  const auto [stamp, w_p_r_in_r, T_p_r, T_w_p, T_w_v_odo, T_r_v_odo, curr_sid] = getChainInfo(*chain);
-
-  // Store the current robot state in the robot state path so it can be visualized
-  auto T_w_r = T_w_p * T_p_r;
-
-  CasadiBicycleMPCFollower::Config mpcConfig;
-  mpcConfig.vel_max = {config_->max_lin_vel, config_->max_ang_vel};
-  mpcConfig.vel_min = {0, -config_->max_ang_vel};
-  mpcConfig.wheelbase = config_->wheelbase;
-  mpcConfig.Q_x     = config_->q_x;
-  mpcConfig.Q_y     = config_->q_y;
-  mpcConfig.Q_th    = config_->q_th;
-  mpcConfig.R1      = config_->r1;
-  mpcConfig.R2      = config_->r2;
-  mpcConfig.Acc_R1  = config_->racc1;
-  mpcConfig.Acc_R2  = config_->racc2;
-  mpcConfig.lin_acc_max = config_->max_lin_acc;
-  mpcConfig.ang_acc_max = config_->max_ang_acc;
-  mpcConfig.Q_f = config_->q_f;
-  mpcConfig.Q_dist = config_->q_dist;
-  mpcConfig.distance = config_->following_offset;
-  mpcConfig.distance_margin = config_->distance_margin;
-
-  // EXTRAPOLATING ROBOT POSE INTO THE FUTURE TO COMPENSATE FOR SYSTEM DELAYS
-  auto T_p_r_extp = T_p_r;
-  auto curr_time = stamp;  // always in nanoseconds
-
-  if (config_->extrapolate_robot_pose) {
-    curr_time = robot_state.node->now().nanoseconds();  // always in nanoseconds
-    auto dt = static_cast<double>(curr_time - stamp) * 1e-9;
-    // if (fabs(dt) > 0.2) { 
-    //   CLOG(WARNING, "cbit") << "Pose extrapolation was requested but the time delta is " << dt << "s.\n"
-    //         << "Ignoring extrapolation requestion. Check your time sync!";
-    //   dt = 0;
-    // }
-
-    Eigen::Matrix<double, 6, 1> xi_p_r_in_r(-dt * w_p_r_in_r);
-    T_p_r_extp = T_p_r * tactic::EdgeTransform(xi_p_r_in_r);
-  }
-
-  const auto leader_path_time = rclcpp::Time(recentLeaderPath_->header.stamp).nanoseconds();
-  const auto delta_t = curr_time - leader_path_time;
-  if (delta_t > 1e9) {
-    CLOG_EVERY_N(1, WARNING,"cbit.control") << "Follower has received no path from the leader in more than 1 second. Stopping\n Delay: "
-           << delta_t / 1e9;
-    return Command();
-  }
-
-  mpcConfig.VF = leader_vel_(0);
+
+  mpcConfig->VF = leader_vel_(0);
   if (config_->waypoint_selection == "external_dist") {
     const float distance = recentLeaderDist_->data;
     const double error = distance - config_->following_offset;
     errorIntegrator += error;
-    mpcConfig.VF = config_->kp * error + config_->ki * errorIntegrator + config_->kd * (error - lastError_);
+    mpcConfig->VF = config_->kp * error + config_->ki * errorIntegrator + config_->kd * (error - lastError_);
     lastError_ = error;
-    CLOG(DEBUG, "mpc.follower.pid") << "Requested forward speed " << mpcConfig.VF;
-
-    mpcConfig.vel_max = {mpcConfig.VF, config_->max_ang_vel};
-    mpcConfig.vel_min = {mpcConfig.VF, -config_->max_ang_vel};
-    mpcConfig.lin_acc_max = 1000;
-  }
-
-
-  lgmath::se3::Transformation T0 = T_p_r_extp;
-  mpcConfig.T0 = tf_to_global(T0);
-
-  CLOG(DEBUG, "cbit.control") << "Last velocity " << w_p_r_in_r << " with stamp " << stamp;
-
-
-  // Define Leader Waypoints
-  mpcConfig.leader_reference_poses.clear();
->>>>>>> af037d5f
+    CLOG(DEBUG, "mpc.follower.pid") << "Requested forward speed " << mpcConfig->VF;
+
+    //TODO revert to max and min
+    // mpcConfig->vel_max = {mpcConfig.VF, config_->max_ang_vel};
+    // mpcConfig->vel_min = {mpcConfig.VF, -config_->max_ang_vel};
+    follower_mpc_config->lin_acc_max = 1000;
+  }
+
   std::vector<lgmath::se3::Transformation> leader_world_poses;
   std::vector<double> leader_p_values;
   const auto leaderPath_copy = *leaderPathInterp_;
@@ -250,20 +186,16 @@
     CLOG(DEBUG, "mpc.follower") << "New extrapolated pose:\n"  << T_p_r_extp;
   }
   
-  for (uint i = 0; i < mpcConfig->N; i++){
+  for (int i = 0; i < mpcConfig->N; i++){
     const auto T_w_lp = T_fw_lw_ * leaderPath_copy.at(curr_time + (1+i) * mpcConfig->DT * 1e9);
     follower_mpc_config->leader_reference_poses.push_back(tf_to_global(T_w_p.inverse() *  T_w_lp));
     leader_world_poses.push_back(T_w_lp);
-<<<<<<< HEAD
-    leader_p_values.push_back(findRobotP(T_w_lp, chain).second);
-    CLOG(DEBUG, "mpc.follower") << "Leader Target " << tf_to_global(T_w_p.inverse() *  T_w_lp);
-=======
+
     if (config_->waypoint_selection == "euclidean") {
       CLOG(DEBUG, "mpc.follower") << "Finding p value for leader";
-      leader_p_values.push_back(findRobotP(T_w_lp, chain));
+      leader_p_values.push_back(findRobotP(T_w_lp, chain).second);
     }
     CLOG(DEBUG, "mpc.follower.target") << "Leader Target " << tf_to_global(T_w_p.inverse() *  T_w_lp);
->>>>>>> af037d5f
   }
 
   mpcConfig->reference_poses.clear();
@@ -285,34 +217,6 @@
     mpcConfig->reference_poses.push_back(tf_to_global(T_w_p.inverse() *  Tf));
     CLOG(DEBUG, "mpc.follower") << "Target " << tf_to_global(T_w_p.inverse() *  Tf);
   }
-<<<<<<< HEAD
-=======
-  // mpcConfig.up_barrier_q = referenceInfo.barrier_q_max;
-  // mpcConfig.low_barrier_q = referenceInfo.barrier_q_min;
-  mpcConfig.previous_vel = {-w_p_r_in_r(0, 0), -w_p_r_in_r(5, 0)};
-  
-
-  // Create and solve the casadi optimization problem
-  std::vector<std::pair<tactic::Timestamp, lgmath::se3::Transformation>> mpc_poses;
-  mpc_poses.push_back(std::make_pair(stamp, T_w_p*T_p_r));
-  // return the computed velocity command for the first time step
-  Command command;
-  std::vector<Eigen::Vector2d> mpc_velocities;
-  try {
-    CLOG(INFO, "cbit.control") << "Attempting to solve the MPC problem";
-    auto mpc_res = solver_.solve(mpcConfig);
-    
-    for(int i = 0; i < mpc_res["pose"].columns(); i++) {
-      const auto& pose_i = mpc_res["pose"](casadi::Slice(), i).get_elements();
-      mpc_poses.push_back(std::make_pair(curr_time + i*mpcConfig.DT*1e9, T_w_p * tf_from_global(pose_i[0], pose_i[1], pose_i[2])));
-    }
-
-    CLOG(INFO, "cbit.control") << "Successfully solved MPC problem";
-    const auto& mpc_vel_vec = mpc_res["vel"](casadi::Slice(), 0).get_elements();
-
-    command.linear.x = mpc_vel_vec[0];
-    command.angular.z = mpc_vel_vec[1];
->>>>>>> af037d5f
 
   // Detect end of path and set the corresponding cost weight vector element to zero
   mpcConfig->cost_weights.clear();
@@ -329,20 +233,13 @@
       CLOG(DEBUG, "cbit.control") << "Detected end of path. Setting cost of EoP poses to: " << weighting;
     }
       
-    vis_->publishReferencePoses(referenceInfo.poses);
     mpcConfig->cost_weights.push_back(weighting);
     last_pose = curr_pose;
   }
-
-<<<<<<< HEAD
+  vis_->publishReferencePoses(referenceInfo.poses);
+  vis_->publishLeaderRollout(leader_world_poses, curr_time, mpcConfig->DT);
+
   mpcConfig->eop_index = end_ind;
-=======
-  vis_->publishMPCRollout(mpc_poses);
-  vis_->publishLeaderRollout(leader_world_poses, curr_time, mpcConfig.DT);
-  vis_->publishReferencePoses(referenceInfo.poses);
-
->>>>>>> af037d5f
-
   mpcConfig->up_barrier_q  = referenceInfo.barrier_q_max;
   mpcConfig->low_barrier_q = referenceInfo.barrier_q_min;
 }
@@ -394,11 +291,6 @@
 std::map<std::string, casadi::DM> BicycleMPCPathTrackerFollower::callSolver(CasadiMPC::Config::Ptr config) {
   std::map<std::string, casadi::DM> result;
 
-  if (recentLeaderPath_ == nullptr) {
-    CLOG_EVERY_N(1, WARNING, "cbit.control") << "Follower has received no path from the leader yet. Stopping";
-    throw std::runtime_error("Follower has received no path from the leader yet. Stopping");
-  }
-
   try {
     CLOG(INFO, "cbit.control") << "Attempting to solve the MPC problem";
     result = solver_.solve(*config);
