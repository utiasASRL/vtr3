// Copyright 2025, Autonomous Space Robotics Lab (ASRL)
//
// Licensed under the Apache License, Version 2.0 (the "License");
// you may not use this file except in compliance with the License.
// You may obtain a copy of the License at
//
//     http://www.apache.org/licenses/LICENSE-2.0
//
// Unless required by applicable law or agreed to in writing, software
// distributed under the License is distributed on an "AS IS" BASIS,
// WITHOUT WARRANTIES OR CONDITIONS OF ANY KIND, either express or implied.
// See the License for the specific language governing permissions and
// limitations under the License.

/**
 * \file bicycle_mpc_path_tracker.cpp
 * \author Luka Antonyshyn, Alec Krawciw, Autonomous Space Robotics Lab (ASRL)
 */

#include "vtr_path_planning/mpc/bicycle_mpc_path_tracker_follower.hpp"

#include <tf2/convert.h>
#include <tf2_eigen/tf2_eigen.hpp>
#include <vtr_path_planning/cbit/utils.hpp>

namespace vtr::path_planning {

void BicycleMPCPathTrackerFollower::Config::loadConfig(BicycleMPCPathTrackerFollower::Config::Ptr config, 
		           const rclcpp::Node::SharedPtr& node,
                           const std::string& prefix) {

  // MPC Configs:
  // PID PARAMETERS
  config->kp = node->declare_parameter<double>(prefix + ".longitudinal_control.kp", config->kp);
  config->ki = node->declare_parameter<double>(prefix + ".longitudinal_control.ki", config->ki);
  config->kd = node->declare_parameter<double>(prefix + ".longitudinal_control.kd", config->kd);

  // Follower params
  config->leader_namespace = node->declare_parameter<std::string>(prefix + ".leader_namespace", config->leader_namespace);
  config->following_offset = node->declare_parameter<double>(prefix + ".follow_distance", config->following_offset);
  config->distance_margin = node->declare_parameter<double>(prefix + ".distance_margin", config->distance_margin);

  config->f_q_dist = node->declare_parameter<double>(prefix + ".mpc.forward.q_dist", config->f_q_dist);
  config->r_q_dist = node->declare_parameter<double>(prefix + ".mpc.reverse.q_dist", config->r_q_dist);

  // Waypoint selection
  config->waypoint_selection = node->declare_parameter<std::string>(prefix + ".waypoint_selection", config->waypoint_selection);
}

// Configure the class as a ROS2 node, get configurations from the ros parameter server
auto BicycleMPCPathTrackerFollower::Config::fromROS(const rclcpp::Node::SharedPtr& node, const std::string& prefix) -> Ptr {
  auto config = std::make_shared<Config>();
  auto base_config = std::static_pointer_cast<BicycleMPCPathTracker::Config>(config);
  *base_config =  *BicycleMPCPathTracker::Config::fromROS(node, prefix);
  loadConfig(config, node, prefix);

  CLOG(DEBUG, "cbit.control") << "Bicycle Tracker MPC forward costs: "
      << ", q_dist: " << config->f_q_dist;

  CLOG(DEBUG, "cbit.control") << "Bicycle Tracker MPC reverse costs: "
      << ", q_dist: " << config->r_q_dist;

  return config;
}

// Declare class as inherited from the BasePathPlanner
BicycleMPCPathTrackerFollower::BicycleMPCPathTrackerFollower(const Config::ConstPtr& config,
                               const RobotState::Ptr& robot_state,
                               const tactic::GraphBase::Ptr& graph,
                               const Callback::Ptr& callback)
    : BicycleMPCPathTracker(config, robot_state, graph, callback), config_(config), solver_{config_->mpc_verbosity}, graph_{graph}, robot_state_{robot_state} {

  vis_ = std::make_shared<VisualizationUtils>(robot_state->node.ptr());

  CLOG(DEBUG, "mpc.follower") << "Choosing " << config_->waypoint_selection << " option for waypoint selection!";

  using std::placeholders::_1;
  const auto leader_path_topic = config_->leader_namespace + "/vtr/mpc_prediction";
  const auto leader_graph_topic = config_->leader_namespace + "/vtr/graph_state_srv";
  const auto leader_route_topic = config_->leader_namespace + "/vtr/following_route";
  CLOG(INFO, "mpc.follower") << "Listening for MPC rollouts on " << leader_path_topic;
  CLOG(INFO, "mpc.follower") << "Requesting graph info from " << leader_graph_topic;
  CLOG(INFO, "mpc.follower") << "Listening for route on " << leader_route_topic;
  CLOG(INFO, "mpc.follower") << "Target separation: " << config->following_offset;
  CLOG(INFO, "mpc.follower") << "Robot's wheelbase: " << config->wheelbase << "m";

  leaderRolloutSub_ = robot_state->node->create_subscription<PathMsg>(leader_path_topic, rclcpp::QoS(1).best_effort().durability_volatile(), std::bind(&BicycleMPCPathTrackerFollower::onLeaderPath, this, _1));
  leaderRouteSub_ = robot_state->node->create_subscription<RouteMsg>(leader_route_topic, rclcpp::SystemDefaultsQoS(), std::bind(&BicycleMPCPathTrackerFollower::onLeaderRoute, this, _1));

  leaderGraphSrv_ = robot_state->node->create_client<GraphStateSrv>(leader_graph_topic);
  followerGraphSrv_ = robot_state->node->create_client<GraphStateSrv>("vtr/graph_state_srv");

  leaderDistanceSub_ = robot_state->node->create_subscription<FloatMsg>("leader_distance", rclcpp::QoS(1).best_effort().durability_volatile(), std::bind(&BicycleMPCPathTrackerFollower::onLeaderDist, this, _1));
}


BicycleMPCPathTrackerFollower::~BicycleMPCPathTrackerFollower() {}
void BicycleMPCPathTrackerFollower::loadMPCConfig(
    CasadiBicycleMPCFollower::Config::Ptr mpc_config, const bool isReversing, Eigen::Matrix<double, 6, 1> w_p_r_in_r, Eigen::Vector2d applied_vel) { 
  BicycleMPCPathTracker::loadMPCConfig(mpc_config, isReversing, w_p_r_in_r, applied_vel);
  mpc_config->Q_dist = isReversing ? config_->r_q_dist : config_->f_q_dist;
  mpc_config->distance = config_->following_offset;
  mpc_config->distance_margin = config_->distance_margin;
  mpc_config->recovery = false;
}

CasadiMPC::Config::Ptr BicycleMPCPathTrackerFollower::getMPCConfig(const bool isReversing, Eigen::Matrix<double, 6, 1> w_p_r_in_r, Eigen::Vector2d applied_vel) {
  auto mpcConfig = std::make_shared<CasadiBicycleMPCFollower::Config>();
  loadMPCConfig(mpcConfig, isReversing, w_p_r_in_r, applied_vel);
  return mpcConfig;
}

bool BicycleMPCPathTrackerFollower::isMPCStateValid(CasadiMPC::Config::Ptr, const tactic::Timestamp& curr_time){
  if (recentLeaderPath_ == nullptr) {
    CLOG_EVERY_N(1, WARNING, "cbit.control") << "Follower has received no path from the leader yet. Stopping";
    return false;
  }

  const auto leader_path_time = rclcpp::Time(recentLeaderPath_->header.stamp).nanoseconds();
  const auto delta_t = curr_time - leader_path_time;
  if (delta_t > 1e9) {
    CLOG_EVERY_N(1, WARNING,"cbit.control") << "Follower has received no path from the leader in more than 1 second. Stopping\n Delay: "
           << delta_t / 1e9;
    return false;
  }

  return true;
}

void BicycleMPCPathTrackerFollower::loadMPCPath(CasadiMPC::Config::Ptr mpcConfig, const lgmath::se3::Transformation& T_w_p,
                         const lgmath::se3::Transformation& T_p_r_extp,
                         const double state_p,
                         RobotState& robot_state,
                         const tactic::Timestamp& curr_time) {

  
  auto follower_mpc_config = std::dynamic_pointer_cast<CasadiBicycleMPCFollower::Config>(mpcConfig);
  
  auto& chain = robot_state.chain.ptr();
  follower_mpc_config->leader_reference_poses.clear();

<<<<<<< HEAD
  mpcConfig->VF = abs(leader_vel_(0));
  if (follower_mpc_config->reversing) {
    CLOG(DEBUG, "mpc.follower") << "Reversing!";
  }
=======
>>>>>>> 72de3a72
  if (config_->waypoint_selection == "external_dist") {
    const float distance = recentLeaderDist_->data;
    const double error = distance - config_->following_offset;
    errorIntegrator += error;
    mpcConfig->VF = config_->kp * error + config_->ki * errorIntegrator + config_->kd * (error - lastError_);
    lastError_ = error;
    CLOG(DEBUG, "mpc.follower.pid") << "Requested forward speed " << mpcConfig->VF;

    //TODO revert to max and min
    // mpcConfig->vel_max = {mpcConfig.VF, config_->max_ang_vel};
    // mpcConfig->vel_min = {mpcConfig.VF, -config_->max_ang_vel};
    follower_mpc_config->lin_acc_max = 1000;
  }

  std::vector<lgmath::se3::Transformation> leader_world_poses;
  const auto leaderPath_copy = *leaderPathInterp_;
  const auto T_f_l = (T_w_p * T_p_r_extp).inverse() * T_fw_lw_ * leaderPath_copy.at(curr_time);
  CLOG(DEBUG, "mpc.follower") << "TF to leader:\n" <<  T_f_l;
  const Eigen::Vector<double, 3> dist = T_f_l.r_ab_inb();
  CLOG(DEBUG, "mpc.follower") << "Displacement to leader:\n" << dist;
  CLOG(DEBUG, "mpc.follower") << "Dist to leader:\n" << dist.head<2>().norm();

  if (dist.norm() > 1.0) {
    CLOG(DEBUG, "mpc.follower") << "Current Leader Pose\n" << leaderPath_copy.at(curr_time);
    CLOG(DEBUG, "mpc.follower") << "Current Follower Path Loc\n" << T_w_p;
    CLOG(DEBUG, "mpc.follower") << "New extrapolated pose:\n"  << T_p_r_extp;
  }
  
  for (int i = 0; i < mpcConfig->N; i++){
    const auto T_w_lp = T_fw_lw_ * leaderPath_copy.at(curr_time + (1+i) * mpcConfig->DT * 1e9);
    follower_mpc_config->leader_reference_poses.push_back(tf_to_global(T_w_p.inverse() *  T_w_lp));
    leader_world_poses.push_back(T_w_lp);
    CLOG(DEBUG, "mpc.follower.target") << "Leader Target " << tf_to_global(T_w_p.inverse() *  T_w_lp);
  }


  mpcConfig->reference_poses.clear();
  auto referenceInfo = [&](){
    if(config_->waypoint_selection == "euclidean") {
      const auto[_, final_leader_p_value] = findRobotP(leader_world_poses.back(), chain);
      return generateFollowerReferencePosesEuclidean(leader_world_poses, final_leader_p_value, chain, state_p, follower_mpc_config->distance);
    } else {
      CLOG_IF(config_->waypoint_selection ==  "arclength", WARNING, "mpc.follower") << "Arclength not implemented yet for bicycle!";

      std::vector<double> p_rollout;
      for(int j = 1; j < mpcConfig->N+1; j++){
        p_rollout.push_back(state_p + j*mpcConfig->VF*mpcConfig->DT);
      }
      return generateHomotopyReference(p_rollout, chain);
    }
  }();
  
  for(const auto& Tf : referenceInfo.poses) {
    mpcConfig->reference_poses.push_back(tf_to_global(T_w_p.inverse() *  Tf));
    CLOG(DEBUG, "mpc.follower") << "Target " << tf_to_global(T_w_p.inverse() *  Tf);
  }

  // Detect end of path and set the corresponding cost weight vector element to zero
  mpcConfig->cost_weights.clear();
  mpcConfig->cost_weights.push_back(1.0);
  auto last_pose = (T_w_p.inverse()*referenceInfo.poses[0]).vec();
  int end_ind = -1;
  auto weighting = 1.0;
  for (int i = 1; i < mpcConfig->N; i++) {
    auto curr_pose = (T_w_p.inverse() * referenceInfo.poses[i]).vec();
    auto dist = (curr_pose - last_pose).norm();
    if (end_ind < 0 && dist < config_->end_of_path_distance_threshold) {
      end_ind = i-1;
      weighting = (float) end_ind / mpcConfig->N;
      CLOG(DEBUG, "cbit.control") << "Detected end of path. Setting cost of EoP poses to: " << weighting;
    }
      
    mpcConfig->cost_weights.push_back(weighting);
    last_pose = curr_pose;

  }
  vis_->publishReferencePoses(referenceInfo.poses);
  vis_->publishLeaderRollout(leader_world_poses, curr_time, mpcConfig->DT);

  mpcConfig->eop_index = end_ind;
  mpcConfig->up_barrier_q  = referenceInfo.barrier_q_max;
  mpcConfig->low_barrier_q = referenceInfo.barrier_q_min;
}

void BicycleMPCPathTrackerFollower::onLeaderPath(const PathMsg::SharedPtr path) {
  using namespace vtr::common::conversions;
  
  recentLeaderPath_ = path;

  //reconstruct velocity
  if (path->poses.size() > 1) {
    const Transformation T_w_p0 = tfFromPoseMessage(path->poses[0].pose);
    const Transformation T_w_p1 =  tfFromPoseMessage(path->poses[1].pose);
    const auto dt = rclcpp::Time(path->poses[1].header.stamp) - rclcpp::Time(path->poses[0].header.stamp);
    auto vel = (T_w_p0.inverse() * T_w_p1).vec() / dt.seconds();
    if (vel(0, 0) > 1.0) {
      CLOG(WARNING, "mpc.follower") << "Erroneous velocity " << vel << " capped to nominal forward speed. DT=" << dt.seconds();
      leader_vel_ << config_->forward_vel, 0.0;
    } else {
      leader_vel_ << vel(0, 0), vel(5, 0);
    }
    CLOG(DEBUG, "mpc.follower") << "Estimated leader velo: " << leader_vel_;
  } 

  leaderPathInterp_ = std::make_shared<const PathInterpolator>(path);
}

void BicycleMPCPathTrackerFollower::onLeaderRoute(const RouteMsg::SharedPtr route) {
  if (robot_state_->chain.valid() && robot_state_->chain->sequence().size() > 0 && route->ids.size() > 0 && route->ids.front() != leader_root_) { 

    //TODO Figure out the best time to check if we are using the same graph for leader and follower. 
    // leaderGraphSrv_->async_send_request()
    leader_root_ = route->ids.front();
    CLOG(INFO, "mpc.follower") << "Updated leader's root to: " << leader_root_;
    const auto follower_root = robot_state_->chain->sequence().front();
    CLOG(INFO, "mpc.follower") << "Follower's root to: " << follower_root;

    auto connected = graph_->dijkstraSearch(follower_root, leader_root_);
    
    T_fw_lw_ = pose_graph::eval::ComposeTfAccumulator(connected->beginDfs(follower_root), connected->end(), tactic::EdgeTransform(true));    
    CLOG(INFO, "mpc.follower") << "Set relative transform to : " << T_fw_lw_;

  }
  else{
    CLOG(WARNING, "mpc.follower") << "Leader route received but robot state chain is not valid or empty. Cannot update leader root.";
  }
}

void BicycleMPCPathTrackerFollower::onLeaderDist(const FloatMsg::SharedPtr distance) {
  recentLeaderDist_ = distance;
}

}  // namespace vtr::path_planning<|MERGE_RESOLUTION|>--- conflicted
+++ resolved
@@ -139,13 +139,10 @@
   auto& chain = robot_state.chain.ptr();
   follower_mpc_config->leader_reference_poses.clear();
 
-<<<<<<< HEAD
   mpcConfig->VF = abs(leader_vel_(0));
   if (follower_mpc_config->reversing) {
     CLOG(DEBUG, "mpc.follower") << "Reversing!";
   }
-=======
->>>>>>> 72de3a72
   if (config_->waypoint_selection == "external_dist") {
     const float distance = recentLeaderDist_->data;
     const double error = distance - config_->following_offset;
