--- conflicted
+++ resolved
@@ -288,14 +288,9 @@
         const auto lat_cost_term_right = steam::WeightedLeastSqCostTerm<1>::MakeShared(lat_barrier_right, sharedLatNoiseModel, latLossFunc);
         //opt_problem.addCostTerm(lat_cost_term_right);
         const auto lat_cost_term_left = steam::WeightedLeastSqCostTerm<1>::MakeShared(lat_barrier_left, sharedLatNoiseModel, latLossFunc);
-<<<<<<< HEAD
-        //opt_problem.addCostTerm(lat_cost_term_left);
-        CLOG(ERROR, "mpc_debug.cbit") << "WE ARE IN THE RIGHT THING";
-=======
         opt_problem.addCostTerm(lat_cost_term_left);
 
       
->>>>>>> b87bd6c5
       }
     }
 
