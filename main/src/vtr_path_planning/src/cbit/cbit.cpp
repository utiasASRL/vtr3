--- conflicted
+++ resolved
@@ -135,11 +135,8 @@
   path_pub_ = node->create_publisher<nav_msgs::msg::Path>("planning_path", 10);
   corridor_pub_l_ = node->create_publisher<nav_msgs::msg::Path>("corridor_path_left", 10);
   corridor_pub_r_ = node->create_publisher<nav_msgs::msg::Path>("corridor_path_right", 10);
-<<<<<<< HEAD
-=======
   ref_pose_pub1_ = node->create_publisher<geometry_msgs::msg::PoseArray>("mpc_ref_pose_array1", 10);
   ref_pose_pub2_ = node->create_publisher<geometry_msgs::msg::PoseArray>("mpc_ref_pose_array2", 10);
->>>>>>> 0dc3213b
 
   // Updating cbit_configs
   // Environment
@@ -279,11 +276,7 @@
   // Create the path class object (Path preprocessing)
   CBITPath global_path(cbit_config, euclid_path_vec);
   // Make a pointer to this path
-<<<<<<< HEAD
-  std::shared_ptr<CBITPath> global_path_ptr = std::make_shared<CBITPath>(global_path);
-=======
   global_path_ptr = std::make_shared<CBITPath>(global_path);
->>>>>>> 0dc3213b
   CLOG(INFO, "path_planning.cbit") << "Teach Path has been pre-processed. Attempting to initialize the dynamic corridor";
 
 
@@ -295,11 +288,7 @@
 
 
   // Instantiate the planner
-<<<<<<< HEAD
-  CBITPlanner cbit(cbit_config, global_path_ptr, robot_state, cbit_path_ptr, costmap_ptr, corridor_ptr);
-=======
   CBITPlanner cbit(cbit_config, global_path_ptr, robot_state, cbit_path_ptr, costmap_ptr, corridor_ptr, path_direction);
->>>>>>> 0dc3213b
   CLOG(INFO, "path_planning.cbit") << "Planner successfully created and resolved";
 
 }
@@ -499,15 +488,11 @@
     try
     {
       CLOG(INFO, "mpc.cbit") << "Attempting to solve the MPC problem";
-<<<<<<< HEAD
-      auto mpc_result = SolveMPC(applied_vel, T0, measurements, K, DT, VF, pose_noise_vect, vel_noise_vect, accel_noise_vect, kin_noise_vect, point_stabilization);
-=======
       // Solve using corridor mpc
       auto mpc_result = SolveMPC2(applied_vel, T0, measurements4, measurements, barrier_q_left, barrier_q_right, K, DT, VF, lat_noise_vect, pose_noise_vect, vel_noise_vect, accel_noise_vect, kin_noise_vect, point_stabilization, pose_error_weight, vel_error_weight, acc_error_weight, kin_error_weight, lat_error_weight);
       // Solve using tracking mpc
       //auto mpc_result = SolveMPC2(applied_vel, T0, measurements, measurements, barrier_q_left, barrier_q_right, K, DT, VF, lat_noise_vect, pose_noise_vect, vel_noise_vect, accel_noise_vect, kin_noise_vect, point_stabilization3, pose_error_weight, acc_error_weight, kin_error_weight, lat_error_weight);
       //auto mpc_result = SolveMPC(applied_vel, T0, measurements, K, DT, VF, pose_noise_vect, vel_noise_vect, accel_noise_vect, kin_noise_vect, point_stabilization); // Tracking controller version
->>>>>>> 0dc3213b
       applied_vel = mpc_result.applied_vel; // note dont re-declare applied vel here
       mpc_poses = mpc_result.mpc_poses;
       CLOG(INFO, "mpc.cbit") << "Successfully solved MPC problem";
@@ -729,8 +714,6 @@
     corridor_pub_l_->publish(corridor_left);
     corridor_pub_r_->publish(corridor_right);
   }
-<<<<<<< HEAD
-=======
 
   // Attempting to Publish the reference poses used in the mpc optimization as a pose array
   {
@@ -769,7 +752,6 @@
     }
     ref_pose_pub2_->publish(pose_array_msg);
   }
->>>>>>> 0dc3213b
   return;
 }
 
