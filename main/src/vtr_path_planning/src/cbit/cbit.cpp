// Copyright 2021, Autonomous Space Robotics Lab (ASRL)
//
// Licensed under the Apache License, Version 2.0 (the "License");
// you may not use this file except in compliance with the License.
// You may obtain a copy of the License at
//
//     http://www.apache.org/licenses/LICENSE-2.0
//
// Unless required by applicable law or agreed to in writing, software
// distributed under the License is distributed on an "AS IS" BASIS,
// WITHOUT WARRANTIES OR CONDITIONS OF ANY KIND, either express or implied.
// See the License for the specific language governing permissions and
// limitations under the License.

/**
 * \file cbit.cpp
 * \author Jordy Sehn, Autonomous Space Robotics Lab (ASRL)
 */

#include "vtr_path_planning/cbit/cbit.hpp"

#include <tf2/convert.h>
#include <tf2_eigen/tf2_eigen.hpp>

namespace vtr {
namespace path_planning {

namespace {
// Function for converting Transformation matrices into se(2) [x, y, z, roll, pitch, yaw]
inline std::tuple<double, double, double, double, double, double> T2xyzrpy(const tactic::EdgeTransform& T) 
{
  const auto Tm = T.matrix();
  return std::make_tuple(Tm(0, 3), Tm(1, 3), Tm(2,3), std::atan2(Tm(2, 1), Tm(2, 2)), std::atan2(-1*Tm(2, 0), sqrt(pow(Tm(2, 1),2) + pow(Tm(2, 2),2))), std::atan2(Tm(1, 0), Tm(0, 0)));
}
}

// Configure the class as a ROS2 node, get configurations from the ros parameter server
auto CBIT::Config::fromROS(const rclcpp::Node::SharedPtr& node, const std::string& prefix) -> Ptr {
  auto config = std::make_shared<Config>();

  // Base planner configs
  config->control_period = (unsigned int)node->declare_parameter<int>(prefix + ".control_period", config->control_period);

  // CBIT Configs
  // ENVIRONMENT:
  config->obstacle_avoidance = node->declare_parameter<bool>(prefix + ".cbit.obstacle_avoidance", config->obstacle_avoidance);
  config->obs_padding = node->declare_parameter<double>(prefix + ".cbit.obs_padding", config->obs_padding);
  config->curv_to_euclid_discretization= node->declare_parameter<int>(prefix + ".cbit.curv_to_euclid_discretization", config->curv_to_euclid_discretization);
  config->sliding_window_width = node->declare_parameter<double>(prefix + ".cbit.sliding_window_width", config->sliding_window_width);
  config->sliding_window_freespace_padding = node->declare_parameter<double>(prefix + ".cbit.sliding_window_freespace_padding", config->sliding_window_freespace_padding);
  config->corridor_resolution = node->declare_parameter<double>(prefix + ".cbit.corridor_resolution", config->corridor_resolution);
  config->state_update_freq = node->declare_parameter<double>(prefix + ".cbit.state_update_freq", config->state_update_freq);
  config->update_state = node->declare_parameter<bool>(prefix + ".cbit.update_state", config->update_state);
  config->rand_seed = node->declare_parameter<int>(prefix + ".cbit.rand_seed", config->rand_seed);

  // PLANNER TUNING PARAMS:
  config->initial_samples = node->declare_parameter<int>(prefix + ".cbit.initial_samples", config->initial_samples);
  config->batch_samples = node->declare_parameter<int>(prefix + ".cbit.batch_samples", config->batch_samples);
  config->pre_seed_resolution = node->declare_parameter<double>(prefix + ".cbit.pre_seed_resolution", config->pre_seed_resolution);
  config->alpha = node->declare_parameter<double>(prefix + ".cbit.alpha", config->alpha);
  config->q_max = node->declare_parameter<double>(prefix + ".cbit.q_max", config->q_max);
  config->eta = node->declare_parameter<double>(prefix + ".cbit.eta", config->eta);
  config->rad_m_exhange = node->declare_parameter<double>(prefix + ".rad_m_exhange", config->rad_m_exhange);
  config->initial_exp_rad = node->declare_parameter<double>(prefix + ".cbit.initial_exp_rad", config->initial_exp_rad);
  config->extrapolation = node->declare_parameter<bool>(prefix + ".cbit.extrapolation", config->extrapolation);


  // MPC Configs:
  // SPEED SCHEDULER PARAMETERS
  config->planar_curv_weight = node->declare_parameter<double>(prefix + ".speed_scheduler.planar_curv_weight", config->planar_curv_weight);
  config->profile_curv_weight = node->declare_parameter<double>(prefix + ".speed_scheduler.profile_curv_weight", config->profile_curv_weight);
  config->eop_weight = node->declare_parameter<double>(prefix + ".speed_scheduler.eop_weight", config->eop_weight);
  config->min_vel = node->declare_parameter<double>(prefix + ".speed_scheduler.min_vel", config->min_vel);

  // CONTROLLER PARAMS
  config->extrapolate_robot_pose = node->declare_parameter<bool>(prefix + ".mpc.extrapolate_robot_pose", config->extrapolate_robot_pose);
  config->mpc_verbosity = node->declare_parameter<bool>(prefix + ".mpc.mpc_verbosity", config->mpc_verbosity);
  config->forward_vel = node->declare_parameter<double>(prefix + ".mpc.forward_vel", config->forward_vel);
  config->max_lin_vel = node->declare_parameter<double>(prefix + ".mpc.max_lin_vel", config->max_lin_vel);
  config->max_ang_vel = node->declare_parameter<double>(prefix + ".mpc.max_ang_vel", config->max_ang_vel);
  config->max_lin_acc = node->declare_parameter<double>(prefix + ".mpc.max_lin_acc", config->max_lin_acc);
  config->max_ang_acc = node->declare_parameter<double>(prefix + ".mpc.max_ang_acc", config->max_ang_acc);
  config->robot_linear_velocity_scale = node->declare_parameter<double>(prefix + ".mpc.robot_linear_velocity_scale", config->robot_linear_velocity_scale);
  config->robot_angular_velocity_scale = node->declare_parameter<double>(prefix + ".mpc.robot_angular_velocity_scale", config->robot_angular_velocity_scale);

  // MISC
  config->command_history_length = node->declare_parameter<int>(prefix + ".mpc.command_history_length", config->command_history_length);

  // COSTMAP PARAMS
  config->costmap_filter_value = node->declare_parameter<double>(prefix + ".costmap.costmap_filter_value", config->costmap_filter_value);
  config->costmap_history = node->declare_parameter<int>(prefix + ".costmap.costmap_history", config->costmap_history);

  return config;
}


// Declare class as inherited from the BasePathPlanner
CBIT::CBIT(const Config::ConstPtr& config,
                               const RobotState::Ptr& robot_state,
                               const Callback::Ptr& callback)
    : BasePathPlanner(config, robot_state, callback), config_(config), solver_{config_->mpc_verbosity} {
  CLOG(INFO, "cbit.path_planning") << "Constructing the CBIT Class";
  robot_state_ = robot_state;
  const auto node = robot_state->node.ptr();
<<<<<<< HEAD
  // Initialize the shared pointer to the output of the planner
  cbit_path_ptr = std::make_shared<std::vector<Pose>>();
  valid_solution_ptr = std::make_shared<bool> (false);
  q_max_ptr = std::make_shared<double> (config->q_max);
=======
>>>>>>> df9afb74

  // Create visualizer and its corresponding pointer:
  VisualizationUtils visualization_utils(node);
  visualization_ptr = std::make_shared<VisualizationUtils>(visualization_utils);

  // Updating cbit_configs
  // Environment
  cbit_config.obs_padding = config->obs_padding;
  cbit_config.curv_to_euclid_discretization = config->curv_to_euclid_discretization;
  cbit_config.sliding_window_width = config->sliding_window_width;
  cbit_config.sliding_window_freespace_padding = config->sliding_window_freespace_padding;
  cbit_config.corridor_resolution = config->corridor_resolution;
  cbit_config.state_update_freq = config->state_update_freq;
  cbit_config.update_state = config->update_state;
  cbit_config.rand_seed = config->rand_seed;

  // Planner Tuning Params
  cbit_config.initial_samples = config->initial_samples;
  cbit_config.batch_samples = config->batch_samples;
  cbit_config.pre_seed_resolution = config->pre_seed_resolution;
  cbit_config.alpha = config->alpha;
  cbit_config.q_max = config->q_max;
  cbit_config.eta = config->eta;
  cbit_config.rad_m_exhange = config->rad_m_exhange;
  cbit_config.initial_exp_rad = config->initial_exp_rad;
  cbit_config.extrapolation = config->extrapolation;

  // Misc
  cbit_config.incremental_plotting = config->incremental_plotting;
  cbit_config.plotting = config->plotting;
  CLOG(INFO, "cbit.path_planning") << "Successfully Constructed the CBIT Class";
}

void CBIT::setRunning(const bool running) {
  //Starting up
  if (running_ == false && running == true) {
    CLOG(INFO, "cbit.path_planning") << "Initializing CBIT Route";
    initializeRoute(*robot_state_);
    CLOG(INFO, "cbit.path_planning") << "CBIT Plan Completed";
  } else if (running_ == true && running == false) {
    CLOG(INFO, "cbit.path_planning") << "Stopping CBIT Planning";
    planner_ptr_->stopPlanning();
    if (process_thread_cbit_.joinable()) process_thread_cbit_.join();
    thread_count_--;
    planner_ptr_->resetPlanner();
    // planner_ptr_.reset();
    CLOG(INFO, "cbit.path_planning") << "Stopped CBIT Planning";
  }
  BasePathPlanner::setRunning(running);
}

CBIT::~CBIT() { stop_cbit(); }

void CBIT::stop_cbit() {
  UniqueLock lock(mutex_);
  terminate_ = true;
  cv_terminate_or_state_changed_.notify_all();
  cv_thread_finish_.wait(lock, [this] { return thread_count_ == 0; });
  if (process_thread_cbit_.joinable()) process_thread_cbit_.join();
}

void CBIT::process_cbit() {
  el::Helpers::setThreadName("cbit_path_planning");
  CLOG(INFO, "cbit.path_planning") << "Starting the CBIT Planning Thread";
  while (true) {
    UniqueLock lock(mutex_);
    cv_terminate_or_state_changed_.wait(lock, [this] {
      waiting_ = true;
      cv_waiting_.notify_all();
      return terminate_ || running_;
    });
    waiting_ = false;

    if (terminate_) {
        waiting_ = true;
        cv_waiting_.notify_all();
        --thread_count_;
        CLOG(INFO, "cbit.path_planning") << "Stopping the CBIT Thread.";
        cv_thread_finish_.notify_all();
        return;
    }

    // Planner should not require the thread lock to execute
    lock.unlock();

    // Note we need to run the above first so that the lidarcbit class can be constructed before calling initializeroute (so it can be overrided correctly)

  }
}




// Here is where we do all the teach path pre-processing and then begin the anytime planner asychronously
void CBIT::initializeRoute(RobotState& robot_state) {
  auto& chain = *robot_state.chain;


  // Initialize the shared pointer to the output of the planner
  cbit_path_ptr = std::make_shared<std::vector<Pose>> (cbit_path);
  valid_solution_ptr = std::make_shared<bool> (false);
  q_max_ptr = std::make_shared<double> (config_->q_max);

    // Initialize the current velocity state and a vector for storing a history of velocity commands applied
  applied_vel_ << 0,
                 0;
  vel_history.reserve(config_->command_history_length);
  for (int i = 0; i < config_->command_history_length; i++)
  {
    vel_history.push_back(applied_vel_);
  }
  robot_poses.clear();

  lgmath::se3::TransformationWithCovariance teach_frame;
  std::tuple<double, double, double, double, double, double> se3_vector;
  Pose se3_pose;
  std::vector<Pose> euclid_path_vec; // Store the se3 frames w.r.t the initial world frame into a path vector
  euclid_path_vec.reserve(chain.size());
  // Loop through all frames in the teach path, convert to euclidean coords w.r.t the first frame and store it in a cbit Path class (vector of se(3) poses)
  for (size_t i = 0; i < chain.size(); i++)
  {
    teach_frame = chain.pose(i);
    se3_vector = T2xyzrpy(teach_frame);
    se3_pose = Pose(std::get<0>(se3_vector), std::get<1>(se3_vector), std::get<2>(se3_vector), std::get<3>(se3_vector), std::get<4>(se3_vector), std::get<5>(se3_vector));
    euclid_path_vec.push_back(se3_pose);
  }


<<<<<<< HEAD
  // Using two consecutive poses on the path, we need to try to determine which direction the repeat is going before we generate the pq space:
  const auto chain_info = getChainInfo(robot_state);
  auto [stamp, w_p_r_in_r, T_p_r, T_w_p, T_w_v_odo, T_r_v_odo, curr_sid] = chain_info;
  auto world_frame_pose = T2xyzrpy(T_w_p * T_p_r);
  auto first_pose = euclid_path_vec[0];
  auto second_pose = euclid_path_vec[1];
  auto path_yaw = std::atan2((second_pose.y-first_pose.y),(second_pose.x-first_pose.x));
  auto pose_graph_yaw = std::get<5>(world_frame_pose);

  // Logic for determining the forward/reverse sign:
  PathDirection path_direction; //1.0 = forward planning, -1.0 = reverse planning
  if (abs((abs(path_yaw) - abs(pose_graph_yaw))) > 1.57075)   // Investigate TODO
  {
    path_direction = PATH_DIRECTION_REVERSE;
  }
  else
  {
    path_direction = PATH_DIRECTION_FORWARD;
  }

  CLOG(INFO, "cbit.path_planning") << "The path repeat direction is:" << path_direction;
=======
>>>>>>> df9afb74
  CLOG(INFO, "cbit.path_planning") << "Trying to create global path";
  // Create the path class object (Path preprocessing)
  global_path_ptr = std::make_shared<CBITPath>(cbit_config, euclid_path_vec);
  CLOG(INFO, "cbit.path_planning") << "Teach Path has been pre-processed. Attempting to initialize the dynamic corridor";


  // Initialize the dynamic corridor
  corridor_ptr = std::make_shared<CBITCorridor>(cbit_config, global_path_ptr);
  CLOG(INFO, "cbit.path_planning") << "Corridor generated successfully. Attempting to instantiate the planner";

  // Instantiate the planner
  planner_ptr_ = std::make_shared<CBITPlanner>(cbit_config, global_path_ptr, robot_state, cbit_path_ptr, costmap_ptr, corridor_ptr, valid_solution_ptr, q_max_ptr);
  CLOG(INFO, "cbit.path_planning") << "Planner successfully created and resolved";
  thread_count_++;
  process_thread_cbit_ = std::thread(&CBITPlanner::plan, planner_ptr_);

}

auto CBIT::computeCommand(RobotState& robot_state) -> Command {
  auto raw_command = computeCommand_(robot_state);
  
  Eigen::Vector2d output_vel = {raw_command.linear.x, raw_command.angular.z};

  // Apply robot motor controller calibration scaling factors if applicable
  output_vel(0) = output_vel(0) * config_->robot_linear_velocity_scale;
  output_vel(1) = output_vel(1) * config_->robot_angular_velocity_scale;

  // If required, saturate the output velocity commands based on the configuration limits
  CLOG(DEBUG, "cbit.control") << "Saturating the velocity command if required";
  Eigen::Vector2d saturated_vel = saturateVel(output_vel, config_->max_lin_vel, config_->max_ang_vel);
  CLOG(INFO, "cbit.control") << "The Saturated linear velocity is:  " << saturated_vel(0) << " The angular vel is: " << saturated_vel(1);
  
  Command command;
  command.linear.x = saturated_vel(0);
  command.angular.z = saturated_vel(1);
  prev_vel_stamp_ = now();
  applied_vel_ = saturated_vel;

  // Store the result in memory so we can use previous state values to re-initialize and extrapolate the robot pose in subsequent iterations
  vel_history.erase(vel_history.begin());
  vel_history.push_back(applied_vel_);

  CLOG(INFO, "cbit.control")
    << "Final control command: [" << command.linear.x << ", "
    << command.linear.y << ", " << command.linear.z << ", "
    << command.angular.x << ", " << command.angular.y << ", "
    << command.angular.z << "] for timestamp: " << prev_cost_stamp_;
  
  return command;
}


// Generate twist commands to track the planned local path (function is called at the control rate)
auto CBIT::computeCommand_(RobotState& robot_state) -> Command {
  auto& chain = robot_state.chain.ptr();
  if (!chain->isLocalized()) {
    CLOG(WARNING, "cbit.control") << "Robot is not localized, commanding the robot to stop";
    return Command();
  }

  // retrieve the transform info from the localization chain for the current robot state
  const auto [stamp, w_p_r_in_r, T_p_r, T_w_p, T_w_v_odo, T_r_v_odo, curr_sid] = getChainInfo(*chain);

  // Store the current robot state in the robot state path so it can be visualized
  auto T_w_r = T_w_p * T_p_r;
  robot_poses.push_back(T_w_r);

  // Handling Dynamic Corridor Widths:
  // Retrieve the terrain type (corresponds to maximum planning width)
  if (curr_sid <= chain->size() - 2)
  {
    CLOG(DEBUG, "cbit.control") << "Trying to query the graph vertex type for SID: " << curr_sid;
    int vertex_type = chain->query_terrain_type(curr_sid);

    // Calculate q_max width for planner
    *q_max_ptr = pose_graph::BasicPathBase::terrian_type_corridor_width(vertex_type);
    CLOG(DEBUG, "cbit.control") << "Vertex Corridor Width is: " << *q_max_ptr; // we may want to look ahead a few frames instead

  }

  // Retrieve the latest obstacle costmap
  if ((prev_cost_stamp_ != stamp) && (config_->obstacle_avoidance == true))
  {
    
    std::lock_guard<std::mutex> lock(robot_state.obsMapMutex);
    // Read or use output.obs_map safely
    auto obs_map = robot_state.obs_map;
    const auto costmap_sid = robot_state.costmap_sid;
    const auto T_start_vertex = chain->pose(costmap_sid);
    costmap_ptr->grid_resolution = robot_state.grid_resolution;
  
    CLOG(DEBUG, "cbit.obstacle_filtering") << "The size of the map is: " << obs_map.size();

    // Updating the costmap pointer
    CLOG(DEBUG, "cbit.obstacle_filtering") << "Updating Costmap SID to: " << costmap_sid;
    costmap_ptr->obs_map = obs_map;
    // Store the transform T_c_w (from costmap to world)
    costmap_ptr->T_c_w = T_start_vertex.inverse(); // note that T_start_vertex is T_w_c if we want to bring keypoints to the world frame
    // Store the grid resolution
    CLOG(DEBUG, "cbit.obstacle_filtering") << "The costmap to world transform is: " << T_start_vertex.inverse();

    // Storing sequences of costmaps for temporal filtering purposes
    // For the first x iterations, fill the obstacle vector
    if (costmap_ptr->obs_map_vect.size() < (unsigned) config_->costmap_history)
    {
      costmap_ptr->obs_map_vect.push_back(obs_map);
      costmap_ptr->T_c_w_vect.push_back(costmap_ptr->T_c_w);
    }
    // After that point, we then do a sliding window using shift operations, moving out the oldest map and appending the newest one
    else
    {
      //TODO looks like this shold use a list, it looks like it's just overwriting the last one.
      costmap_ptr->obs_map_vect[config_->costmap_history-1] = obs_map;
      costmap_ptr->T_c_w_vect[config_->costmap_history-1] = costmap_ptr->T_c_w ;
    }
  }
  prev_cost_stamp_ = stamp;
  // END OF OBSTACLE PERCEPTION UPDATES

  // Make sure there is a valid solution, else stop the robot
  if (*valid_solution_ptr == false)
  {
    CLOG(INFO, "cbit.control") << "There is Currently No Valid Solution, Disabling MPC";
    return Command();
  }

  // START OF MPC CODE
  // Dont proceed to mpc control unless we have a valid plan to follow from BIT*, else return a 0 velocity command to stop and wait
  if (cbit_path_ptr->size() != 0)
  {

    CasadiUnicycleMPC::Config mpcConfig;
    mpcConfig.vel_max = {config_->max_lin_vel, config_->max_ang_vel};


    // Initializations from config
    
    // Schedule speed based on path curvatures + other factors
    // TODO refactor to accept the chain and use the curvature of the links
    mpcConfig.VF = ScheduleSpeed(chain, {config_->forward_vel, config_->min_vel, config_->planar_curv_weight, config_->profile_curv_weight, config_->eop_weight, 7});

  
    // EXTRAPOLATING ROBOT POSE INTO THE FUTURE TO COMPENSATE FOR SYSTEM DELAYS
    // Removing for now. I'm not sure this is a good idea with noisy velocity estimates
    auto T_p_r_extp = T_p_r;
    if (config_->extrapolate_robot_pose) {
      const auto curr_time = now();  // always in nanoseconds
      auto dt = static_cast<double>(curr_time - stamp) * 1e-9 - 0.05;
      if (fabs(dt) > 0.25) { 
        CLOG(WARNING, "cbit") << "Pose extrapolation was requested but the time delta is " << dt << "s.\n"
              << "Ignoring extrapolation requestion. Check your time sync!";
        dt = 0;
      }

      CLOG(DEBUG, "cbit.debug") << "Robot velocity Used for Extrapolation: " << -w_p_r_in_r.transpose() << " dt: " << dt << std::endl;
      Eigen::Matrix<double, 6, 1> xi_p_r_in_r(-dt * w_p_r_in_r);
      T_p_r_extp = T_p_r * tactic::EdgeTransform(xi_p_r_in_r);

      CLOG(DEBUG, "cbit.debug") << "New extrapolated pose:"  << T_p_r_extp;
    }

    lgmath::se3::Transformation T0 = T_p_r_extp;
    mpcConfig.T0 = tf_to_global(T0);

    CLOG(DEBUG, "cbit.control") << "Last velocity " << w_p_r_in_r << " with stamp " << stamp;

    double state_p = findRobotP(T_w_p * T_p_r_extp, chain);

    std::vector<double> p_rollout;
    for(int j = 1; j < mpcConfig.N+1; j++){
      p_rollout.push_back(state_p + j*mpcConfig.VF*mpcConfig.DT);
    }

    mpcConfig.reference_poses.clear();
    auto referenceInfo = generateHomotopyReference(p_rollout, chain);
    for(const auto& Tf : referenceInfo.poses) {
      mpcConfig.reference_poses.push_back(tf_to_global(T_w_p.inverse() *  Tf));
      CLOG(DEBUG, "test") << "Target " << tf_to_global(T_w_p.inverse() *  Tf);
    }

    mpcConfig.up_barrier_q = referenceInfo.barrier_q_max;
    mpcConfig.low_barrier_q = referenceInfo.barrier_q_min;
    
    mpcConfig.previous_vel = {-w_p_r_in_r(0, 0), -w_p_r_in_r(5, 0)};
   

    // Create and solve the casadi optimization problem
    std::vector<lgmath::se3::Transformation> mpc_poses;
    // return the computed velocity command for the first time step
    Command command;
    std::vector<Eigen::Vector2d> mpc_velocities;
    try {
      CLOG(INFO, "cbit.control") << "Attempting to solve the MPC problem";
      auto mpc_res = solver_.solve(mpcConfig);
      
      for(int i = 0; i < mpc_res["pose"].columns(); i++) {
        const auto& pose_i = mpc_res["pose"](casadi::Slice(), i).get_elements();
        mpc_poses.push_back(T_w_p * tf_from_global(pose_i[0], pose_i[1], pose_i[2]));
      }

      CLOG(INFO, "cbit.control") << "Successfully solved MPC problem";
      const auto& mpc_vel_vec = mpc_res["vel"](casadi::Slice(), 0).get_elements();

      command.linear.x = mpc_vel_vec[0];
      command.angular.z = mpc_vel_vec[1];

      // Get all the mpc velocities 
      for (int i = 0; i < mpc_res["vel"].columns(); i++) {
        const auto& vel_i = mpc_res["vel"](casadi::Slice(), i).get_elements();
        mpc_velocities.emplace_back(vel_i[0], vel_i[1]);
      }

    } catch(std::exception &e) {
      CLOG(WARNING, "cbit.control") << "casadi failed! " << e.what() << " Commanding to Stop the Vehicle";
      return Command();
    }


    CLOG(INFO, "cbit.control") << "The linear velocity is:  " << command.linear.x << " The angular vel is: " << command.angular.z;

    // grab elements for visualization
    lgmath::se3::Transformation T_w_p_interpolated_closest_to_robot = interpolatedPose(state_p, chain);

    // visualize the outputs
    visualization_ptr->visualize(stamp, T_w_p, T_p_r, T_p_r_extp, T_w_r, mpc_poses, mpc_velocities, robot_poses, referenceInfo.poses, referenceInfo.poses, cbit_path_ptr, corridor_ptr, T_w_p_interpolated_closest_to_robot, state_p, global_path_ptr, curr_sid);

    return command;
  }
  // Otherwise stop the robot
  else  {
    CLOG(INFO, "cbit.control") << "There is not a valid plan yet, returning zero velocity commands";

    return Command();
  }
}


// Simple function for checking that the current output velocity command is saturated between our mechanical velocity limits
Eigen::Vector2d saturateVel(const Eigen::Vector2d& applied_vel, double v_lim, double w_lim) {
  return {std::clamp(applied_vel(0), -v_lim, v_lim), std::clamp(applied_vel(1), -w_lim, w_lim)};
}

}  // namespace path_planning
}  // namespace vtr<|MERGE_RESOLUTION|>--- conflicted
+++ resolved
@@ -102,13 +102,6 @@
   CLOG(INFO, "cbit.path_planning") << "Constructing the CBIT Class";
   robot_state_ = robot_state;
   const auto node = robot_state->node.ptr();
-<<<<<<< HEAD
-  // Initialize the shared pointer to the output of the planner
-  cbit_path_ptr = std::make_shared<std::vector<Pose>>();
-  valid_solution_ptr = std::make_shared<bool> (false);
-  q_max_ptr = std::make_shared<double> (config->q_max);
-=======
->>>>>>> df9afb74
 
   // Create visualizer and its corresponding pointer:
   VisualizationUtils visualization_utils(node);
@@ -237,30 +230,6 @@
   }
 
 
-<<<<<<< HEAD
-  // Using two consecutive poses on the path, we need to try to determine which direction the repeat is going before we generate the pq space:
-  const auto chain_info = getChainInfo(robot_state);
-  auto [stamp, w_p_r_in_r, T_p_r, T_w_p, T_w_v_odo, T_r_v_odo, curr_sid] = chain_info;
-  auto world_frame_pose = T2xyzrpy(T_w_p * T_p_r);
-  auto first_pose = euclid_path_vec[0];
-  auto second_pose = euclid_path_vec[1];
-  auto path_yaw = std::atan2((second_pose.y-first_pose.y),(second_pose.x-first_pose.x));
-  auto pose_graph_yaw = std::get<5>(world_frame_pose);
-
-  // Logic for determining the forward/reverse sign:
-  PathDirection path_direction; //1.0 = forward planning, -1.0 = reverse planning
-  if (abs((abs(path_yaw) - abs(pose_graph_yaw))) > 1.57075)   // Investigate TODO
-  {
-    path_direction = PATH_DIRECTION_REVERSE;
-  }
-  else
-  {
-    path_direction = PATH_DIRECTION_FORWARD;
-  }
-
-  CLOG(INFO, "cbit.path_planning") << "The path repeat direction is:" << path_direction;
-=======
->>>>>>> df9afb74
   CLOG(INFO, "cbit.path_planning") << "Trying to create global path";
   // Create the path class object (Path preprocessing)
   global_path_ptr = std::make_shared<CBITPath>(cbit_config, euclid_path_vec);
