--- conflicted
+++ resolved
@@ -52,39 +52,6 @@
   // Note all rosparams that are in the config yaml file need to be declared here first, though they can be then changes using the declareparam function for ros in the cpp file
   struct Config : public BicycleMPCPathTracker::Config {
     PTR_TYPEDEFS(Config);
-<<<<<<< HEAD
-=======
-
-    // MPC Configs
-    bool extrapolate_robot_pose = true;
-    bool mpc_verbosity = false;
-    double forward_vel = 0.75;
-    double max_lin_vel = 1.25;
-    double max_ang_vel = 0.75;
-    double max_lin_acc = 10.0;
-    double max_ang_acc = 10.0;
-    double robot_linear_velocity_scale = 1.0;
-    double robot_angular_velocity_scale = 1.0;
-    double turning_radius = 1.0;
-    double wheelbase = 0.5;
-
-    // MPC Costs
-    double q_x = 0.0;
-    double q_y = 0.0;
-    double q_th = 0.0;
-    double r1 = 0.0;
-    double r2 = 0.0;
-    double racc2 = 0.0;
-    double racc1 = 0.0;
-    double q_f = 0.0;
-
-    //Distane PID Gains
-    double kp = 1.0;
-    double kd = 0.0;
-    double ki = 0.0;
-
-    
->>>>>>> af037d5f
     std::string leader_namespace = "leader";
     
     // Options: leader_vel euclidean external_dist
@@ -94,6 +61,11 @@
     double distance_margin = 1.0;
     double f_q_dist = 1.0;
     double r_q_dist = 1.0;
+
+    //Distance PID Gains
+    double kp = 1.0;
+    double kd = 0.0;
+    double ki = 0.0;
 
     // Misc
     int command_history_length = 100;
@@ -119,6 +91,8 @@
       CasadiBicycleMPCFollower::Config::Ptr mpc_config, const bool isReversing,   Eigen::Matrix<double, 6, 1> w_p_r_in_r, Eigen::Vector2d applied_vel);
   CasadiMPC::Config::Ptr getMPCConfig(
       const bool isReversing,  Eigen::Matrix<double, 6, 1> w_p_r_in_r, Eigen::Vector2d applied_vel) override;
+  
+  virtual bool isMPCStateValid(CasadiMPC::Config::Ptr mpcConfig, const tactic::Timestamp& curr_time);
 
   virtual void loadMPCPath(CasadiMPC::Config::Ptr mpcConfig, const lgmath::se3::Transformation& T_w_p,
                            const lgmath::se3::Transformation& T_p_r_extp,
