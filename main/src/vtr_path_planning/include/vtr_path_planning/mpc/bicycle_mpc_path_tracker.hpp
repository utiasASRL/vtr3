--- conflicted
+++ resolved
@@ -39,7 +39,6 @@
   struct Config : public BaseMPCPathTracker::Config {
     PTR_TYPEDEFS(Config);
 
-<<<<<<< HEAD
     // MPC Costs
     double f_q_lat = 0.0;
     double f_q_lon = 0.0;
@@ -49,26 +48,6 @@
     double f_racc2 = 0.0;
     double f_racc1 = 0.0;
     double f_q_f = 0.0;
-=======
-    // Speed Scheduler
-    double planar_curv_weight = 2.50;
-    double profile_curv_weight = 0.5; 
-    double eop_weight = 1.0;
-    double min_vel = 0.5;  
-
-    // MPC Configs
-    bool extrapolate_robot_pose = true;
-    bool mpc_verbosity = false;
-    double forward_vel = 0.75;
-    double max_lin_vel = 1.25;
-    double max_ang_vel = 0.75;
-    double max_lin_acc = 10.0;
-    double max_ang_acc = 10.0;
-    double robot_linear_velocity_scale = 1.0;
-    double robot_angular_velocity_scale = 1.0;
-    double turning_radius = 1.0;
-    double wheelbase = 0.5;
->>>>>>> 3da77a6c
 
     // MPC Costs
     double r_q_lat = 0.0;
