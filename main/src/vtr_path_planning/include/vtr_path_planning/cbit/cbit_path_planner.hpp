// Copyright 2021, Autonomous Space Robotics Lab (ASRL)
//
// Licensed under the Apache License, Version 2.0 (the "License");
// you may not use this file except in compliance with the License.
// You may obtain a copy of the License at
//
//     http://www.apache.org/licenses/LICENSE-2.0
//
// Unless required by applicable law or agreed to in writing, software
// distributed under the License is distributed on an "AS IS" BASIS,
// WITHOUT WARRANTIES OR CONDITIONS OF ANY KIND, either express or implied.
// See the License for the specific language governing permissions and
// limitations under the License.

/**
 * \file cbit_path_planner.hpp
 * \author Jordy Sehn, Autonomous Space Robotics Lab (ASRL)
 */

#include <vector>
#include <memory>
#include <cstdio>
#include <iostream>
#include <cmath>
#include <tuple>
#include <algorithm>
#include <random>
#include <chrono> // For benchmarking
#include <unistd.h> // For debug sleeps

#include "vtr_logging/logging.hpp"
#include "vtr_path_planning/base_path_planner.hpp"
#include "vtr_path_planning/cbit/utils.hpp"
#include "vtr_path_planning/cbit/generate_pq.hpp"
#include "vtr_path_planning/cbit/cbit_config.hpp"
#include "vtr_path_planning/cbit/cbit_costmap.hpp"
#include "vtr_path_planning/cbit/cbit_plotting.hpp"
#include "vtr_tactic/tactic.hpp"

#pragma once

// Note long term, this class should probably be inherited by the base path planner

// enum for path traversal direction:
enum PathDirection 
{
    PATH_DIRECTION_REVERSE = -1,
    PATH_DIRECTION_FORWARD = 1
};

class CBITPlanner {
    public:
        CBITConfig conf;
        std::shared_ptr<CBITPath> global_path;
        std::shared_ptr<Node> p_start;
        std::shared_ptr<Node> p_goal;
        std::vector<double> path_x;
        std::vector<double> path_y;
        double sample_box_height;
        double sample_box_width;
        double dynamic_window_width;
        Tree tree;
        std::vector<std::shared_ptr<Node>> samples;

        //int control_period_ms;
        //std::chrono::time_point<std::chrono::high_resolution_clock> state_update_time;

        // Repair mode variables
        bool repair_mode = false; // Flag for whether or not we should resume the planner in repair mode to update the tree following a state update
        std::shared_ptr<Node> repair_vertex;
        double repair_g_T_old;
        double repair_g_T_weighted_old;
        std::shared_ptr<Node> p_goal_backup;


        // For storing the most up-to-date euclidean robot pose
        std::unique_ptr<Pose> new_state;

        // For storing the Output Path
        std::shared_ptr<std::vector<Pose>> cbit_path_ptr;
        

        // Temporary obstacles
        std::vector<std::vector<double>>  obs_rectangle;

        // Costmap pointer
        std::shared_ptr<CBITCostmap> cbit_costmap_ptr;

<<<<<<< HEAD
        CBITPlanner(CBITConfig conf_in, std::shared_ptr<CBITPath> path_in, vtr::path_planning::BasePathPlanner::RobotState& robot_state, std::shared_ptr<std::vector<Pose>> path_ptr, std::shared_ptr<CBITCostmap> costmap_ptr, std::shared_ptr<CBITCorridor> corridor_ptr);
=======
        CBITPlanner(CBITConfig conf_in, std::shared_ptr<CBITPath> path_in, vtr::path_planning::BasePathPlanner::RobotState& robot_state, std::shared_ptr<std::vector<Pose>> path_ptr, std::shared_ptr<CBITCostmap> costmap_ptr, std::shared_ptr<CBITCorridor> corridor_ptr, PathDirection path_direction);
>>>>>>> 0dc3213b

    protected:
    struct ChainInfo {
        vtr::tactic::Timestamp stamp;
        Eigen::Matrix<double, 6, 1> w_p_r_in_r;
        // planning frame is the current localization frame
        vtr::tactic::EdgeTransform T_p_r;  // T_planning_robot
        vtr::tactic::EdgeTransform T_w_p;  // T_world_planning
        unsigned curr_sid;
    };
    /** \brief Retrieve information for planning from localization chain */
    ChainInfo getChainInfo(vtr::path_planning::BasePathPlanner::RobotState& robot_state);

    private:
        void InitializePlanningSpace();
<<<<<<< HEAD
        void Planning(vtr::path_planning::BasePathPlanner::RobotState& robot_state, std::shared_ptr<CBITCostmap> costmap_ptr, std::shared_ptr<CBITCorridor> corridor_ptr);
        void ResetPlanner();
        void HardReset(vtr::path_planning::BasePathPlanner::RobotState& robot_state, std::shared_ptr<CBITCostmap> costmap_ptr, std::shared_ptr<CBITCorridor> corridor_ptr);
        std::shared_ptr<Node> UpdateState();
=======
        void Planning(vtr::path_planning::BasePathPlanner::RobotState& robot_state, std::shared_ptr<CBITCostmap> costmap_ptr, std::shared_ptr<CBITCorridor> corridor_ptr, PathDirection path_direction);
        void ResetPlanner();
        void HardReset(vtr::path_planning::BasePathPlanner::RobotState& robot_state, std::shared_ptr<CBITCostmap> costmap_ptr, std::shared_ptr<CBITCorridor> corridor_ptr, PathDirection path_direction);
        std::shared_ptr<Node> UpdateState(PathDirection path_direction);
>>>>>>> 0dc3213b
        std::vector<std::shared_ptr<Node>> SampleBox(int m);
        std::vector<std::shared_ptr<Node>> SampleFreeSpace(int m);
        double BestVertexQueueValue();
        double BestEdgeQueueValue();
        std::shared_ptr<Node> BestInVertexQueue();
        void ExpandVertex(std::shared_ptr<Node> v);
        std::tuple<std::shared_ptr<Node>, std::shared_ptr<Node>> BestInEdgeQueue();
        std::tuple<std::vector<double>, std::vector<double>> ExtractPath(vtr::path_planning::BasePathPlanner::RobotState& robot_state, std::shared_ptr<CBITCostmap> costmap_ptr);
        std::vector<Pose> ExtractEuclidPath();
        void Prune(double c_best, double c_best_weighted);
        bool edge_in_tree(Node v, Node x);
        bool edge_in_tree_v2(std::shared_ptr<Node> v, std::shared_ptr<Node> x);
        bool node_in_tree(Node x);
        bool node_in_tree_v2(std::shared_ptr<Node> x);
        double cost_col(std::vector<std::vector<double>> obs, Node start, Node end);
        double weighted_cost_col(std::vector<std::vector<double>> obs, Node start, Node end);
        Node curve_to_euclid(Node node);
        Pose lin_interpolate(int p_ind, double p_val);
        bool is_inside_obs(std::vector<std::vector<double>> obs, Node node);
        bool costmap_col(Node node);
        bool costmap_col_tight(Node node);
        bool discrete_collision(std::vector<std::vector<double>> obs, double discretization, Node start, Node end);
        bool col_check_path();
        std::shared_ptr<Node> col_check_path_v2(double max_lookahead_p);
        void restore_tree(double g_T_update, double g_T_weighted_update);

        // Add class for Tree
        // Add dictionary (or some other structure) for the cost to come lookup using NodeID as key

        // Constructor: Needs to initialize all my objects im using


        // Temporary functions for corridor updates, long term want to move these to a different file
        void update_corridor(std::shared_ptr<CBITCorridor> corridor, std::vector<double> homotopy_p, std::vector<double> homotopy_q, Node robot_state);
        struct collision_result
        {
            bool bool_result;
            Node col_node;
        };
<<<<<<< HEAD
        struct collision_result discrete_collision_v2(double discretization, Node start, Node end);
=======
        struct collision_result discrete_collision_v2(double discretization, Node start, Node end, bool tight = false);
>>>>>>> 0dc3213b
};<|MERGE_RESOLUTION|>--- conflicted
+++ resolved
@@ -86,11 +86,7 @@
         // Costmap pointer
         std::shared_ptr<CBITCostmap> cbit_costmap_ptr;
 
-<<<<<<< HEAD
-        CBITPlanner(CBITConfig conf_in, std::shared_ptr<CBITPath> path_in, vtr::path_planning::BasePathPlanner::RobotState& robot_state, std::shared_ptr<std::vector<Pose>> path_ptr, std::shared_ptr<CBITCostmap> costmap_ptr, std::shared_ptr<CBITCorridor> corridor_ptr);
-=======
         CBITPlanner(CBITConfig conf_in, std::shared_ptr<CBITPath> path_in, vtr::path_planning::BasePathPlanner::RobotState& robot_state, std::shared_ptr<std::vector<Pose>> path_ptr, std::shared_ptr<CBITCostmap> costmap_ptr, std::shared_ptr<CBITCorridor> corridor_ptr, PathDirection path_direction);
->>>>>>> 0dc3213b
 
     protected:
     struct ChainInfo {
@@ -106,17 +102,10 @@
 
     private:
         void InitializePlanningSpace();
-<<<<<<< HEAD
-        void Planning(vtr::path_planning::BasePathPlanner::RobotState& robot_state, std::shared_ptr<CBITCostmap> costmap_ptr, std::shared_ptr<CBITCorridor> corridor_ptr);
-        void ResetPlanner();
-        void HardReset(vtr::path_planning::BasePathPlanner::RobotState& robot_state, std::shared_ptr<CBITCostmap> costmap_ptr, std::shared_ptr<CBITCorridor> corridor_ptr);
-        std::shared_ptr<Node> UpdateState();
-=======
         void Planning(vtr::path_planning::BasePathPlanner::RobotState& robot_state, std::shared_ptr<CBITCostmap> costmap_ptr, std::shared_ptr<CBITCorridor> corridor_ptr, PathDirection path_direction);
         void ResetPlanner();
         void HardReset(vtr::path_planning::BasePathPlanner::RobotState& robot_state, std::shared_ptr<CBITCostmap> costmap_ptr, std::shared_ptr<CBITCorridor> corridor_ptr, PathDirection path_direction);
         std::shared_ptr<Node> UpdateState(PathDirection path_direction);
->>>>>>> 0dc3213b
         std::vector<std::shared_ptr<Node>> SampleBox(int m);
         std::vector<std::shared_ptr<Node>> SampleFreeSpace(int m);
         double BestVertexQueueValue();
@@ -156,9 +145,5 @@
             bool bool_result;
             Node col_node;
         };
-<<<<<<< HEAD
-        struct collision_result discrete_collision_v2(double discretization, Node start, Node end);
-=======
         struct collision_result discrete_collision_v2(double discretization, Node start, Node end, bool tight = false);
->>>>>>> 0dc3213b
 };