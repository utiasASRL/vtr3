--- conflicted
+++ resolved
@@ -101,12 +101,8 @@
     // Speed Scheduler
     double planar_curv_weight = 2.50;
     double profile_curv_weight = 0.5; 
-<<<<<<< HEAD
-    double eop_weight = 1.0; 
-=======
     double eop_weight = 1.0;
     double min_vel = 0.5;  
->>>>>>> 341c7bb7
 
     // MPC Configs
     bool obstacle_avoidance = false;
