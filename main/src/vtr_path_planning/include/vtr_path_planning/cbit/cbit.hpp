--- conflicted
+++ resolved
@@ -182,11 +182,8 @@
   rclcpp::Publisher<nav_msgs::msg::Path>::SharedPtr path_pub_;
   rclcpp::Publisher<nav_msgs::msg::Path>::SharedPtr corridor_pub_l_;
   rclcpp::Publisher<nav_msgs::msg::Path>::SharedPtr corridor_pub_r_;
-<<<<<<< HEAD
-=======
   rclcpp::Publisher<geometry_msgs::msg::PoseArray>::SharedPtr ref_pose_pub1_;
   rclcpp::Publisher<geometry_msgs::msg::PoseArray>::SharedPtr ref_pose_pub2_;
->>>>>>> 0dc3213b
 
   // Pointers to the output path
   std::vector<Pose> cbit_path;
@@ -195,12 +192,9 @@
   // Pointers to the corridor
   std::shared_ptr<CBITCorridor> corridor_ptr;
 
-<<<<<<< HEAD
-=======
   // Pointer to the global path
   std::shared_ptr<CBITPath> global_path_ptr;
 
->>>>>>> 0dc3213b
   tactic::Timestamp prev_stamp;
 
   // Store the previously applied velocity and a sliding window history of MPC results
