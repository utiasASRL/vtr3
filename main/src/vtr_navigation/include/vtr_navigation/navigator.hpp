--- conflicted
+++ resolved
@@ -104,11 +104,7 @@
   std::string gyro_frame_;
   tactic::EdgeTransform T_gyro_robot_;
   std::vector<ImuMsg> gyro_msgs_;
-<<<<<<< HEAD
-  double gyro_bias_ = 0.0;
-=======
   std::array<double, 3> gyro_bias_ = {0.0, 0.0, 0.0};
->>>>>>> 90f13132
 #endif
 
 #ifdef VTR_ENABLE_VISION
