import os
import os.path as osp

from launch.actions import DeclareLaunchArgument
from launch.substitutions import LaunchConfiguration, PathJoinSubstitution
from launch import LaunchDescription
from launch.conditions import LaunchConfigurationEquals, LaunchConfigurationNotEquals
from launch_ros.actions import Node


def generate_launch_description():
    # config directory
    config_dir = osp.join(os.getenv('VTRSRC'), 'config')
    # temp directory
    temp_dir = os.getenv('VTRTEMP')

<<<<<<< HEAD
  return LaunchDescription([
      DeclareLaunchArgument('data_dir', description='data directory (store log files and result pose graph)'),
      DeclareLaunchArgument('model_dir', description='model directory (folder for PyTorch .pt models)'),
      DeclareLaunchArgument('start_new_graph', default_value='false', description='whether to start a new pose graph'),
      DeclareLaunchArgument('use_sim_time', default_value='false', description='use simulated time for playback'),
      DeclareLaunchArgument('base_params', description='base parameter file (sensor, robot specific)'),
      DeclareLaunchArgument('override_params', default_value='', description='scenario specific parameter overrides'),
      Node(
          package='vtr_navigation',
          namespace='vtr',
          executable='vtr_navigation',
          output='screen',
          # prefix=['xterm -e gdb --args'],
          parameters=[
              {
                  "data_dir": LaunchConfiguration("data_dir"),
                  "model_dir": LaunchConfiguration("model_dir"),
                  "start_new_graph": LaunchConfiguration("start_new_graph"),
                  "use_sim_time": LaunchConfiguration("use_sim_time"),
              },
              PathJoinSubstitution((config_dir, LaunchConfiguration("base_params"))),
              PathJoinSubstitution((config_dir, LaunchConfiguration("override_params"))),
          ],
      ),
  ])
=======
    commonNodeArgs = {
        "package": 'vtr_navigation',
        "namespace": 'vtr',
        "executable": 'vtr_navigation',
        "output": 'screen',
        #prefix=['xterm -e gdb -ex run --args'],
    }

    return LaunchDescription([
        DeclareLaunchArgument('data_dir', default_value='', description='directory to store graph, if blank use setup UI'),
        DeclareLaunchArgument('start_new_graph', default_value='false', description='whether to start a new pose graph'),
        DeclareLaunchArgument('use_sim_time', default_value='false', description='use simulated time for playback'),
        DeclareLaunchArgument('base_params', description='base parameter file (sensor, robot specific)'),
        DeclareLaunchArgument('override_params', default_value='', description='scenario specific parameter overrides'),
        Node(**commonNodeArgs,
            parameters=[
                PathJoinSubstitution((config_dir, LaunchConfiguration("base_params"))),
                {
                    "data_dir": LaunchConfiguration("data_dir"),
                    "start_new_graph": LaunchConfiguration("start_new_graph"),
                    "use_sim_time": LaunchConfiguration("use_sim_time"),
                },
                PathJoinSubstitution((config_dir, LaunchConfiguration("override_params")))
            ],
            condition=LaunchConfigurationNotEquals('data_dir', '')
        ),
        Node(**commonNodeArgs,
            parameters=[
                PathJoinSubstitution((config_dir, LaunchConfiguration("base_params"))),
                PathJoinSubstitution((temp_dir, "setup_params.yaml")),
                {
                    "start_new_graph": LaunchConfiguration("start_new_graph"),
                    "use_sim_time": LaunchConfiguration("use_sim_time"),
                },
                PathJoinSubstitution((config_dir, LaunchConfiguration("override_params")))
            ],
            condition=LaunchConfigurationEquals('data_dir', '')
        ),
    ])
>>>>>>> 341c7bb7
<|MERGE_RESOLUTION|>--- conflicted
+++ resolved
@@ -14,55 +14,32 @@
     # temp directory
     temp_dir = os.getenv('VTRTEMP')
 
-<<<<<<< HEAD
-  return LaunchDescription([
-      DeclareLaunchArgument('data_dir', description='data directory (store log files and result pose graph)'),
-      DeclareLaunchArgument('model_dir', description='model directory (folder for PyTorch .pt models)'),
-      DeclareLaunchArgument('start_new_graph', default_value='false', description='whether to start a new pose graph'),
-      DeclareLaunchArgument('use_sim_time', default_value='false', description='use simulated time for playback'),
-      DeclareLaunchArgument('base_params', description='base parameter file (sensor, robot specific)'),
-      DeclareLaunchArgument('override_params', default_value='', description='scenario specific parameter overrides'),
-      Node(
-          package='vtr_navigation',
-          namespace='vtr',
-          executable='vtr_navigation',
-          output='screen',
-          # prefix=['xterm -e gdb --args'],
-          parameters=[
-              {
-                  "data_dir": LaunchConfiguration("data_dir"),
-                  "model_dir": LaunchConfiguration("model_dir"),
-                  "start_new_graph": LaunchConfiguration("start_new_graph"),
-                  "use_sim_time": LaunchConfiguration("use_sim_time"),
-              },
-              PathJoinSubstitution((config_dir, LaunchConfiguration("base_params"))),
-              PathJoinSubstitution((config_dir, LaunchConfiguration("override_params"))),
-          ],
-      ),
-  ])
-=======
     commonNodeArgs = {
         "package": 'vtr_navigation',
         "namespace": 'vtr',
         "executable": 'vtr_navigation',
         "output": 'screen',
-        #prefix=['xterm -e gdb -ex run --args'],
+        #"prefix": 'xterm -e gdb -ex run --args',
     }
 
     return LaunchDescription([
         DeclareLaunchArgument('data_dir', default_value='', description='directory to store graph, if blank use setup UI'),
+        DeclareLaunchArgument('model_dir', description='model directory (folder for PyTorch .pt models)'),
         DeclareLaunchArgument('start_new_graph', default_value='false', description='whether to start a new pose graph'),
         DeclareLaunchArgument('use_sim_time', default_value='false', description='use simulated time for playback'),
+        DeclareLaunchArgument('planner', default_value='cbit', description='use no planner. Publish zero'),
         DeclareLaunchArgument('base_params', description='base parameter file (sensor, robot specific)'),
         DeclareLaunchArgument('override_params', default_value='', description='scenario specific parameter overrides'),
         Node(**commonNodeArgs,
             parameters=[
                 PathJoinSubstitution((config_dir, LaunchConfiguration("base_params"))),
-                {
+              {
                     "data_dir": LaunchConfiguration("data_dir"),
+                    "model_dir": LaunchConfiguration("model_dir"),
                     "start_new_graph": LaunchConfiguration("start_new_graph"),
                     "use_sim_time": LaunchConfiguration("use_sim_time"),
-                },
+                    "path_planning.type": LaunchConfiguration("planner"),
+              },
                 PathJoinSubstitution((config_dir, LaunchConfiguration("override_params")))
             ],
             condition=LaunchConfigurationNotEquals('data_dir', '')
@@ -72,12 +49,14 @@
                 PathJoinSubstitution((config_dir, LaunchConfiguration("base_params"))),
                 PathJoinSubstitution((temp_dir, "setup_params.yaml")),
                 {
+                    "model_dir": LaunchConfiguration("model_dir"),
                     "start_new_graph": LaunchConfiguration("start_new_graph"),
                     "use_sim_time": LaunchConfiguration("use_sim_time"),
+                    "path_planning.type": LaunchConfiguration("planner"),
+
                 },
                 PathJoinSubstitution((config_dir, LaunchConfiguration("override_params")))
             ],
             condition=LaunchConfigurationEquals('data_dir', '')
         ),
-    ])
->>>>>>> 341c7bb7
+    ])