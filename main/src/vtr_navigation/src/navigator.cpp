// Copyright 2021, Autonomous Space Robotics Lab (ASRL)
//
// Licensed under the Apache License, Version 2.0 (the "License");
// you may not use this file except in compliance with the License.
// You may obtain a copy of the License at
//
//     http://www.apache.org/licenses/LICENSE-2.0
//
// Unless required by applicable law or agreed to in writing, software
// distributed under the License is distributed on an "AS IS" BASIS,
// WITHOUT WARRANTIES OR CONDITIONS OF ANY KIND, either express or implied.
// See the License for the specific language governing permissions and
// limitations under the License.

/**
 * \file navigator.cpp
 * \author Yuchen Wu, Autonomous Space Robotics Lab (ASRL)
 */
#include "vtr_navigation/navigator.hpp"

#include "vtr_common/utils/filesystem.hpp"
#include "vtr_navigation/command_publisher.hpp"
#include "vtr_navigation/task_queue_server.hpp"
#include "vtr_path_planning/factory.hpp"
#include "vtr_tactic/pipelines/factory.hpp"

#include "vtr_path_planning/path_planning.hpp"
#include "vtr_route_planning/route_planning.hpp"

#ifdef VTR_ENABLE_LIDAR
#include "vtr_lidar/pipeline.hpp"
#endif

#ifdef VTR_ENABLE_RADAR
#include "vtr_radar/pipeline.hpp"
#endif
#ifdef VTR_ENABLE_VISION
#include "vtr_vision/pipeline.hpp"
#endif

namespace vtr {
namespace navigation {

using namespace vtr::tactic;
using namespace vtr::path_planning;
using namespace vtr::route_planning;
using namespace vtr::mission_planning;

namespace {

EdgeTransform loadTransform(const std::string& source_frame,
                            const std::string& target_frame) {
  auto clock = std::make_shared<rclcpp::Clock>(RCL_ROS_TIME);
  tf2_ros::Buffer tf_buffer{clock};
  tf2_ros::TransformListener tf_listener{tf_buffer};
  if (tf_buffer.canTransform(source_frame, target_frame, tf2::TimePoint(),
<<<<<<< HEAD
                             tf2::durationFromSec(10))) {
    auto tf_source_target = tf_buffer.lookupTransform(
        source_frame, target_frame, tf2::TimePoint(), tf2::durationFromSec(10));
=======
                             tf2::durationFromSec(2))) {
    auto tf_source_target = tf_buffer.lookupTransform(
        source_frame, target_frame, tf2::TimePoint(), tf2::durationFromSec(2));
>>>>>>> 90f13132
    tf2::Stamped<tf2::Transform> tf2_source_target;
    tf2::fromMsg(tf_source_target, tf2_source_target);
    EdgeTransform T_source_target(
        common::conversions::fromStampedTransformation(tf2_source_target));
    T_source_target.setCovariance(Eigen::Matrix<double, 6, 6>::Zero());
    CLOG(DEBUG, "navigation")
        << "Transform from " << target_frame << " to " << source_frame
        << " has been set to" << T_source_target;
    return T_source_target;
  }
  CLOG(WARNING, "navigation")
      << "Transform not found - source: " << source_frame
      << " target: " << target_frame << ". Default to identity.";
  EdgeTransform T_source_target(Eigen::Matrix4d(Eigen::Matrix4d::Identity()));
  T_source_target.setCovariance(Eigen::Matrix<double, 6, 6>::Zero());
  return T_source_target;
}

}  // namespace

Navigator::Navigator(const rclcpp::Node::SharedPtr& node) : node_(node) {
  el::Helpers::setThreadName("navigator");
  CLOG(INFO, "navigation") << "Starting VT&R3 system - hello!";

  /// data storage directory (must have been set at this moment)
  auto data_dir = node_->get_parameter("data_dir").get_value<std::string>();
  data_dir = common::utils::expand_user(common::utils::expand_env(data_dir));
  CLOG(INFO, "navigation") << "Data directory set to: " << data_dir;

  /// graph map server (pose graph callback, tactic callback)
  // graph_map_server_ = std::make_shared<GraphMapServer>();
  graph_map_server_ = std::make_shared<RvizGraphMapServer>(node_);

  /// pose graph
  auto new_graph = node_->declare_parameter<bool>("start_new_graph", false);
  graph_ = tactic::Graph::MakeShared(data_dir + "/graph", !new_graph,
                                     graph_map_server_);
  graph_map_server_->start(node_, graph_);

  /// tactic
  auto pipeline_factory = std::make_shared<ROSPipelineFactory>(node_);
  auto pipeline = pipeline_factory->get("pipeline");
  auto pipeline_output = pipeline->createOutputCache();
  pipeline_output->node = node_;  // some planners need node for visualization
  tactic_ = std::make_shared<Tactic>(Tactic::Config::fromROS(node_), pipeline,
                                     pipeline_output, graph_, graph_map_server_,
                                     std::make_shared<TaskQueueServer>(node_));
  if (graph_->contains(VertexId(0, 0))) tactic_->setTrunk(VertexId(0, 0));

  /// path planner
  auto planner_factory = std::make_shared<ROSPathPlannerFactory>(node_);
  path_planner_ =
      planner_factory->get("path_planning", pipeline_output,
                           std::make_shared<CommandPublisher>(node_));

  /// route planner
  route_planner_ = std::make_shared<BFSPlanner>(graph_);

  /// mission server
  mission_server_ = std::make_shared<ROSMissionServer>();

  /// state machine
  state_machine_ = std::make_shared<StateMachine>(
      tactic_, route_planner_, path_planner_, mission_server_);
  mission_server_->start(node_, state_machine_);

  /// robot and sensor transformation, subscription
  // clang-format off
  callback_group_ = node_->create_callback_group(rclcpp::CallbackGroupType::MutuallyExclusive);
  auto sub_opt = rclcpp::SubscriptionOptions();
  sub_opt.callback_group = callback_group_;
  // robot frame
  robot_frame_ = node_->declare_parameter<std::string>("robot_frame", "robot");
  // environment info
  const auto env_info_topic = node_->declare_parameter<std::string>("env_info_topic", "env_info");
  env_info_sub_ = node_->create_subscription<tactic::EnvInfo>(env_info_topic, rclcpp::SystemDefaultsQoS(), std::bind(&Navigator::envInfoCallback, this, std::placeholders::_1), sub_opt);

  max_queue_size_ = node->declare_parameter<int>("queue_size", max_queue_size_);

#ifdef VTR_ENABLE_LIDAR
if (pipeline->name() == "lidar"){
  lidar_frame_ = node_->declare_parameter<std::string>("lidar_frame", "lidar");
  gyro_frame_ = node_->declare_parameter<std::string>("gyro_frame", "gyro");
  gyro_bias_ = {
    node_->declare_parameter<double>("gyro_bias.x", 0.0),
    node_->declare_parameter<double>("gyro_bias.y", 0.0),
    node_->declare_parameter<double>("gyro_bias.z", 0.0)};
  T_lidar_robot_ = loadTransform(lidar_frame_, robot_frame_);
  T_gyro_robot_ = loadTransform(gyro_frame_, robot_frame_);
  // static transform
  tf_sbc_ = std::make_shared<tf2_ros::StaticTransformBroadcaster>(node_);
  auto msg = tf2::eigenToTransform(Eigen::Affine3d(T_lidar_robot_.inverse().matrix()));
  msg.header.frame_id = "robot";
  msg.child_frame_id = "lidar";
  tf_sbc_->sendTransform(msg);
  // lidar pointcloud data subscription
  const auto lidar_topic = node_->declare_parameter<std::string>("lidar_topic", "/points");


  auto lidar_qos = rclcpp::QoS(max_queue_size_);
  lidar_qos.reliable();
  lidar_sub_ = node_->create_subscription<sensor_msgs::msg::PointCloud2>(lidar_topic, lidar_qos, std::bind(&Navigator::lidarCallback, this, std::placeholders::_1), sub_opt);
}
#endif
#ifdef VTR_ENABLE_VISION
if (pipeline->name() == "stereo") {
  using namespace std::placeholders;

  camera_frame_ = node_->declare_parameter<std::string>("camera_frame", "camera");
  T_camera_robot_ = loadTransform(camera_frame_, robot_frame_);
  // static transform
  tf_sbc_ = std::make_shared<tf2_ros::StaticTransformBroadcaster>(node_);
  auto msg = tf2::eigenToTransform(Eigen::Affine3d(T_camera_robot_.inverse().matrix()));
  msg.header.frame_id = "robot";
  msg.child_frame_id = "camera";
  tf_sbc_->sendTransform(msg);
  // camera images subscription
  const auto right_image_topic = node_->declare_parameter<std::string>("camera_right_topic", "/image_right");
  const auto left_image_topic = node_->declare_parameter<std::string>("camera_left_topic", "/image_left");

  auto camera_qos = rclcpp::QoS(10);
  camera_qos.reliable();

  right_camera_sub_.subscribe(node_, right_image_topic, camera_qos.get_rmw_qos_profile());
  left_camera_sub_.subscribe(node_, left_image_topic, camera_qos.get_rmw_qos_profile());

  sync_ = std::make_shared<message_filters::Synchronizer<ApproximateImageSync>>(ApproximateImageSync(10), right_camera_sub_, left_camera_sub_);
  sync_->registerCallback(&Navigator::cameraCallback, this);
}
#endif
  // clang-format on

#ifdef VTR_ENABLE_RADAR
if (pipeline->name() == "radar") {

  radar_frame_ = node_->declare_parameter<std::string>("radar_frame", "radar");
  gyro_frame_ = node_->declare_parameter<std::string>("gyro_frame", "gyro");
<<<<<<< HEAD
  gyro_bias_ = node_->declare_parameter<double>("gyro_bias", gyro_bias_);
=======
  gyro_bias_ = {
      node_->declare_parameter<double>("gyro_bias.x", 0.0),
      node_->declare_parameter<double>("gyro_bias.y", 0.0),
      node_->declare_parameter<double>("gyro_bias.z", 0.0)};
>>>>>>> 90f13132
  // there are a radar and gyro frames
  T_radar_robot_ = loadTransform(radar_frame_, robot_frame_);
  T_gyro_robot_ = loadTransform(gyro_frame_, robot_frame_);
  // static transform make a shared pointer to the static transform broadcaster
  tf_sbc_ = std::make_shared<tf2_ros::StaticTransformBroadcaster>(node_);
  auto msg_radar = tf2::eigenToTransform(Eigen::Affine3d(T_radar_robot_.inverse().matrix()));
  msg_radar.header.frame_id = "robot";
  msg_radar.child_frame_id = "radar";
  auto msg_gyro = tf2::eigenToTransform(Eigen::Affine3d(T_gyro_robot_.inverse().matrix()));
  msg_gyro.header.frame_id = "robot";
  msg_gyro.child_frame_id = "gyro";
  std::vector<geometry_msgs::msg::TransformStamped> tfs = {msg_radar,msg_gyro};
  tf_sbc_->sendTransform(tfs);
  // radar pointcloud data subscription this is the default value
  const auto radar_topic = node_->declare_parameter<std::string>("radar_topic", "/radar_data/b_scan_msg");
  // not sure if the  radar data rate is low as well
  auto radar_qos = rclcpp::QoS(max_queue_size_);
  radar_qos.reliable();
  radar_sub_ = node_->create_subscription<navtech_msgs::msg::RadarBScanMsg>(radar_topic, radar_qos, std::bind(&Navigator::radarCallback, this, std::placeholders::_1), sub_opt);
}
#endif

  // Subscribe to the imu topic 
  auto gyro_qos = rclcpp::QoS(100);
  gyro_qos.reliable();
  const auto gyro_topic = node_->declare_parameter<std::string>("gyro_topic", "/ouster/imu");
  gyro_sub_ = node_->create_subscription<sensor_msgs::msg::Imu>(gyro_topic, gyro_qos, std::bind(&Navigator::gyroCallback, this, std::placeholders::_1), sub_opt);


  /// This creates a thread to process the sensor input
  thread_count_ = 1;
  process_thread_ = std::thread(&Navigator::process, this);
  CLOG(INFO, "navigation") << "VT&R3 initialization done!";
}


Navigator::~Navigator() {
  UniqueLock lock(mutex_);
  // send stop signal
  stop_ = true;
  cv_set_or_stop_.notify_all();
  //
  cv_thread_finish_.wait(lock, [this] { return thread_count_ == 0; });
  if (process_thread_.joinable()) process_thread_.join();

  /// explicitly destruct each building block in order to emplasize the order of
  /// destruction -> although it is not necessary since we declare them in the
  /// correct order in the class
  state_machine_.reset();
  mission_server_.reset();
  route_planner_.reset();
  path_planner_.reset();
  tactic_.reset();
  graph_.reset();
  graph_map_server_.reset();

  CLOG(INFO, "navigation") << "VT&R3 destruction done! Bye-bye.";
}

void Navigator::process() {
  el::Helpers::setThreadName("navigation.sensor_input");
  CLOG(DEBUG, "navigation.sensor_input") << "Starting the sensor input thread.";
  while (true) {
    UniqueLock lock(mutex_);

    cv_set_or_stop_.wait(lock, [this] { return stop_ || (!queue_.empty()); });
    if (stop_) {
      --thread_count_;
      CLOG(INFO, "navigation.sensor_input")
          << "Stopping the sensor input thread.";
      cv_thread_finish_.notify_all();
      return;
    }

    // get the front in queue
    auto qdata0 = queue_.front();
    queue_.pop();

    // unlock the queue so that new data can be added
    lock.unlock();

    // execute the pipeline
    tactic_->input(qdata0);
 
    // handle any transitions triggered by changes in localization status
    state_machine_->handle();
  };
}

void Navigator::envInfoCallback(const tactic::EnvInfo::SharedPtr msg) {
  UniqueLock lock(mutex_);
  CLOG(DEBUG, "navigation") << "Received environment info update.";
  env_info_ = *msg;
}

#ifdef VTR_ENABLE_LIDAR
void Navigator::lidarCallback(
    const sensor_msgs::msg::PointCloud2::SharedPtr msg) {

  // set the timestamp
  Timestamp timestamp = msg->header.stamp.sec * 1e9 + msg->header.stamp.nanosec;

  CLOG(DEBUG, "navigation") << "Received a lidar pointcloud with stamp " << timestamp;

  // Convert message to query_data format and store into query_data
  auto query_data = std::make_shared<lidar::LidarQueryCache>();

  LockGuard lock(mutex_);

  /// Discard old frames if our queue is too big
  if (queue_.size() > max_queue_size_) {
    CLOG(WARNING, "navigation")
        << "Dropping pointcloud message " << *queue_.front()->stamp << " because the queue is full.";
    queue_.pop();
  }


  // some modules require node for visualization
  query_data->node = node_;

  query_data->stamp.emplace(timestamp);

  // add the current environment info
  query_data->env_info.emplace(env_info_);

  // put in the pointcloud msg pointer into query data
  query_data->pointcloud_msg = msg;

  query_data->gyro_msgs.emplace(gyro_msgs_);
  gyro_msgs_.clear();

  // fill in the vehicle to sensor transform and frame names
  query_data->T_s_r_gyro.emplace(T_gyro_robot_);
  query_data->T_s_r.emplace(T_lidar_robot_);

  // add to the queue and notify the processing thread
  queue_.push(query_data);
  cv_set_or_stop_.notify_one();
};
#endif

// Radar callback: Similar to Lidar, we need to know what to do when a radar message is received
#ifdef VTR_ENABLE_RADAR
void Navigator::radarCallback(
    const navtech_msgs::msg::RadarBScanMsg::SharedPtr msg) {

  // set the timestamp
  Timestamp timestamp_radar = msg->b_scan_img.header.stamp.sec * 1e9 + msg->b_scan_img.header.stamp.nanosec;

  CLOG(DEBUG, "navigation") << "Received a radar Image with stamp " << timestamp_radar;

  // Convert message to query_data format and store into query_data
  auto query_data = std::make_shared<radar::RadarQueryCache>();

  // CLOG(DEBUG, "navigation") << "Sam: In the callback: Created radar query cache";

  LockGuard lock(mutex_);

  // Drop frames if queue is too big and if it is not a scan message (just gyro)
  if (queue_.size() > max_queue_size_ && !(std::dynamic_pointer_cast<radar::RadarQueryCache>(queue_.front())->scan_msg)) {
    CLOG(WARNING, "navigation")
        << "Dropping old message because the queue is full.";
    queue_.pop();
  }


  // some modules require node for visualization
  query_data->node = node_;

  // set the timestamp
  // Timestamp timestamp = msg_r->header.stamp.sec * 1e9 + msg_r->header.stamp.nanosec;
  query_data->stamp.emplace(timestamp_radar);

  // add the current environment info
  query_data->env_info.emplace(env_info_);

  // put in the radar msg pointer into query data
  query_data->scan_msg = msg;

  query_data->gyro_msgs.emplace(gyro_msgs_);
  gyro_msgs_.clear();

  // fill in the vehicle to sensor transform and frame names
  query_data->T_s_r_gyro.emplace(T_gyro_robot_);
  query_data->T_s_r.emplace(T_radar_robot_);

  // add to the queue and notify the processing thread
  CLOG(DEBUG, "navigation") << "Sam: In the callback: Adding radar message to the queue";
  queue_.push(query_data);

  cv_set_or_stop_.notify_one();
}

#endif


void Navigator::gyroCallback(
  const sensor_msgs::msg::Imu::SharedPtr msg) {

  // set the timestamp
  Timestamp timestamp_gyro = msg->header.stamp.sec * 1e9 + msg->header.stamp.nanosec;

  CLOG(DEBUG, "navigation") << "Received gyro data with stamp " << timestamp_gyro;

  // Convert message to query_data format and store into query_data
  // auto query_data = std::make_shared<radar::RadarQueryCache>();

  LockGuard lock(mutex_);
<<<<<<< HEAD
  msg->angular_velocity.z -= gyro_bias_;
  gyro_msgs_.push_back(*msg);

  // Drop frames if queue is too big and if it is not a scan message (just gyro)
  // if (queue_.size() > max_queue_size_ && !(std::dynamic_pointer_cast<radar::RadarQueryCache>(queue_.front())->scan_msg)) {
  //   CLOG(WARNING, "navigation")
  //       << "Dropping old gyro message because the queue is full.";
  //   queue_.pop();
  // }


  // // some modules require node for visualization
  // query_data->node = node_;

  // // set the timestamp
  // // Timestamp timestamp = msg_r->header.stamp.sec * 1e9 + msg_r->header.stamp.nanosec;
  // query_data->stamp.emplace(timestamp_gyro);

  // // add the current environment info
  // query_data->env_info.emplace(env_info_);

  // // put in the radar msg pointer into query data
  // query_data->gyro_msg = msg;


  // // fill in the vehicle to sensor transform and frame names
  // query_data->T_s_r_gyro.emplace(T_gyro_robot_);
  // query_data->T_s_r.emplace(T_radar_robot_);


  // // add to the queue and notify the processing thread
  // queue_.push(query_data);
  // cv_set_or_stop_.notify_one();
=======
  msg->angular_velocity.x -= gyro_bias_[0];
  msg->angular_velocity.y -= gyro_bias_[1];
  msg->angular_velocity.z -= gyro_bias_[2];
  gyro_msgs_.push_back(*msg);
>>>>>>> 90f13132
}

#ifdef VTR_ENABLE_VISION
void Navigator::cameraCallback(
    const sensor_msgs::msg::Image::SharedPtr msg_r, const sensor_msgs::msg::Image::SharedPtr msg_l) {
  LockGuard lock(mutex_);
  CLOG(DEBUG, "navigation") << "Received an image.";

  /// Discard old frames if our queue is too big
  if (queue_.size() > max_queue_size_) {
    CLOG(WARNING, "navigation")
        << "Dropping old image " << *queue_.front()->stamp << " because the queue is full.";
    queue_.pop();
  }

  // Convert message to query_data format and store into query_data
  auto query_data = std::make_shared<vision::CameraQueryCache>();

  // some modules require node for visualization
  query_data->node = node_;

  query_data->left_image = msg_l;
  query_data->right_image = msg_r;

  // set the timestamp
  Timestamp timestamp = msg_r->header.stamp.sec * 1e9 + msg_r->header.stamp.nanosec;
  query_data->stamp.emplace(timestamp);

  // add the current environment info
  query_data->env_info.emplace(env_info_);


  // fill in the vehicle to sensor transform and frame names
  query_data->T_s_r.emplace(T_camera_robot_);


  // add to the queue and notify the processing thread
  queue_.push(query_data);
  cv_set_or_stop_.notify_one();
};
#endif

}  // namespace navigation
}  // namespace vtr<|MERGE_RESOLUTION|>--- conflicted
+++ resolved
@@ -54,15 +54,9 @@
   tf2_ros::Buffer tf_buffer{clock};
   tf2_ros::TransformListener tf_listener{tf_buffer};
   if (tf_buffer.canTransform(source_frame, target_frame, tf2::TimePoint(),
-<<<<<<< HEAD
                              tf2::durationFromSec(10))) {
     auto tf_source_target = tf_buffer.lookupTransform(
         source_frame, target_frame, tf2::TimePoint(), tf2::durationFromSec(10));
-=======
-                             tf2::durationFromSec(2))) {
-    auto tf_source_target = tf_buffer.lookupTransform(
-        source_frame, target_frame, tf2::TimePoint(), tf2::durationFromSec(2));
->>>>>>> 90f13132
     tf2::Stamped<tf2::Transform> tf2_source_target;
     tf2::fromMsg(tf_source_target, tf2_source_target);
     EdgeTransform T_source_target(
@@ -200,14 +194,10 @@
 
   radar_frame_ = node_->declare_parameter<std::string>("radar_frame", "radar");
   gyro_frame_ = node_->declare_parameter<std::string>("gyro_frame", "gyro");
-<<<<<<< HEAD
-  gyro_bias_ = node_->declare_parameter<double>("gyro_bias", gyro_bias_);
-=======
   gyro_bias_ = {
       node_->declare_parameter<double>("gyro_bias.x", 0.0),
       node_->declare_parameter<double>("gyro_bias.y", 0.0),
       node_->declare_parameter<double>("gyro_bias.z", 0.0)};
->>>>>>> 90f13132
   // there are a radar and gyro frames
   T_radar_robot_ = loadTransform(radar_frame_, robot_frame_);
   T_gyro_robot_ = loadTransform(gyro_frame_, robot_frame_);
@@ -416,46 +406,10 @@
   // auto query_data = std::make_shared<radar::RadarQueryCache>();
 
   LockGuard lock(mutex_);
-<<<<<<< HEAD
-  msg->angular_velocity.z -= gyro_bias_;
-  gyro_msgs_.push_back(*msg);
-
-  // Drop frames if queue is too big and if it is not a scan message (just gyro)
-  // if (queue_.size() > max_queue_size_ && !(std::dynamic_pointer_cast<radar::RadarQueryCache>(queue_.front())->scan_msg)) {
-  //   CLOG(WARNING, "navigation")
-  //       << "Dropping old gyro message because the queue is full.";
-  //   queue_.pop();
-  // }
-
-
-  // // some modules require node for visualization
-  // query_data->node = node_;
-
-  // // set the timestamp
-  // // Timestamp timestamp = msg_r->header.stamp.sec * 1e9 + msg_r->header.stamp.nanosec;
-  // query_data->stamp.emplace(timestamp_gyro);
-
-  // // add the current environment info
-  // query_data->env_info.emplace(env_info_);
-
-  // // put in the radar msg pointer into query data
-  // query_data->gyro_msg = msg;
-
-
-  // // fill in the vehicle to sensor transform and frame names
-  // query_data->T_s_r_gyro.emplace(T_gyro_robot_);
-  // query_data->T_s_r.emplace(T_radar_robot_);
-
-
-  // // add to the queue and notify the processing thread
-  // queue_.push(query_data);
-  // cv_set_or_stop_.notify_one();
-=======
   msg->angular_velocity.x -= gyro_bias_[0];
   msg->angular_velocity.y -= gyro_bias_[1];
   msg->angular_velocity.z -= gyro_bias_[2];
   gyro_msgs_.push_back(*msg);
->>>>>>> 90f13132
 }
 
 #ifdef VTR_ENABLE_VISION
