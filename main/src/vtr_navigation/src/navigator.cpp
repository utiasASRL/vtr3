// Copyright 2021, Autonomous Space Robotics Lab (ASRL)
//
// Licensed under the Apache License, Version 2.0 (the "License");
// you may not use this file except in compliance with the License.
// You may obtain a copy of the License at
//
//     http://www.apache.org/licenses/LICENSE-2.0
//
// Unless required by applicable law or agreed to in writing, software
// distributed under the License is distributed on an "AS IS" BASIS,
// WITHOUT WARRANTIES OR CONDITIONS OF ANY KIND, either express or implied.
// See the License for the specific language governing permissions and
// limitations under the License.

/**
 * \file navigator.cpp
 * \author Yuchen Wu, Autonomous Space Robotics Lab (ASRL)
 */
#include "vtr_navigation/navigator.hpp"

#include "vtr_common/utils/filesystem.hpp"
#include "vtr_navigation/command_publisher.hpp"
#include "vtr_navigation/task_queue_server.hpp"
#include "vtr_path_planning/factory.hpp"
#include "vtr_tactic/pipelines/factory.hpp"

#include "vtr_path_planning/path_planning.hpp"
#include "vtr_route_planning/route_planning.hpp"

#ifdef VTR_ENABLE_LIDAR
#include "vtr_lidar/pipeline.hpp"
#endif

<<<<<<< HEAD
#ifdef VTR_ENABLE_RADAR
#include "vtr_radar/pipeline.hpp"
=======
#ifdef VTR_ENABLE_VISION
#include "vtr_vision/pipeline.hpp"
>>>>>>> d9eea8f2
#endif

namespace vtr {
namespace navigation {

using namespace vtr::tactic;
using namespace vtr::path_planning;
using namespace vtr::route_planning;
using namespace vtr::mission_planning;

namespace {

EdgeTransform loadTransform(const std::string& source_frame,
                            const std::string& target_frame) {
  auto clock = std::make_shared<rclcpp::Clock>(RCL_ROS_TIME);
  tf2_ros::Buffer tf_buffer{clock};
  tf2_ros::TransformListener tf_listener{tf_buffer};
  if (tf_buffer.canTransform(source_frame, target_frame, tf2::TimePoint(),
                             tf2::durationFromSec(1))) {
    auto tf_source_target = tf_buffer.lookupTransform(
        source_frame, target_frame, tf2::TimePoint(), tf2::durationFromSec(1));
    tf2::Stamped<tf2::Transform> tf2_source_target;
    tf2::fromMsg(tf_source_target, tf2_source_target);
    EdgeTransform T_source_target(
        common::conversions::fromStampedTransformation(tf2_source_target));
    T_source_target.setCovariance(Eigen::Matrix<double, 6, 6>::Zero());
    CLOG(DEBUG, "navigation")
        << "Transform from " << target_frame << " to " << source_frame
        << " has been set to" << T_source_target;
    return T_source_target;
  }
  CLOG(WARNING, "navigation")
      << "Transform not found - source: " << source_frame
      << " target: " << target_frame << ". Default to identity.";
  EdgeTransform T_source_target(Eigen::Matrix4d(Eigen::Matrix4d::Identity()));
  T_source_target.setCovariance(Eigen::Matrix<double, 6, 6>::Zero());
  return T_source_target;
}

}  // namespace

Navigator::Navigator(const rclcpp::Node::SharedPtr& node) : node_(node) {
  el::Helpers::setThreadName("navigator");
  CLOG(INFO, "navigation") << "Starting VT&R3 system - hello!";

  /// data storage directory (must have been set at this moment)
  auto data_dir = node_->get_parameter("data_dir").get_value<std::string>();
  data_dir = common::utils::expand_user(common::utils::expand_env(data_dir));
  CLOG(INFO, "navigation") << "Data directory set to: " << data_dir;

  /// graph map server (pose graph callback, tactic callback)
  // graph_map_server_ = std::make_shared<GraphMapServer>();
  graph_map_server_ = std::make_shared<RvizGraphMapServer>(node_);

  /// pose graph
  auto new_graph = node_->declare_parameter<bool>("start_new_graph", false);
  graph_ = tactic::Graph::MakeShared(data_dir + "/graph", !new_graph,
                                     graph_map_server_);
  graph_map_server_->start(node_, graph_);

  /// tactic
  auto pipeline_factory = std::make_shared<ROSPipelineFactory>(node_);
  auto pipeline = pipeline_factory->get("pipeline");
  auto pipeline_output = pipeline->createOutputCache();
  pipeline_output->node = node_;  // some planners need node for visualization
  tactic_ = std::make_shared<Tactic>(Tactic::Config::fromROS(node_), pipeline,
                                     pipeline_output, graph_, graph_map_server_,
                                     std::make_shared<TaskQueueServer>(node_));
  if (graph_->contains(VertexId(0, 0))) tactic_->setTrunk(VertexId(0, 0));

  /// path planner
  auto planner_factory = std::make_shared<ROSPathPlannerFactory>(node_);
  path_planner_ =
      planner_factory->get("path_planning", pipeline_output,
                           std::make_shared<CommandPublisher>(node_));

  /// route planner
  route_planner_ = std::make_shared<BFSPlanner>(graph_);

  /// mission server
  mission_server_ = std::make_shared<ROSMissionServer>();

  /// state machine
  state_machine_ = std::make_shared<StateMachine>(
      tactic_, route_planner_, path_planner_, mission_server_);
  mission_server_->start(node_, state_machine_);

  /// robot and sensor transformation, subscription
  // clang-format off
  callback_group_ = node_->create_callback_group(rclcpp::CallbackGroupType::MutuallyExclusive);
  auto sub_opt = rclcpp::SubscriptionOptions();
  sub_opt.callback_group = callback_group_;
  // robot frame
  robot_frame_ = node_->declare_parameter<std::string>("robot_frame", "robot");
  // environment info
  const auto env_info_topic = node_->declare_parameter<std::string>("env_info_topic", "env_info");
  env_info_sub_ = node_->create_subscription<tactic::EnvInfo>(env_info_topic, rclcpp::SystemDefaultsQoS(), std::bind(&Navigator::envInfoCallback, this, std::placeholders::_1), sub_opt);

  max_queue_size_ = node->declare_parameter<int>("queue_size", max_queue_size_);

#ifdef VTR_ENABLE_LIDAR
if (pipeline->name() == "lidar"){
  lidar_frame_ = node_->declare_parameter<std::string>("lidar_frame", "lidar");
  T_lidar_robot_ = loadTransform(lidar_frame_, robot_frame_);
  // static transform
  tf_sbc_ = std::make_shared<tf2_ros::StaticTransformBroadcaster>(node_);
  auto msg = tf2::eigenToTransform(Eigen::Affine3d(T_lidar_robot_.inverse().matrix()));
  msg.header.frame_id = "robot";
  msg.child_frame_id = "lidar";
  tf_sbc_->sendTransform(msg);
  // lidar pointcloud data subscription
  const auto lidar_topic = node_->declare_parameter<std::string>("lidar_topic", "/points");


  auto lidar_qos = rclcpp::QoS(max_queue_size_);
  lidar_qos.reliable();
  lidar_sub_ = node_->create_subscription<sensor_msgs::msg::PointCloud2>(lidar_topic, lidar_qos, std::bind(&Navigator::lidarCallback, this, std::placeholders::_1), sub_opt);
}
#endif
#ifdef VTR_ENABLE_VISION
if (pipeline->name() == "stereo") {
  using namespace std::placeholders;

  camera_frame_ = node_->declare_parameter<std::string>("camera_frame", "camera");
  T_camera_robot_ = loadTransform(camera_frame_, robot_frame_);
  // static transform
  tf_sbc_ = std::make_shared<tf2_ros::StaticTransformBroadcaster>(node_);
  auto msg = tf2::eigenToTransform(Eigen::Affine3d(T_camera_robot_.inverse().matrix()));
  msg.header.frame_id = "robot";
  msg.child_frame_id = "camera";
  tf_sbc_->sendTransform(msg);
  // camera images subscription
  const auto right_image_topic = node_->declare_parameter<std::string>("camera_right_topic", "/image_right");
  const auto left_image_topic = node_->declare_parameter<std::string>("camera_left_topic", "/image_left");

  auto camera_qos = rclcpp::QoS(10);
  camera_qos.reliable();

  right_camera_sub_.subscribe(node_, right_image_topic, camera_qos.get_rmw_qos_profile());
  left_camera_sub_.subscribe(node_, left_image_topic, camera_qos.get_rmw_qos_profile());

  sync_ = std::make_shared<message_filters::Synchronizer<ApproximateImageSync>>(ApproximateImageSync(10), right_camera_sub_, left_camera_sub_);
  sync_->registerCallback(&Navigator::cameraCallback, this);
}
#endif
  // clang-format on

// #Sam added radar callback
#ifdef VTR_ENABLE_RADAR

  radar_frame_ = node_->declare_parameter<std::string>("radar_frame", "radar");
  // there is a radar frame
  T_radar_robot_ = loadTransform(radar_frame_, robot_frame_);
  // static transform make a shared pointer to the static transform broadcaster
  tf_sbc_ = std::make_shared<tf2_ros::StaticTransformBroadcaster>(node_);
  auto msg = tf2::eigenToTransform(Eigen::Affine3d(T_radar_robot_.inverse().matrix()));
  msg.header.frame_id = "robot";
  msg.child_frame_id = "radar";
  tf_sbc_->sendTransform(msg);
  // radar pointcloud data subscription this is the default value
  const auto radar_topic = node_->declare_parameter<std::string>("radar_topic", "/radar_data/b_scan_image");
  // not sure if the  radar data rate is low as well
  auto radar_qos = rclcpp::QoS(max_queue_size_);
  radar_qos.reliable();
  radar_sub_ = node_->create_subscription<sensor_msgs::msg::Image>(radar_topic, radar_qos, std::bind(&Navigator::radarCallback, this, std::placeholders::_1), sub_opt);

#endif

  /// This creates a thread to process the sensor input
  thread_count_ = 1;
  process_thread_ = std::thread(&Navigator::process, this);
  CLOG(INFO, "navigation") << "VT&R3 initialization done!";
}

// Sam: This is the destructor for the navigator class
Navigator::~Navigator() {
  UniqueLock lock(mutex_);
  // send stop signal
  stop_ = true;
  cv_set_or_stop_.notify_all();
  //
  cv_thread_finish_.wait(lock, [this] { return thread_count_ == 0; });
  if (process_thread_.joinable()) process_thread_.join();

  /// explicitly destruct each building block in order to emplasize the order of
  /// destruction -> although it is not necessary since we declare them in the
  /// correct order in the class
  state_machine_.reset();
  mission_server_.reset();
  route_planner_.reset();
  path_planner_.reset();
  tactic_.reset();
  graph_.reset();
  graph_map_server_.reset();

  CLOG(INFO, "navigation") << "VT&R3 destruction done! Bye-bye.";
}

void Navigator::process() {
  el::Helpers::setThreadName("navigation.sensor_input");
  CLOG(DEBUG, "navigation.sensor_input") << "Starting the sensor input thread.";
  while (true) {
    UniqueLock lock(mutex_);

    cv_set_or_stop_.wait(lock, [this] { return stop_ || (!queue_.empty()); });
    if (stop_) {
      --thread_count_;
      CLOG(INFO, "navigation.sensor_input")
          << "Stopping the sensor input thread.";
      cv_thread_finish_.notify_all();
      return;
    }

    // get the front in queue
    auto qdata0 = queue_.front();
    queue_.pop();
<<<<<<< HEAD

#ifdef VTR_ENABLE_LIDAR
    auto qdata = std::dynamic_pointer_cast<lidar::LidarQueryCache>(qdata0);
#endif
=======
>>>>>>> d9eea8f2

// hey I think this is where the query cache gets passed to the pipeline
// radar probably needs one too
#ifdef VTR_ENABLE_RADAR
// #TODO Sam
    auto qdata = std::dynamic_pointer_cast<radar::RadarQueryCache>(qdata0);
#endif


    // unlock the queue so that new data can be added
    lock.unlock();

    // Sam: I want to log before and after the data is passed to the pipeline
    CLOG(DEBUG, "navigation") << "Sam: Passing data to the pipeline";
    // execute the pipeline
    tactic_->input(qdata0);
    CLOG(DEBUG, "navigation") << "Sam: Data passed to the pipeline";

    // handle any transitions triggered by changes in localization status
    state_machine_->handle();
  };
}

void Navigator::envInfoCallback(const tactic::EnvInfo::SharedPtr msg) {
  UniqueLock lock(mutex_);
  CLOG(DEBUG, "navigation") << "Received environment info update.";
  env_info_ = *msg;
}

#ifdef VTR_ENABLE_LIDAR
void Navigator::lidarCallback(
    const sensor_msgs::msg::PointCloud2::SharedPtr msg) {

  // set the timestamp
  Timestamp timestamp = msg->header.stamp.sec * 1e9 + msg->header.stamp.nanosec;

  CLOG(DEBUG, "navigation") << "Received a lidar pointcloud with stamp " << timestamp;

  // Convert message to query_data format and store into query_data
  auto query_data = std::make_shared<lidar::LidarQueryCache>();

  LockGuard lock(mutex_);


  /// Discard old frames if our queue is too big
  if (queue_.size() > max_queue_size_) {
    CLOG(WARNING, "navigation")
        << "Dropping old pointcloud message because the queue is full.";
    queue_.pop();
  }


  // some modules require node for visualization
  query_data->node = node_;

  query_data->stamp.emplace(timestamp);

  // add the current environment info
  query_data->env_info.emplace(env_info_);

  // put in the pointcloud msg pointer into query data
  query_data->pointcloud_msg = msg;

  // fill in the vehicle to sensor transform and frame names
  query_data->T_s_r.emplace(T_lidar_robot_);

  // add to the queue and notify the processing thread
  queue_.push(query_data);
  cv_set_or_stop_.notify_one();
};
#endif

<<<<<<< HEAD
// #Sam added radar callback. SImilar to Lidar, we need to know what to do when a radar message is received
#ifdef VTR_ENABLE_RADAR
void Navigator::radarCallback(
    const sensor_msgs::msg::Image::SharedPtr msg) {

  // set the timestamp
  Timestamp timestamp = msg->header.stamp.sec * 1e9 + msg->header.stamp.nanosec;

  CLOG(DEBUG, "navigation") << "Received a radar Image with stamp " << timestamp;

  // Convert message to query_data format and store into query_data
  auto query_data = std::make_shared<radar::RadarQueryCache>();

  CLOG(DEBUG, "navigation") << "Sam: In the callback: Created radar query cache";

  LockGuard lock(mutex_);

  // I mean we can still drop those frames if the queue is too big
  if (queue_.size() > max_queue_size_) {
    CLOG(WARNING, "navigation")
        << "Dropping old radar message because the queue is full.";
    queue_.pop();
  }

  // some modules require node for visualization
  query_data->node = node_;

=======
#ifdef VTR_ENABLE_VISION
void Navigator::cameraCallback(
    const sensor_msgs::msg::Image::SharedPtr msg_r, const sensor_msgs::msg::Image::SharedPtr msg_l) {
  LockGuard lock(mutex_);
  CLOG(DEBUG, "navigation") << "Received an image.";

  /// Discard old frames if our queue is too big
  if (queue_.size() > max_queue_size_) {
    CLOG(WARNING, "navigation")
        << "Dropping old images because the queue is full.";
    queue_.pop();
  }

  // Convert message to query_data format and store into query_data
  auto query_data = std::make_shared<vision::CameraQueryCache>();

  // some modules require node for visualization
  query_data->node = node_;

  query_data->left_image = msg_l;
  query_data->right_image = msg_r;

  // set the timestamp
  Timestamp timestamp = msg_r->header.stamp.sec * 1e9 + msg_r->header.stamp.nanosec;
>>>>>>> d9eea8f2
  query_data->stamp.emplace(timestamp);

  // add the current environment info
  query_data->env_info.emplace(env_info_);

<<<<<<< HEAD
  // put in the radar msg pointer into query data
  query_data->scan_msg = msg;

  // fill in the vehicle to sensor transform and frame names
  query_data->T_s_r.emplace(T_radar_robot_);

  // add to the queue and notify the processing thread
  CLOG(DEBUG, "navigation") << "Sam: In the callback: Adding radar message to the queue";
  queue_.push(query_data);
  CLOG(DEBUG, "navigation") << "Sam: In the callback: Added radar message to the queue";
  cv_set_or_stop_.notify_one();
}
=======
  // fill in the vehicle to sensor transform and frame names
  query_data->T_s_r.emplace(T_camera_robot_);


  // add to the queue and notify the processing thread
  queue_.push(query_data);
  cv_set_or_stop_.notify_one();
};
>>>>>>> d9eea8f2
#endif

}  // namespace navigation
}  // namespace vtr<|MERGE_RESOLUTION|>--- conflicted
+++ resolved
@@ -31,13 +31,11 @@
 #include "vtr_lidar/pipeline.hpp"
 #endif
 
-<<<<<<< HEAD
 #ifdef VTR_ENABLE_RADAR
 #include "vtr_radar/pipeline.hpp"
-=======
+#endif
 #ifdef VTR_ENABLE_VISION
 #include "vtr_vision/pipeline.hpp"
->>>>>>> d9eea8f2
 #endif
 
 namespace vtr {
@@ -254,21 +252,6 @@
     // get the front in queue
     auto qdata0 = queue_.front();
     queue_.pop();
-<<<<<<< HEAD
-
-#ifdef VTR_ENABLE_LIDAR
-    auto qdata = std::dynamic_pointer_cast<lidar::LidarQueryCache>(qdata0);
-#endif
-=======
->>>>>>> d9eea8f2
-
-// hey I think this is where the query cache gets passed to the pipeline
-// radar probably needs one too
-#ifdef VTR_ENABLE_RADAR
-// #TODO Sam
-    auto qdata = std::dynamic_pointer_cast<radar::RadarQueryCache>(qdata0);
-#endif
-
 
     // unlock the queue so that new data can be added
     lock.unlock();
@@ -333,7 +316,6 @@
 };
 #endif
 
-<<<<<<< HEAD
 // #Sam added radar callback. SImilar to Lidar, we need to know what to do when a radar message is received
 #ifdef VTR_ENABLE_RADAR
 void Navigator::radarCallback(
@@ -361,7 +343,27 @@
   // some modules require node for visualization
   query_data->node = node_;
 
-=======
+  // set the timestamp
+  Timestamp timestamp = msg_r->header.stamp.sec * 1e9 + msg_r->header.stamp.nanosec;
+  query_data->stamp.emplace(timestamp);
+
+  // add the current environment info
+  query_data->env_info.emplace(env_info_);
+
+  // put in the radar msg pointer into query data
+  query_data->scan_msg = msg;
+
+  // fill in the vehicle to sensor transform and frame names
+  query_data->T_s_r.emplace(T_radar_robot_);
+
+  // add to the queue and notify the processing thread
+  CLOG(DEBUG, "navigation") << "Sam: In the callback: Adding radar message to the queue";
+  queue_.push(query_data);
+  CLOG(DEBUG, "navigation") << "Sam: In the callback: Added radar message to the queue";
+  cv_set_or_stop_.notify_one();
+}
+#endif
+
 #ifdef VTR_ENABLE_VISION
 void Navigator::cameraCallback(
     const sensor_msgs::msg::Image::SharedPtr msg_r, const sensor_msgs::msg::Image::SharedPtr msg_l) {
@@ -386,26 +388,12 @@
 
   // set the timestamp
   Timestamp timestamp = msg_r->header.stamp.sec * 1e9 + msg_r->header.stamp.nanosec;
->>>>>>> d9eea8f2
   query_data->stamp.emplace(timestamp);
 
   // add the current environment info
   query_data->env_info.emplace(env_info_);
 
-<<<<<<< HEAD
-  // put in the radar msg pointer into query data
-  query_data->scan_msg = msg;
-
-  // fill in the vehicle to sensor transform and frame names
-  query_data->T_s_r.emplace(T_radar_robot_);
-
-  // add to the queue and notify the processing thread
-  CLOG(DEBUG, "navigation") << "Sam: In the callback: Adding radar message to the queue";
-  queue_.push(query_data);
-  CLOG(DEBUG, "navigation") << "Sam: In the callback: Added radar message to the queue";
-  cv_set_or_stop_.notify_one();
-}
-=======
+
   // fill in the vehicle to sensor transform and frame names
   query_data->T_s_r.emplace(T_camera_robot_);
 
@@ -414,7 +402,6 @@
   queue_.push(query_data);
   cv_set_or_stop_.notify_one();
 };
->>>>>>> d9eea8f2
 #endif
 
 }  // namespace navigation
