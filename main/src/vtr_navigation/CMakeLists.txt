cmake_minimum_required(VERSION 3.16)
project(vtr_navigation)

## Common setup for vtr packages
include("${CMAKE_CURRENT_LIST_DIR}/../vtr_common/vtr_include.cmake")

## Find dependencies
find_package(ament_cmake REQUIRED)
find_package(ament_cmake_python REQUIRED)

find_package(PROJ REQUIRED)

find_package(rclcpp REQUIRED)
find_package(sensor_msgs REQUIRED)
find_package(tf2 REQUIRED)  # load frames
find_package(tf2_ros REQUIRED)

find_package(vtr_common REQUIRED)
find_package(vtr_logging REQUIRED)
find_package(vtr_pose_graph REQUIRED)
find_package(vtr_tactic REQUIRED)
find_package(vtr_path_planning REQUIRED)
find_package(vtr_mission_planning REQUIRED)
find_package(vtr_navigation_msgs REQUIRED)
find_package(vtr_torch REQUIRED)

## TODO make these two optional (depending on which pipeline to use)
find_package(vtr_lidar REQUIRED)
# find_package(vtr_vision REQUIRED)

## C++ Libraries
include_directories(
  PUBLIC
    $<BUILD_INTERFACE:${CMAKE_CURRENT_SOURCE_DIR}/include>
    $<INSTALL_INTERFACE:include>
)

file(GLOB_RECURSE SERVER_SRC src/graph_map_server.cpp)
add_library(${PROJECT_NAME}_graph_map_server ${SERVER_SRC})
ament_target_dependencies(${PROJECT_NAME}_graph_map_server
  PROJ
  rclcpp tf2 tf2_ros
  vtr_common vtr_logging vtr_tactic vtr_navigation_msgs
)

file(GLOB_RECURSE SERVER_SRC src/ros_mission_server.cpp)
add_library(${PROJECT_NAME}_mission_server ${SERVER_SRC})
ament_target_dependencies(${PROJECT_NAME}_mission_server
  rclcpp
  vtr_common vtr_logging vtr_mission_planning vtr_navigation_msgs
)

file(GLOB_RECURSE SERVER_SRC src/command_publisher.cpp)
add_library(${PROJECT_NAME}_command_publisher ${SERVER_SRC})
ament_target_dependencies(${PROJECT_NAME}_command_publisher
  rclcpp
  vtr_common vtr_logging vtr_mission_planning
)

file(GLOB_RECURSE SERVER_SRC src/task_queue_server.cpp)
add_library(${PROJECT_NAME}_task_queue_server ${SERVER_SRC})
ament_target_dependencies(${PROJECT_NAME}_task_queue_server
  rclcpp
  vtr_common vtr_logging vtr_mission_planning vtr_navigation_msgs
)

file(GLOB_RECURSE SRC src/navigator.cpp)
add_library(${PROJECT_NAME}_navigator ${SRC})
ament_target_dependencies(${PROJECT_NAME}_navigator
  rclcpp tf2 tf2_ros
  sensor_msgs  # for visualization only
<<<<<<< HEAD
  vtr_common vtr_logging vtr_pose_graph vtr_tactic vtr_mission_planning vtr_torch vtr_path_planning
  vtr_lidar 
=======
  vtr_common vtr_logging vtr_pose_graph vtr_tactic vtr_mission_planning vtr_path_planning 
  vtr_lidar vtr_torch
>>>>>>> f001a65e
  # vtr_vision
)
target_link_libraries(${PROJECT_NAME}_navigator
  ${PROJECT_NAME}_graph_map_server
  ${PROJECT_NAME}_mission_server
  ${PROJECT_NAME}_command_publisher
  ${PROJECT_NAME}_task_queue_server
)
target_include_directories(${PROJECT_NAME}_navigator
  PUBLIC
    $<BUILD_INTERFACE:${CMAKE_CURRENT_SOURCE_DIR}/include>
    $<INSTALL_INTERFACE:include>)

ament_export_targets(export_${PROJECT_NAME} HAS_LIBRARY_TARGET)
ament_export_dependencies(
  rclcpp tf2 tf2_ros
  vtr_common vtr_logging vtr_pose_graph vtr_tactic vtr_mission_planning vtr_torch
  vtr_navigation_msgs vtr_path_planning
  vtr_lidar 
  # vtr_vision
  PROJ
)

# main
add_executable(${PROJECT_NAME} src/main.cpp)
ament_target_dependencies(${PROJECT_NAME}
  rclcpp sensor_msgs
)
target_link_libraries(${PROJECT_NAME} ${PROJECT_NAME}_navigator)
target_include_directories(${PROJECT_NAME}
  PUBLIC
    $<BUILD_INTERFACE:${CMAKE_CURRENT_SOURCE_DIR}/include>
    $<INSTALL_INTERFACE:include>)


install(
  DIRECTORY include/
  DESTINATION include
)

install(
  TARGETS
    ${PROJECT_NAME}_graph_map_server
    ${PROJECT_NAME}_mission_server
    ${PROJECT_NAME}_command_publisher
    ${PROJECT_NAME}_task_queue_server
    ${PROJECT_NAME}_navigator
  EXPORT export_${PROJECT_NAME}
  LIBRARY DESTINATION lib
  ARCHIVE DESTINATION lib
  RUNTIME DESTINATION lib/${PROJECT_NAME}
  INCLUDES DESTINATION include
)

install(
  TARGETS
    ${PROJECT_NAME}
  LIBRARY DESTINATION lib
  ARCHIVE DESTINATION lib
  RUNTIME DESTINATION lib/${PROJECT_NAME}
  INCLUDES DESTINATION include
)

# Python Package
ament_python_install_package(${PROJECT_NAME})

# Python Scripts
file(
  GLOB_RECURSE PYTHON_SCRIPTS
  scripts/*.py
)
install(
  PROGRAMS ${PYTHON_SCRIPTS}
  DESTINATION lib/${PROJECT_NAME}
)

# Install launch files.
install(
  DIRECTORY launch
  DESTINATION share/${PROJECT_NAME}/
)

if(BUILD_TESTING)
  find_package(ament_cmake_gtest REQUIRED)
  # Linting
  find_package(ament_lint_auto REQUIRED)
  ament_lint_auto_find_test_dependencies() # Lint based on linter test_depend in package.xml
endif()

ament_package()<|MERGE_RESOLUTION|>--- conflicted
+++ resolved
@@ -69,13 +69,8 @@
 ament_target_dependencies(${PROJECT_NAME}_navigator
   rclcpp tf2 tf2_ros
   sensor_msgs  # for visualization only
-<<<<<<< HEAD
-  vtr_common vtr_logging vtr_pose_graph vtr_tactic vtr_mission_planning vtr_torch vtr_path_planning
-  vtr_lidar 
-=======
   vtr_common vtr_logging vtr_pose_graph vtr_tactic vtr_mission_planning vtr_path_planning 
   vtr_lidar vtr_torch
->>>>>>> f001a65e
   # vtr_vision
 )
 target_link_libraries(${PROJECT_NAME}_navigator
