--- conflicted
+++ resolved
@@ -75,14 +75,8 @@
 ament_target_dependencies(${PROJECT_NAME}_navigator
   rclcpp tf2 tf2_ros
   sensor_msgs  # for visualization only
-<<<<<<< HEAD
-  vtr_common vtr_logging vtr_pose_graph vtr_tactic vtr_mission_planning vtr_torch vtr_path_planning
-  vtr_lidar 
-  # vtr_vision
-=======
   vtr_common vtr_logging vtr_pose_graph vtr_tactic vtr_mission_planning
   vtr_radar_lidar vtr_radar vtr_lidar vtr_vision
->>>>>>> 947611be
 )
 
 target_link_libraries(${PROJECT_NAME}_navigator
@@ -97,16 +91,6 @@
     $<INSTALL_INTERFACE:include>)
 
 ament_export_targets(export_${PROJECT_NAME} HAS_LIBRARY_TARGET)
-<<<<<<< HEAD
-ament_export_dependencies(
-  rclcpp tf2 tf2_ros
-  vtr_common vtr_logging vtr_pose_graph vtr_tactic vtr_mission_planning vtr_torch
-  vtr_navigation_msgs vtr_path_planning
-  vtr_lidar 
-  # vtr_vision
-  PROJ
-)
-=======
 
 if(DEFINED VTR_ENABLE_LIDAR)
   ament_export_dependencies(
@@ -126,7 +110,6 @@
   )
 endif()
 
->>>>>>> 947611be
 
 # main
 add_executable(${PROJECT_NAME} src/main.cpp)
