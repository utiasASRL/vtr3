cmake_minimum_required(VERSION 3.16)
project(vtr_navigation)

## Common setup for vtr packages
include("${CMAKE_CURRENT_LIST_DIR}/../vtr_common/vtr_include.cmake")

## Find dependencies
find_package(ament_cmake REQUIRED)
find_package(ament_cmake_python REQUIRED)

find_package(PROJ REQUIRED)

find_package(rclcpp REQUIRED)
find_package(sensor_msgs REQUIRED)
find_package(tf2 REQUIRED)  # load frames
find_package(tf2_ros REQUIRED)

find_package(vtr_common REQUIRED)
find_package(vtr_logging REQUIRED)
find_package(vtr_pose_graph REQUIRED)
find_package(vtr_tactic REQUIRED)
find_package(vtr_path_planning REQUIRED)
find_package(vtr_mission_planning REQUIRED)
find_package(vtr_navigation_msgs REQUIRED)

## TODO make these two optional (depending on which pipeline to use)
find_package(vtr_lidar REQUIRED)
# find_package(vtr_vision REQUIRED)

## C++ Libraries
include_directories(
  PUBLIC
    $<BUILD_INTERFACE:${CMAKE_CURRENT_SOURCE_DIR}/include>
    $<INSTALL_INTERFACE:include>
)

file(GLOB_RECURSE SERVER_SRC src/graph_map_server.cpp)
add_library(${PROJECT_NAME}_graph_map_server ${SERVER_SRC})
ament_target_dependencies(${PROJECT_NAME}_graph_map_server
  PROJ
  rclcpp tf2 tf2_ros
  vtr_common vtr_logging vtr_tactic vtr_navigation_msgs
)

file(GLOB_RECURSE SERVER_SRC src/ros_mission_server.cpp)
add_library(${PROJECT_NAME}_mission_server ${SERVER_SRC})
ament_target_dependencies(${PROJECT_NAME}_mission_server
  rclcpp
  vtr_common vtr_logging vtr_mission_planning vtr_navigation_msgs
)

file(GLOB_RECURSE SERVER_SRC src/command_publisher.cpp)
add_library(${PROJECT_NAME}_command_publisher ${SERVER_SRC})
ament_target_dependencies(${PROJECT_NAME}_command_publisher
  rclcpp
  vtr_common vtr_logging vtr_mission_planning
)

file(GLOB_RECURSE SERVER_SRC src/task_queue_server.cpp)
add_library(${PROJECT_NAME}_task_queue_server ${SERVER_SRC})
ament_target_dependencies(${PROJECT_NAME}_task_queue_server
  rclcpp
  vtr_common vtr_logging vtr_mission_planning vtr_navigation_msgs
)

file(GLOB_RECURSE SRC src/navigator.cpp)
add_library(${PROJECT_NAME}_navigator ${SRC})
ament_target_dependencies(${PROJECT_NAME}_navigator
  rclcpp tf2 tf2_ros
  sensor_msgs  # for visualization only
  vtr_common vtr_logging vtr_pose_graph vtr_tactic vtr_mission_planning vtr_path_planning
  vtr_lidar
  # vtr_vision
)
target_link_libraries(${PROJECT_NAME}_navigator
  ${PROJECT_NAME}_graph_map_server
  ${PROJECT_NAME}_mission_server
  ${PROJECT_NAME}_command_publisher
  ${PROJECT_NAME}_task_queue_server
)
target_include_directories(${PROJECT_NAME}_navigator
  PUBLIC
    $<BUILD_INTERFACE:${CMAKE_CURRENT_SOURCE_DIR}/include>
    $<INSTALL_INTERFACE:include>)

ament_export_targets(export_${PROJECT_NAME} HAS_LIBRARY_TARGET)
ament_export_dependencies(
  rclcpp tf2 tf2_ros
  vtr_common vtr_logging vtr_pose_graph vtr_tactic vtr_mission_planning
  vtr_navigation_msgs vtr_path_planning
  vtr_lidar
  # vtr_vision
  PROJ
)

# main
add_executable(${PROJECT_NAME} src/main.cpp)
ament_target_dependencies(${PROJECT_NAME}
  rclcpp sensor_msgs
)
target_link_libraries(${PROJECT_NAME} ${PROJECT_NAME}_navigator)
target_include_directories(${PROJECT_NAME}
  PUBLIC
    $<BUILD_INTERFACE:${CMAKE_CURRENT_SOURCE_DIR}/include>
    $<INSTALL_INTERFACE:include>)


<<<<<<< HEAD
# START OF JORDY EXPERIMENTAL MATPLOTLIB CHANGES
# find python libraries
find_package(Python3 COMPONENTS Interpreter Development NumPy REQUIRED)
find_package(PythonLibs 3.0 REQUIRED)
include_directories(${PYTHON3_INCLUDE_DIRS} ${NumPy_INCLUDE_DIRS})

# populate matplotlib repository
include(FetchContent)
FetchContent_Declare(
    matplotlib
    GIT_REPOSITORY https://github.com/lava/matplotlib-cpp.git
    GIT_TAG        f23347fca25219d1c42cbb91608b5556814bf572
)
FetchContent_GetProperties(matplotlib)
if(NOT matplotlib_POPULATED)
    FetchContent_Populate(matplotlib)
endif()
include_directories(SYSTEM ${matplotlib_SOURCE_DIR})

target_link_libraries(${PROJECT_NAME} ${PYTHON_LIBRARIES})


find_package(PythonLibs REQUIRED)
include_directories(${PYTHON_INCLUDE_DIRS})
target_link_libraries(${PROJECT_NAME} ${PYTHON_LIBRARIES})
# END OF JORDY EXPERIMENTAL MATPLOTLIBCPP Changes FOR PLOTTING

=======
>>>>>>> 0dc3213b
install(
  DIRECTORY include/
  DESTINATION include
)

install(
  TARGETS
    ${PROJECT_NAME}_graph_map_server
    ${PROJECT_NAME}_mission_server
    ${PROJECT_NAME}_command_publisher
    ${PROJECT_NAME}_task_queue_server
    ${PROJECT_NAME}_navigator
  EXPORT export_${PROJECT_NAME}
  LIBRARY DESTINATION lib
  ARCHIVE DESTINATION lib
  RUNTIME DESTINATION lib/${PROJECT_NAME}
  INCLUDES DESTINATION include
)

install(
  TARGETS
    ${PROJECT_NAME}
  LIBRARY DESTINATION lib
  ARCHIVE DESTINATION lib
  RUNTIME DESTINATION lib/${PROJECT_NAME}
  INCLUDES DESTINATION include
)

# Python Package
ament_python_install_package(${PROJECT_NAME})

# Python Scripts
file(
  GLOB_RECURSE PYTHON_SCRIPTS
  scripts/*.py
)
install(
  PROGRAMS ${PYTHON_SCRIPTS}
  DESTINATION lib/${PROJECT_NAME}
)

# Install launch files.
install(
  DIRECTORY launch
  DESTINATION share/${PROJECT_NAME}/
)

if(BUILD_TESTING)
  find_package(ament_cmake_gtest REQUIRED)
  # Linting
  find_package(ament_lint_auto REQUIRED)
  ament_lint_auto_find_test_dependencies() # Lint based on linter test_depend in package.xml
endif()

ament_package()<|MERGE_RESOLUTION|>--- conflicted
+++ resolved
@@ -105,36 +105,6 @@
     $<INSTALL_INTERFACE:include>)
 
 
-<<<<<<< HEAD
-# START OF JORDY EXPERIMENTAL MATPLOTLIB CHANGES
-# find python libraries
-find_package(Python3 COMPONENTS Interpreter Development NumPy REQUIRED)
-find_package(PythonLibs 3.0 REQUIRED)
-include_directories(${PYTHON3_INCLUDE_DIRS} ${NumPy_INCLUDE_DIRS})
-
-# populate matplotlib repository
-include(FetchContent)
-FetchContent_Declare(
-    matplotlib
-    GIT_REPOSITORY https://github.com/lava/matplotlib-cpp.git
-    GIT_TAG        f23347fca25219d1c42cbb91608b5556814bf572
-)
-FetchContent_GetProperties(matplotlib)
-if(NOT matplotlib_POPULATED)
-    FetchContent_Populate(matplotlib)
-endif()
-include_directories(SYSTEM ${matplotlib_SOURCE_DIR})
-
-target_link_libraries(${PROJECT_NAME} ${PYTHON_LIBRARIES})
-
-
-find_package(PythonLibs REQUIRED)
-include_directories(${PYTHON_INCLUDE_DIRS})
-target_link_libraries(${PROJECT_NAME} ${PYTHON_LIBRARIES})
-# END OF JORDY EXPERIMENTAL MATPLOTLIBCPP Changes FOR PLOTTING
-
-=======
->>>>>>> 0dc3213b
 install(
   DIRECTORY include/
   DESTINATION include
