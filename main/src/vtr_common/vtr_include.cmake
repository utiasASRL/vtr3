## Compiler setup
# Compile as C++17
set(CMAKE_CXX_STANDARD 17)
set(CMAKE_CXX_STANDARD_REQUIRED ON)

# Turn on as many warnings as possible by default.
add_compile_options(-march=native -O3 -pthread -Wall -Wextra)

# template instantiation help
# add_compile_options(-frepo)

#Add debug symbols
#add_compile_options(-g -Og)

# built time and memory report
# add_compile_options(-ftime-report -fmem-report)

# address sanitizer
# add_compile_options(-fsanitize=address)
# set(CMAKE_CXX_STANDARD_LIBRARIES -lasan)
# add_compile_options(-g -Og)


## Common packages setup
# Boost requirement (by mission_planning but needed everywhere)
find_package(Boost REQUIRED COMPONENTS system thread chrono timer)
# OpenMP - add flags in case we forget them somewhere
find_package(OpenMP)
if (OpenMP_FOUND)
  set(CMAKE_C_FLAGS "${CMAKE_C_FLAGS} ${OpenMP_C_FLAGS}")
  set(CMAKE_CXX_FLAGS "${CMAKE_CXX_FLAGS} ${OpenMP_CXX_FLAGS}")
endif()


<<<<<<< HEAD
## Enable certain pipelines (#Sam disabled LIDAR for now)
# add_definitions(-DVTR_ENABLE_LIDAR)
add_definitions(-DVTR_ENABLE_RADAR)
#add_definitions(-DSAVE_ALL_REPEATS)
=======
#Set to VTR_PIPELINE=VISION, LIDAR, RADAR, or RADAR-LIDAR
set(SelectedPipeline "$ENV{VTR_PIPELINE}")


if(SelectedPipeline MATCHES "LIDAR")
  add_definitions(-DVTR_ENABLE_LIDAR)
  set(VTR_ENABLE_LIDAR true)
elseif(SelectedPipeline MATCHES "RADAR")
  add_definitions(-DVTR_ENABLE_RADAR)
  set(VTR_ENABLE_RADAR true)
elseif(SelectedPipeline MATCHES "RADAR-LIDAR")
  add_definitions(-DVTR_ENABLE_RADAR)
  set(VTR_ENABLE_RADAR true)
  add_definitions(-DVTR_ENABLE_LIDAR)
  set(VTR_ENABLE_LIDAR true)
elseif(SelectedPipeline MATCHES "VISION")
  ## GPUSURF enable/disable flag (used by vision pipeline only)
  # Note: currently assume that gpusurf is always available, because we have no
  # other options, so do not disable (i.e. comment out) this flag
  add_definitions(-DVTR_ENABLE_GPUSURF)  # set the available flag
  add_definitions(-DVTR_ENABLE_VISION)
  add_definitions(-DVTR_VISION_LEARNED)
  set(VTR_ENABLE_VISION true)
else()
  add_definitions(-DVTR_ENABLE_RADAR)
  set(VTR_ENABLE_RADAR true)
  add_definitions(-DVTR_ENABLE_LIDAR)
  set(VTR_ENABLE_LIDAR true)
  add_definitions(-DVTR_ENABLE_GPUSURF)  # set the available flag
  add_definitions(-DVTR_ENABLE_VISION)
  add_definitions(-DVTR_VISION_LEARNED)
  set(VTR_ENABLE_VISION true)
  message(WARNING "VTR_PIPELINE not set! Compiling all! Save time by selecting VTR_PIPELINE=VISION, LIDAR, RADAR, or RADAR-LIDAR")
endif()
>>>>>>> d9eea8f2
<|MERGE_RESOLUTION|>--- conflicted
+++ resolved
@@ -32,12 +32,6 @@
 endif()
 
 
-<<<<<<< HEAD
-## Enable certain pipelines (#Sam disabled LIDAR for now)
-# add_definitions(-DVTR_ENABLE_LIDAR)
-add_definitions(-DVTR_ENABLE_RADAR)
-#add_definitions(-DSAVE_ALL_REPEATS)
-=======
 #Set to VTR_PIPELINE=VISION, LIDAR, RADAR, or RADAR-LIDAR
 set(SelectedPipeline "$ENV{VTR_PIPELINE}")
 
@@ -71,5 +65,4 @@
   add_definitions(-DVTR_VISION_LEARNED)
   set(VTR_ENABLE_VISION true)
   message(WARNING "VTR_PIPELINE not set! Compiling all! Save time by selecting VTR_PIPELINE=VISION, LIDAR, RADAR, or RADAR-LIDAR")
-endif()
->>>>>>> d9eea8f2
+endif()