--- conflicted
+++ resolved
@@ -18,58 +18,34 @@
  * \brief Keypoint extraction methods for Navtech radar
  */
 
-<<<<<<< HEAD
-#pragma once
-
-#include "opencv2/opencv.hpp"
-
-#include "vtr_radar/data_types/point.hpp"
-#include "vtr_radar/utils/utils.hpp"
+ #pragma once
+
+ #include "opencv2/opencv.hpp"
+ 
+ #include "vtr_radar/data_types/point.hpp"
+ #include "vtr_radar/utils/utils.hpp"
 
 #ifdef ENABLE_CUDA
   #include "vtr_radar/detector/detector.cuh"
 #endif
 
-namespace vtr {
-namespace radar {
-
-template <class PointT>
-class Detector {
- public:
-  virtual ~Detector() = default;
-
-  virtual void run(const cv::Mat &raw_scan, const float &res,
-                   const std::vector<int64_t> &azimuth_times,
-                   const std::vector<double> &azimuth_angles,
-                   pcl::PointCloud<PointT> &pointcloud) = 0;
-};
-
-template <class PointT>
-class KStrongest : public Detector<PointT> {
- public:
-  KStrongest() = default;
-  KStrongest(int kstrong, double static_threshold, double minr,
-             double maxr, double range_offset)
-      : kstrong_(kstrong),
-        static_threshold_(static_threshold),
-        minr_(minr),
-        maxr_(maxr),
-        range_offset_(range_offset) {}
-
-  void run(const cv::Mat &raw_scan, const float &res,
-           const std::vector<int64_t> &azimuth_times,
-           const std::vector<double> &azimuth_angles,
-           pcl::PointCloud<PointT> &pointcloud) override;
-
- private:
-  int kstrong_ = 10;
-  double static_threshold_ = 0.22;
-  double minr_ = 2.0;
-  double maxr_ = 100.0;
-  double range_offset_ = -0.31;
-};
-
-template <class PointT>
+ 
+ namespace vtr {
+ namespace radar {
+ 
+ template <class PointT>
+ class Detector {
+  public:
+   virtual ~Detector() = default;
+ 
+   virtual void run(const cv::Mat &raw_scan, const float &res,
+                    const std::vector<int64_t> &azimuth_times,
+                    const std::vector<double> &azimuth_angles,
+                    const std::vector<bool> &up_chirps,
+                    pcl::PointCloud<PointT> &pointcloud) = 0;
+ };
+
+ template <class PointT>
 class KPeaks : public Detector<PointT> {
  public:
   KPeaks() = default;
@@ -85,6 +61,7 @@
   void run(const cv::Mat &raw_scan, const float &res,
            const std::vector<int64_t> &azimuth_times,
            const std::vector<double> &azimuth_angles,
+           const std::vector<bool> &up_chirps,
            pcl::PointCloud<PointT> &pointcloud) override;
 
  private:
@@ -97,424 +74,6 @@
   double range_offset_ = -0.319910 ;
 };
 
-template <class PointT>
-class Cen2018 : public Detector<PointT> {
- public:
-  Cen2018() = default;
-  Cen2018(double zq, int sigma, double minr, double maxr, double range_offset)
-      : zq_(zq),
-        sigma_(sigma),
-        minr_(minr),
-        maxr_(maxr),
-        range_offset_(range_offset) {}
-
-  void run(const cv::Mat &raw_scan, const float &res,
-           const std::vector<int64_t> &azimuth_times,
-           const std::vector<double> &azimuth_angles,
-           pcl::PointCloud<PointT> &pointcloud) override;
-
- private:
-  double zq_ = 3.0;
-  int sigma_ = 17;  // kernel size = sigma_ * 2 * 3 (+1 to make it odd)
-  double minr_ = 2.0;
-  double maxr_ = 100.0;
-  double range_offset_ = -0.31;
-};
-
-template <class PointT>
-class OSCFAR : public Detector<PointT> {
- public:
-  OSCFAR() = default;
-  OSCFAR(int width, int guard, int kstat, double threshold, double minr, double maxr, double range_offset)
-      : width_(width),
-        guard_(guard),
-        kstat_(kstat),
-        threshold_(threshold),
-        minr_(minr),
-        maxr_(maxr),
-        range_offset_(range_offset) {}
-
-  void run(const cv::Mat &raw_scan, const float &res,
-           const std::vector<int64_t> &azimuth_times,
-           const std::vector<double> &azimuth_angles,
-           pcl::PointCloud<PointT> &pointcloud) override;
-
- private:
-  int width_ = 40;
-  int guard_ = 2;
-  int kstat_ = 20;
-  double threshold_ = 1.25;
-  double minr_ = 2.0;
-  double maxr_ = 100.0;
-  double range_offset_ = -0.31;
-};
-
-template <class PointT>
-class TM_CFAR : public Detector<PointT> {
- public:
-  TM_CFAR() = default;
-  TM_CFAR(int width, int guard, double threshold, int N1,
-         int N2, double minr, double maxr, double range_offset)
-      : width_(width),
-        guard_(guard),
-        threshold_(threshold),
-        N1_(N1),
-        N2_(N2),
-        minr_(minr),
-        maxr_(maxr),
-        range_offset_(range_offset) {}
-
-  void run(const cv::Mat &raw_scan, const float &res,
-           const std::vector<int64_t> &azimuth_times,
-           const std::vector<double> &azimuth_angles,
-           pcl::PointCloud<PointT> &pointcloud) override;
-
- private:
-  int width_ = 40;
-  int guard_ = 2;
-  double threshold_ = 1.25;
-  int N1_ = 5;
-  int N2_ = 5;
-  double minr_ = 2.0;
-  double maxr_ = 100.0;
-  double range_offset_ = -0.31;
-};
-
-template <class PointT>
-class CACFAR : public Detector<PointT> {
- public:
-  CACFAR() = default;
-  CACFAR(int width, int guard, double threshold, double minr, double maxr, double range_offset)
-      : width_(width),
-        guard_(guard),
-        threshold_(threshold),
-        minr_(minr),
-        maxr_(maxr),
-        range_offset_(range_offset) {}
-
-  void run(const cv::Mat &raw_scan, const float &res,
-           const std::vector<int64_t> &azimuth_times,
-           const std::vector<double> &azimuth_angles,
-           pcl::PointCloud<PointT> &pointcloud) override;
-
- private:
-  int width_ = 41;  // window = width + 2 * guard
-  int guard_ = 2;
-  double threshold_ = 3.0;
-  double minr_ = 2.0;
-  double maxr_ = 100.0;
-  double range_offset_ = -0.31;
-};
-
-// add w2 attribute for cuda implementation
-template <class PointT>
-class ModifiedCACFAR : public Detector<PointT> {
- public:
-  ModifiedCACFAR() = default;
-  ModifiedCACFAR(int width, int guard, double threshold, double threshold2,
-                 double threshold3, double minr, double maxr,
-                 double range_offset)
-      : width_(width),
-        guard_(guard),
-        threshold_(threshold),
-        threshold2_(threshold2),
-        threshold3_(threshold3),
-        minr_(minr),
-        maxr_(maxr),
-        range_offset_(range_offset) {
-    if (width_ % 2 == 0) width_ += 1;
-    w2_ = std::floor(width_ / 2);
-        }
-
-  void run(const cv::Mat &raw_scan, const float &res,
-           const std::vector<int64_t> &azimuth_times,
-           const std::vector<double> &azimuth_angles,
-           pcl::PointCloud<PointT> &pointcloud) override;
-
-  #ifdef ENABLE_CUDA
-    inline void cudaRun(const cv::Mat &raw_scan, const float &res, const std::vector<int64_t> &azimuth_times,
-                        const std::vector<double> &azimuth_angles,  pcl::PointCloud<PointT> &pointcloud) {
-                          gpu_mem.toGpu(raw_scan, azimuth_times, azimuth_angles);
-                          cudaModifiedCACFAR<PointT>(gpu_mem, minr_, maxr_, w2_, guard_, range_offset_,
-                                                     threshold_, threshold2_, threshold3_, 
-                                                     raw_scan, res, azimuth_times, azimuth_angles, pointcloud);
-                          return;
-                        }
-  #endif
-
- private:
-  int width_ = 41;  // window = width + 2 * guard
-  int guard_ = 2;
-  double threshold_ = 3.0;
-  double threshold2_ = 1.1;
-  double threshold3_ = 0.22;
-  double minr_ = 2.0;
-  double maxr_ = 100.0;
-  double range_offset_ = -0.31;
-
-  int w2_ = width_ / 2;
-  #ifdef ENABLE_CUDA
-    CudaMem gpu_mem;
-  #endif
-};
-
-template <class PointT>
-class CAGO_CFAR : public Detector<PointT> {
- public:
-  CAGO_CFAR() = default;
-  CAGO_CFAR(int width, int guard, double threshold, double minr, double maxr, double range_offset)
-      : width_(width),
-        guard_(guard),
-        threshold_(threshold),
-        minr_(minr),
-        maxr_(maxr),
-        range_offset_(range_offset) {}
-
-  void run(const cv::Mat &raw_scan, const float &res,
-           const std::vector<int64_t> &azimuth_times,
-           const std::vector<double> &azimuth_angles,
-           pcl::PointCloud<PointT> &pointcloud) override;
- private:
-  int width_ = 41;  // window = width + 2 * guard
-  int guard_ = 2;
-  double threshold_ = 3.0;
-  double minr_ = 2.0;
-  double maxr_ = 100.0;
-  double range_offset_ = -0.31;
-};
-
-template <class PointT>
-class CASO_CFAR : public Detector<PointT> {
- public:
-  CASO_CFAR() = default;
-  CASO_CFAR(int width, int guard, double threshold, double minr, double maxr, double range_offset)
-      : width_(width),
-        guard_(guard),
-        threshold_(threshold),
-        minr_(minr),
-        maxr_(maxr),
-        range_offset_(range_offset) {}
-
-  void run(const cv::Mat &raw_scan, const float &res,
-           const std::vector<int64_t> &azimuth_times,
-           const std::vector<double> &azimuth_angles,
-           pcl::PointCloud<PointT> &pointcloud) override;
- private:
-  int width_ = 41;  // window = width + 2 * guard
-  int guard_ = 2;
-  double threshold_ = 3.0;
-  double minr_ = 2.0;
-  double maxr_ = 100.0;
-  double range_offset_ = -0.31;
-};
-
-template <class PointT>
-class CFEAR_KStrong : public Detector<PointT> {
- public:
-  CFEAR_KStrong() = default;
-  CFEAR_KStrong(int width, int guard, int kstrong, double z_min, double r, double f, 
-            double minr, double maxr, double range_offset)
-      : width_(width),
-        guard_(guard),
-        kstrong_(kstrong),
-        z_min_(z_min),
-        r_(r),
-        f_(f),
-        minr_(minr),
-        maxr_(maxr),
-        range_offset_(range_offset) {}
-
-  void run(const cv::Mat &raw_scan, const float &res,
-           const std::vector<int64_t> &azimuth_times,
-           const std::vector<double> &azimuth_angles,
-           pcl::PointCloud<PointT> &pointcloud) override;
-
- private:
-  int width_ = 41;  // window = width + 2 * guard
-  int guard_ = 2;
-  int kstrong_ = 12;
-  double z_min_ = 0.22;
-  double r_ = 3.5;
-  double f_ = 1.0;
-  double minr_ = 2.0;
-  double maxr_ = 100.0;
-  double range_offset_ = -0.31;
-};
-
-template <class PointT>
-class BFAR : public Detector<PointT> {
- public:
-  BFAR() = default;
-  BFAR(int width, int guard, double threshold,
-                 double static_threshold, double minr, double maxr, double range_offset)
-      : width_(width),
-        guard_(guard),
-        threshold_(threshold),
-        static_threshold_(static_threshold),
-        minr_(minr),
-        maxr_(maxr),
-        range_offset_(range_offset) {}
-
-  void run(const cv::Mat &raw_scan, const float &res,
-           const std::vector<int64_t> &azimuth_times,
-           const std::vector<double> &azimuth_angles,
-           pcl::PointCloud<PointT> &pointcloud) override;
-
- private:
-  int width_ = 41;  // window = width + 2 * guard
-  int guard_ = 2;
-  double threshold_ = 3.0;
-  double static_threshold_ = 0.22;
-  double minr_ = 2.0;
-  double maxr_ = 100.0;
-  double range_offset_ = -0.31;
-};
-
-template <class PointT>
-class MSCA_CFAR : public Detector<PointT> {
- public:
-  MSCA_CFAR() = default;
-  MSCA_CFAR(int width, int guard, double threshold,
-                 int M, double minr, double maxr, double range_offset)
-      : width_(width),
-        guard_(guard),
-        threshold_(threshold),
-        M_(M),
-        minr_(minr),
-        maxr_(maxr),
-        range_offset_(range_offset) {}
-
-  void run(const cv::Mat &raw_scan, const float &res,
-           const std::vector<int64_t> &azimuth_times,
-           const std::vector<double> &azimuth_angles,
-           pcl::PointCloud<PointT> &pointcloud) override;
-
- private:
-  int width_ = 41;  // window = width + 2 * guard
-  int guard_ = 2;
-  double threshold_ = 3.0;
-  int M_ = 5;
-  double minr_ = 2.0;
-  double maxr_ = 100.0;
-  double range_offset_ = -0.31;
-};
-
-template <class PointT>
-class IS_CFAR : public Detector<PointT> {
- public:
-  IS_CFAR() = default;
-  IS_CFAR(int width, int guard, double alpha_I, int N_TI,
-                 double beta_I, double minr, double maxr, double range_offset)
-      : width_(width),
-        guard_(guard),
-        alpha_I_(alpha_I),
-        N_TI_(N_TI),
-        beta_I_(beta_I),
-        minr_(minr),
-        maxr_(maxr),
-        range_offset_(range_offset) {}
-
-  void run(const cv::Mat &raw_scan, const float &res,
-           const std::vector<int64_t> &azimuth_times,
-           const std::vector<double> &azimuth_angles,
-           pcl::PointCloud<PointT> &pointcloud) override;
-
- private:
-  int width_ = 41;  // window = width + 2 * guard
-  int guard_ = 2;
-  double alpha_I_ = 0.05;
-  int N_TI_ = 7;
-  double beta_I_ = 20.02;
-  double minr_ = 2.0;
-  double maxr_ = 100.0;
-  double range_offset_ = -0.31;
-};
-
-template <class PointT>
-class VI_CFAR : public Detector<PointT> {
- public:
-  VI_CFAR() = default;
-  VI_CFAR(int width, int guard, double K_VI, double K_MR,
-                 double C_N, double minr, double maxr, double range_offset)
-      : width_(width),
-        guard_(guard),
-        K_VI_(K_VI),
-        K_MR_(K_MR),
-        C_N_(C_N),
-        minr_(minr),
-        maxr_(maxr),
-        range_offset_(range_offset) {}
-
-  void run(const cv::Mat &raw_scan, const float &res,
-           const std::vector<int64_t> &azimuth_times,
-           const std::vector<double> &azimuth_angles,
-           pcl::PointCloud<PointT> &pointcloud) override;
-
- private:
-  int width_ = 41;  // window = width + 2 * guard
-  int guard_ = 2;
-  double alpha_I_ = 0.05;
-  int K_VI_ = 7;
-  double K_MR_ = 1.5;
-  double C_N_ = 20.02;
-  double minr_ = 2.0;
-  double maxr_ = 100.0;
-  double range_offset_ = -0.31;
-};
-
-template <class PointT>
-class Cen2019 : public Detector<PointT> {
- public:
-  Cen2019() = default;
-  Cen2019(int width, int guard,
-                int l_max, double minr, double maxr, double range_offset)
-      : width_(width),
-        guard_(guard),
-        l_max_(l_max),
-        minr_(minr),
-        maxr_(maxr),
-        range_offset_(range_offset) {}
-
-  void run(const cv::Mat &raw_scan, const float &res,
-           const std::vector<int64_t> &azimuth_times,
-           const std::vector<double> &azimuth_angles,
-           pcl::PointCloud<PointT> &pointcloud) override;
-
- private:
-  int width_ = 41;  // window = width + 2 * guard
-  int guard_ = 2;
-  int l_max_ = 200;
-  double minr_ = 2.0;
-  double maxr_ = 100.0;
-  double range_offset_ = -0.31;
-};
-
-}  // namespace radar
-}  // namespace vtr
-
-#include "vtr_radar/detector/detector.inl"
-=======
- #pragma once
-
- #include "opencv2/opencv.hpp"
- 
- #include "vtr_radar/data_types/point.hpp"
- #include "vtr_radar/utils/utils.hpp"
- 
- namespace vtr {
- namespace radar {
- 
- template <class PointT>
- class Detector {
-  public:
-   virtual ~Detector() = default;
- 
-   virtual void run(const cv::Mat &raw_scan, const float &res,
-                    const std::vector<int64_t> &azimuth_times,
-                    const std::vector<double> &azimuth_angles,
-                    const std::vector<bool> &up_chirps,
-                    pcl::PointCloud<PointT> &pointcloud) = 0;
- };
  
  template <class PointT>
  class KStrongest : public Detector<PointT> {
@@ -655,6 +214,7 @@
    double range_offset_ = -0.31;
  };
  
+ // add w2 attribute for cuda implementation
  template <class PointT>
  class ModifiedCACFAR : public Detector<PointT> {
   public:
@@ -669,13 +229,27 @@
          threshold3_(threshold3),
          minr_(minr),
          maxr_(maxr),
-         range_offset_(range_offset) {}
- 
-   void run(const cv::Mat &raw_scan, const float &res,
-            const std::vector<int64_t> &azimuth_times,
-            const std::vector<double> &azimuth_angles,
-            const std::vector<bool> &up_chirps,
-            pcl::PointCloud<PointT> &pointcloud) override;
+         range_offset_(range_offset) {
+     if (width_ % 2 == 0) width_ += 1;
+     w2_ = std::floor(width_ / 2);
+         }
+ 
+   void run(const cv::Mat &raw_scan, const float &res,
+            const std::vector<int64_t> &azimuth_times,
+            const std::vector<double> &azimuth_angles,
+            const std::vector<bool> &up_chirps,
+            pcl::PointCloud<PointT> &pointcloud) override;
+ 
+   #ifdef ENABLE_CUDA
+     inline void cudaRun(const cv::Mat &raw_scan, const float &res, const std::vector<int64_t> &azimuth_times,
+                         const std::vector<double> &azimuth_angles,  pcl::PointCloud<PointT> &pointcloud) {
+                           gpu_mem.toGpu(raw_scan, azimuth_times, azimuth_angles);
+                           cudaModifiedCACFAR<PointT>(gpu_mem, minr_, maxr_, w2_, guard_, range_offset_,
+                                                      threshold_, threshold2_, threshold3_, 
+                                                      raw_scan, res, azimuth_times, azimuth_angles, pointcloud);
+                           return;
+                         }
+   #endif
  
   private:
    int width_ = 41;  // window = width + 2 * guard
@@ -686,6 +260,11 @@
    double minr_ = 2.0;
    double maxr_ = 100.0;
    double range_offset_ = -0.31;
+ 
+   int w2_ = width_ / 2;
+   #ifdef ENABLE_CUDA
+     CudaMem gpu_mem;
+   #endif
  };
  
  template <class PointT>
@@ -930,5 +509,4 @@
  }  // namespace radar
  }  // namespace vtr
  
- #include "vtr_radar/detector/detector.inl"
->>>>>>> 9e018bfe
+ #include "vtr_radar/detector/detector.inl"