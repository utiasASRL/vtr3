// Copyright 2024, Autonomous Space Robotics Lab (ASRL)
//
// Licensed under the Apache License, Version 2.0 (the "License");
// you may not use this file except in compliance with the License.
// You may obtain a copy of the License at
//
//     http://www.apache.org/licenses/LICENSE-2.0
//
// Unless required by applicable law or agreed to in writing, software
// distributed under the License is distributed on an "AS IS" BASIS,
// WITHOUT WARRANTIES OR CONDITIONS OF ANY KIND, either express or implied.
// See the License for the specific language governing permissions and
// limitations under the License.

/**
 * \file online_radar_conversion_module.hpp
 * \author Sam Qiao, Autonomous Space Robotics Lab (ASRL)
 */
#pragma once

#include "vtr_radar/cache.hpp"
#include "vtr_tactic/modules/base_module.hpp"
#include "vtr_tactic/task_queue.hpp"

namespace vtr {
namespace radar {

/** \brief Extracts keypoints from Navtech radar scans. */
class OnlineRadarConversionModule : public tactic::BaseModule {
 public:
  using ImageMsg = sensor_msgs::msg::Image;
  using PointCloudMsg = sensor_msgs::msg::PointCloud2;

  /** \brief Static module identifier. */
  static constexpr auto static_name = "radar.online_converter";

    /** \brief Config parameters. */
  struct Config : public BaseModule::Config {
    PTR_TYPEDEFS(Config);

<<<<<<< HEAD
    double minr = 2;
    double maxr = 100;

    double radar_resolution = 0.040308;
    double range_offset = -0.319910;
    double cart_resolution = 0.25;
    double beta = 0.049;

    // add an encoder bin size parameter
    double encoder_bin_size = 16000;
=======
    double cartesian_maxr = 100;  // maximum cartesian visualization distance
    double radar_resolution = 0.0438;
    double cart_resolution = 0.25;
    int encoder_bin_size = 16000;
>>>>>>> b1ac4245

    static ConstPtr fromROS(const rclcpp::Node::SharedPtr &node,
                            const std::string &param_prefix);
  };

  OnlineRadarConversionModule(
      const Config::ConstPtr &config,
      const std::shared_ptr<tactic::ModuleFactory> &module_factory = nullptr,
      const std::string &name = static_name)
      : tactic::BaseModule{module_factory, name}, config_(config) {}

 private:
  void run_(tactic::QueryCache &qdata, tactic::OutputCache &output,
            const tactic::Graph::Ptr &graph,
            const tactic::TaskExecutor::Ptr &executor) override;

  Config::ConstPtr config_;


  VTR_REGISTER_MODULE_DEC_TYPE(OnlineRadarConversionModule);
};

}  // namespace radar
}  // namespace vtr<|MERGE_RESOLUTION|>--- conflicted
+++ resolved
@@ -38,7 +38,6 @@
   struct Config : public BaseModule::Config {
     PTR_TYPEDEFS(Config);
 
-<<<<<<< HEAD
     double minr = 2;
     double maxr = 100;
 
@@ -49,12 +48,6 @@
 
     // add an encoder bin size parameter
     double encoder_bin_size = 16000;
-=======
-    double cartesian_maxr = 100;  // maximum cartesian visualization distance
-    double radar_resolution = 0.0438;
-    double cart_resolution = 0.25;
-    int encoder_bin_size = 16000;
->>>>>>> b1ac4245
 
     static ConstPtr fromROS(const rclcpp::Node::SharedPtr &node,
                             const std::string &param_prefix);
