--- conflicted
+++ resolved
@@ -27,57 +27,8 @@
 using namespace tactic;
 using namespace steam;
 using namespace steam::se2;
-<<<<<<< HEAD
-
-namespace {
-
-Eigen::Vector<double, 3> vec3Dto2D(const Eigen::Matrix<double, 6, 1> &se3_vec) {
-  Eigen::Vector3d se2_vec;
-  se2_vec << se3_vec(0), se3_vec(1), se3_vec(5);
-  return se2_vec;
-}
-
-Eigen::Vector<double, 6> vec2Dto3D(const Eigen::Matrix<double, 3, 1> &se2_vec) {
-  Eigen::Vector<double, 6> se3_vec = Eigen::Vector<double, 6>::Zero();
-  se3_vec << se2_vec(0), se2_vec(1), 0, 0, 0, se2_vec(2);
-  return se3_vec;
-}
-
-Eigen::Matrix<double, 3, 3> cov3Dto2D(const Eigen::Matrix<double, 6, 6> &se3_cov) {
-  Eigen::Matrix<double, 3, 3> se2_cov = Eigen::Matrix<double, 3, 3>::Zero();
-  // Extract xy block
-  se2_cov.block<2, 2>(0, 0) = se3_cov.block<2, 2>(0, 0);
-  // Exract yaw element
-  se2_cov.block<1,1>(2,2) = se3_cov.block<1,1>(5,5);
-  // Extract x, y to yaw cross-correlation blocks
-  se2_cov.block<2,1>(0,2) = se3_cov.block<2,1>(0,5);
-  se2_cov.block<1,2>(2,0) = se3_cov.block<1,2>(5,0);
-  // Normalize for safety
-  se2_cov = 0.5 * (se2_cov + se2_cov.transpose());
-  return se2_cov;
-}
-
-// Overload definition for single state 3x3 input
-Eigen::Matrix<double, 6, 6> cov2Dto3D(const Eigen::Matrix<double, 3, 3> &se2_cov) {
-  // Initialize to small diagonal value to make valid covariance matrix
-  Eigen::Matrix<double, 6, 6> se3_cov = 1e-12 * Eigen::Matrix<double, 6, 6>::Identity();
-  // Insert xy block
-  se3_cov.block<2, 2>(0, 0) = se2_cov.block<2, 2>(0, 0);
-  // Insert yaw element
-  se3_cov.block<1,1>(5,5) = se2_cov.block<1,1>(2,2);
-  // Insert x, y to yaw cross-correlation blocks
-  se3_cov.block<2,1>(0,5) = se2_cov.block<2,1>(0,2);
-  se3_cov.block<1,2>(5,0) = se2_cov.block<1,2>(2,0);
-  // Normalize for safety
-  se3_cov = 0.5 * (se3_cov + se3_cov.transpose());
-  return se3_cov;
-}
-
-}  // namespace
-=======
 using namespace common::conversions;
 
->>>>>>> c0bea31d
 
 auto LocalizationICPModule::Config::fromROS(const rclcpp::Node::SharedPtr &node,
                                             const std::string &param_prefix)
@@ -366,12 +317,8 @@
          mean_dT < config_->trans_diff_thresh &&
          mean_dR < config_->rot_diff_thresh)) {
       // result
-<<<<<<< HEAD
-      T_r_v_icp = EdgeTransform(T_r_v_var->value().toSE3(), cov2Dto3D(covariance.query(T_r_v_var)));
-=======
       const Eigen::Matrix3d cov_var = covariance.query(T_r_v_var);
       T_r_v_icp = EdgeTransform(T_r_v_var->value().toSE3(), cov2Dto3D(cov_var));
->>>>>>> c0bea31d
       matched_points_ratio = (float)filtered_sample_inds.size() / (float)sample_inds.size();
       //
       CLOG(DEBUG, "radar.localization_icp") << "Total number of steps: " << step << ", with matched ratio " << matched_points_ratio;
