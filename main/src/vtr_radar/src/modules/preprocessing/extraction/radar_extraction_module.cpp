// Copyright 2024, Autonomous Space Robotics Lab (ASRL)
//
// Licensed under the Apache License, Version 2.0 (the "License");
// you may not use this file except in compliance with the License.
// You may obtain a copy of the License at
//
//     http://www.apache.org/licenses/LICENSE-2.0
//
// Unless required by applicable law or agreed to in writing, software
// distributed under the License is distributed on an "AS IS" BASIS,
// WITHOUT WARRANTIES OR CONDITIONS OF ANY KIND, either express or implied.
// See the License for the specific language governing permissions and
// limitations under the License.

/**
 * \file radar_extraction_module.cpp
 * \author Sam Qiao, Autonomous Space Robotics Lab (ASRL)
 * \brief base_radar_extraction_module class methods definition
**/
 
#include "vtr_radar/modules/preprocessing/extraction/radar_extraction_module.hpp"
#include "cv_bridge/cv_bridge.h"
#include <opencv2/plot.hpp>
#include <opencv2/core/cvstd_wrapper.hpp>

#include "vtr_radar/detector/detector.hpp"
#include "vtr_radar/utils/utils.hpp"
#include <pcl/common/common.h>

#include <filesystem>

namespace vtr {
namespace radar {
namespace {

template <class PointT>
void pol2Cart2D(pcl::PointCloud<PointT> &pointcloud) {
  for (auto &point : pointcloud) {
    point.x = point.rho * std::cos(point.phi);
    point.y = point.rho * std::sin(point.phi);
    point.z = 0.0;
  }
}

template <class PointT>
cv::Mat extract_indices_from_pointcloud(const cv::Mat &raw_scan, const pcl::PointCloud<PointT> &pointcloud, const std::vector<double> &azimuth_angles, float res, float range_offset) {
    const int rows = raw_scan.rows;
    const int cols = raw_scan.cols;
    cv::Mat point_overlay = cv::Mat::zeros(rows, cols, CV_32F);

    for (auto &point : pointcloud) {
      for(int i=0; i<rows; i++){
        if(static_cast<float>(point.phi) == static_cast<float>(azimuth_angles[i])){
          int j = static_cast<int>((point.rho - range_offset) / res);
          if(j >= 0 && j < cols){
            point_overlay.at<float>(i, j) = 255.0;
          }
          break;
        }
      }
    }
    
  return point_overlay;
}

void save_radar_pointcloud_overlay(const cv::Mat &raw_scan, const std::vector<double> &azimuth_angles, const double maxr, const double cart_resolution, const double radar_resolution, const cv::Mat &point_overlay, const std::string config_name){

  int cart_pixel_width = (2 * maxr) / cart_resolution;
  
  cv::Mat L_cart;
  cv::Mat L_cart_colour;

  radar_polar_to_cartesian(point_overlay, azimuth_angles, L_cart, radar_resolution, cart_resolution, cart_pixel_width, true, CV_32F);
  cv::cvtColor(L_cart, L_cart_colour, cv::COLOR_GRAY2BGR);

  cv::Mat raw_scan_convert, raw_colour_convert;
  radar_polar_to_cartesian((raw_scan*255.0/2.0), azimuth_angles, raw_scan_convert, radar_resolution, cart_resolution, cart_pixel_width, true, CV_32F);
  cv::cvtColor(raw_scan_convert, raw_colour_convert, cv::COLOR_GRAY2BGR);

  raw_colour_convert = raw_colour_convert + L_cart_colour;

  std::string base_directory = "results/radar/detectors/";
  std::string directory = base_directory + config_name + "/pointcloud_overlays";
  std::filesystem::create_directories(directory);

  std::string path = directory + "/" + config_name + ".jpg";
  cv::imwrite(path, raw_colour_convert);

}

}  // namespace

using namespace tactic;
auto RadarExtractionModule::Config::fromROS(
    const rclcpp::Node::SharedPtr &node, const std::string &param_prefix)
    -> ConstPtr {
  auto config = std::make_shared<Config>();
  // clang-format off
  config->detector = node->declare_parameter<std::string>(param_prefix + ".detector", config->detector);
  config->minr = node->declare_parameter<double>(param_prefix + ".minr", config->minr);
  config->maxr = node->declare_parameter<double>(param_prefix + ".maxr", config->maxr);
  config->range_offset = node->declare_parameter<double>(param_prefix + ".range_offset", config->range_offset);
  config->save_pointcloud_overlay = node->declare_parameter<bool>(param_prefix + ".save_pointcloud_overlay", config->save_pointcloud_overlay);

  config->kstrongest.kstrong = node->declare_parameter<int>(param_prefix + ".kstrongest.kstrong", config->kstrongest.kstrong);
  config->kstrongest.static_threshold = node->declare_parameter<double>(param_prefix + ".kstrongest.static_threshold", config->kstrongest.static_threshold);
<<<<<<< HEAD

  config->kpeaks.kstrong = node->declare_parameter<int>(param_prefix + ".kpeaks.kstrong", config->kpeaks.kstrong);
  config->kpeaks.threshold2 = node->declare_parameter<double>(param_prefix + ".kpeaks.threshold2", config->kpeaks.threshold2);
  config->kpeaks.threshold3 = node->declare_parameter<double>(param_prefix + ".kpeaks.threshold3", config->kpeaks.threshold3);
=======
>>>>>>> b1ac4245

  config->cen2018.zq = node->declare_parameter<double>(param_prefix + ".cen2018.zq", config->cen2018.zq);
  config->cen2018.sigma = node->declare_parameter<int>(param_prefix + ".cen2018.sigma", config->cen2018.sigma);

  config->oscfar.width = node->declare_parameter<int>(param_prefix + ".oscfar.width", config->oscfar.width);
  config->oscfar.guard = node->declare_parameter<int>(param_prefix + ".oscfar.guard", config->oscfar.guard);
  config->oscfar.kstat = node->declare_parameter<int>(param_prefix + ".oscfar.kstat", config->oscfar.kstat);
  config->oscfar.threshold = node->declare_parameter<double>(param_prefix + ".oscfar.threshold", config->oscfar.threshold);

  config->tm_cfar.width = node->declare_parameter<int>(param_prefix + ".tm_cfar.width", config->tm_cfar.width);
  config->tm_cfar.guard = node->declare_parameter<int>(param_prefix + ".tm_cfar.guard", config->tm_cfar.guard);
  config->tm_cfar.threshold = node->declare_parameter<double>(param_prefix + ".tm_cfar.threshold", config->tm_cfar.threshold);
  config->tm_cfar.N1 = node->declare_parameter<int>(param_prefix + ".tm_cfar.N1", config->tm_cfar.N1);
  config->tm_cfar.N2 = node->declare_parameter<int>(param_prefix + ".tm_cfar.N2", config->tm_cfar.N2);

  config->cacfar.width = node->declare_parameter<int>(param_prefix + ".cacfar.width", config->cacfar.width);
  config->cacfar.guard = node->declare_parameter<int>(param_prefix + ".cacfar.guard", config->cacfar.guard);
  config->cacfar.threshold = node->declare_parameter<double>(param_prefix + ".cacfar.threshold", config->cacfar.threshold);

  config->modified_cacfar.width = node->declare_parameter<int>(param_prefix + ".modified_cacfar.width", config->modified_cacfar.width);
  config->modified_cacfar.guard = node->declare_parameter<int>(param_prefix + ".modified_cacfar.guard", config->modified_cacfar.guard);
  config->modified_cacfar.threshold = node->declare_parameter<double>(param_prefix + ".modified_cacfar.threshold", config->modified_cacfar.threshold);
  config->modified_cacfar.threshold2 = node->declare_parameter<double>(param_prefix + ".modified_cacfar.threshold2", config->modified_cacfar.threshold2);
  config->modified_cacfar.threshold3 = node->declare_parameter<double>(param_prefix + ".modified_cacfar.threshold3", config->modified_cacfar.threshold3);

  config->cago_cfar.width = node->declare_parameter<int>(param_prefix + ".cago_cfar.width", config->cago_cfar.width);
  config->cago_cfar.guard = node->declare_parameter<int>(param_prefix + ".cago_cfar.guard", config->cago_cfar.guard);
  config->cago_cfar.threshold = node->declare_parameter<double>(param_prefix + ".cago_cfar.threshold", config->cago_cfar.threshold);

  // added new cell averging smallest of detector
  config->caso_cfar.width = node->declare_parameter<int>(param_prefix + ".caso_cfar.width", config->caso_cfar.width);
  config->caso_cfar.guard = node->declare_parameter<int>(param_prefix + ".caso_cfar.guard", config->caso_cfar.guard);
  config->caso_cfar.threshold = node->declare_parameter<double>(param_prefix + ".caso_cfar.threshold", config->caso_cfar.threshold);

  config->is_cfar.width = node->declare_parameter<int>(param_prefix + ".is_cfar.width", config->is_cfar.width);
  config->is_cfar.guard = node->declare_parameter<int>(param_prefix + ".is_cfar.guard", config->is_cfar.guard);
  config->is_cfar.alpha_I = node->declare_parameter<double>(param_prefix + ".is_cfar.alpha_I", config->is_cfar.alpha_I);
  config->is_cfar.N_TI = node->declare_parameter<int>(param_prefix + ".is_cfar.N_TI", config->is_cfar.N_TI);
  config->is_cfar.beta_I = node->declare_parameter<double>(param_prefix + ".is_cfar.beta_I", config->is_cfar.beta_I);

  config->vi_cfar.width = node->declare_parameter<int>(param_prefix + ".vi_cfar.width", config->vi_cfar.width);
  config->vi_cfar.guard = node->declare_parameter<int>(param_prefix + ".vi_cfar.guard", config->vi_cfar.guard);
  config->vi_cfar.K_VI = node->declare_parameter<double>(param_prefix + ".vi_cfar.K_VI", config->vi_cfar.K_VI);
  config->vi_cfar.K_MR = node->declare_parameter<double>(param_prefix + ".vi_cfar.K_MR", config->vi_cfar.K_MR);
  config->vi_cfar.C_N = node->declare_parameter<double>(param_prefix + ".vi_cfar.C_N", config->vi_cfar.C_N);

  config->cfear_kstrong.width = node->declare_parameter<int>(param_prefix + ".cfear_kstrong.width", config->cfear_kstrong.width);
  config->cfear_kstrong.guard = node->declare_parameter<int>(param_prefix + ".cfear_kstrong.guard", config->cfear_kstrong.guard);
  config->cfear_kstrong.kstrong = node->declare_parameter<int>(param_prefix + ".cfear_kstrong.kstrong", config->cfear_kstrong.kstrong);
  config->cfear_kstrong.z_min = node->declare_parameter<double>(param_prefix + ".cfear_kstrong.z_min", config->cfear_kstrong.z_min);
  config->cfear_kstrong.r = node->declare_parameter<double>(param_prefix + ".cfear_kstrong.r", config->cfear_kstrong.r);
  config->cfear_kstrong.f = node->declare_parameter<double>(param_prefix + ".cfear_kstrong.f", config->cfear_kstrong.f);

  config->bfar.width = node->declare_parameter<int>(param_prefix + ".bfar.width", config->bfar.width);
  config->bfar.guard = node->declare_parameter<int>(param_prefix + ".bfar.guard", config->bfar.guard);
  config->bfar.threshold = node->declare_parameter<double>(param_prefix + ".bfar.threshold", config->bfar.threshold);
  config->bfar.static_threshold = node->declare_parameter<double>(param_prefix + ".bfar.static_threshold", config->bfar.static_threshold);

  config->msca_cfar.width = node->declare_parameter<int>(param_prefix + ".msca_cfar.width", config->msca_cfar.width);
  config->msca_cfar.guard = node->declare_parameter<int>(param_prefix + ".msca_cfar.guard", config->msca_cfar.guard);
  config->msca_cfar.threshold = node->declare_parameter<double>(param_prefix + ".msca_cfar.threshold", config->msca_cfar.threshold);
  config->msca_cfar.M = node->declare_parameter<int>(param_prefix + ".msca_cfar.M", config->msca_cfar.M);

  config->cen2019.width = node->declare_parameter<int>(param_prefix + ".cen2019.width", config->cen2019.width);
  config->cen2019.guard = node->declare_parameter<int>(param_prefix + ".cen2019.guard", config->cen2019.guard);
  config->cen2019.l_max = node->declare_parameter<int>(param_prefix + ".cen2019.l_max", config->cen2019.l_max);

  config->radar_resolution = node->declare_parameter<double>(param_prefix + ".radar_resolution", config->radar_resolution);
  config->cart_resolution = node->declare_parameter<double>(param_prefix + ".cart_resolution", config->cart_resolution);
  config->visualize = node->declare_parameter<bool>(param_prefix + ".visualize", config->visualize);
  
  // Doppler stuff
  config->beta = node->declare_parameter<double>(param_prefix + ".beta", config->beta);

  // clang-format on
  return config;
}

void RadarExtractionModule::run_(QueryCache &qdata0, OutputCache &,
                                   const Graph::Ptr &,
                                   const TaskExecutor::Ptr &) {
  auto &qdata = dynamic_cast<RadarQueryCache &>(qdata0);

  /// Create a node for visualization if necessary
  if (config_->visualize && !publisher_initialized_) {
    // clang-format off
    scan_pub_ = qdata.node->create_publisher<ImageMsg>("raw_scan", 5);
    fft_scan_pub_ = qdata.node->create_publisher<ImageMsg>("fft_scan", 5);
    bev_scan_pub_ = qdata.node->create_publisher<ImageMsg>("bev_scan", 5);
    pointcloud_pub_ = qdata.node->create_publisher<PointCloudMsg>("raw_point_cloud", 5);
    // clang-format on
    publisher_initialized_ = true;
  }

  if(!qdata.radar_data)  //no online radar data yet check to see if this is a gyro message
  {
    // CLOG(DEBUG, "radar.pc_extractor") << "We have the gyro set it is possible we are running online pipeline";
    return;
  }

  /// Establish output beta and also the raw point cloud
  auto &beta = *qdata.beta.emplace();

  // create a reference to the raw point cloud
  auto &raw_point_cloud = *(qdata.raw_point_cloud.emplace());

  // get the data from the radar cache
  cv::Mat fft_scan = qdata.radar_data->fft_scan;
  cv::Mat cartesian = qdata.radar_data->cartesian;
  std::vector<int64_t> azimuth_times = qdata.radar_data->azimuth_times;
  std::vector<double> azimuth_angles = qdata.radar_data->azimuth_angles;
  double radar_resolution = config_->radar_resolution;
  double cart_resolution = config_->cart_resolution;

  /// boreas navtech radar upgrade time - approximately 2021-10 onwards
  static constexpr int64_t upgrade_time = 1632182400000000000;
  if (*qdata.stamp > upgrade_time){
    if(radar_resolution == 0.0596){
      CLOG(WARNING, "radar.pc_extractor") << "Double check radar resolution: " << radar_resolution << ". Use 0.04381 for radar data after upgrade time";
    }
  } else{
    if(radar_resolution == 0.04381){
      CLOG(WARNING, "radar.pc_extractor") << "Double check radar resolution: " << radar_resolution << ". Use 0.0596 for radar data before upgrade time";
    }  
  }

  beta = config_->beta;

  // Now based on the choice of the detector, we will run the detector accordingly
  if (config_->detector == "cen2018") {
    Cen2018 detector = Cen2018<PointWithInfo>(
        config_->cen2018.zq, config_->cen2018.sigma, config_->minr,
        config_->maxr, config_->range_offset);
    detector.run(fft_scan, radar_resolution, azimuth_times, azimuth_angles,
                 raw_point_cloud);
  } else if (config_->detector == "kpeaks") {
    KPeaks detector = KPeaks<PointWithInfo>(
        config_->kpeaks.kstrong, config_->kpeaks.threshold2,
        config_->kpeaks.threshold3, config_->minr, config_->maxr,
        config_->range_offset);
    detector.run(fft_scan, radar_resolution, azimuth_times, azimuth_angles,
                 raw_point_cloud);
  } else if (config_->detector == "kstrongest") {
    KStrongest detector = KStrongest<PointWithInfo>(
        config_->kstrongest.kstrong, config_->kstrongest.static_threshold,
        config_->minr, config_->maxr, config_->range_offset);
<<<<<<< HEAD
    detector.run(fft_scan, radar_resolution, azimuth_times, azimuth_angles,
                 raw_point_cloud);
  }else if (config_->detector == "cacfar") {
    CACFAR detector = CACFAR<PointWithInfo>(
        config_->cacfar.width, config_->cacfar.guard, config_->cacfar.threshold,
        config_->cacfar.threshold2, config_->cacfar.threshold3, config_->minr,
        config_->maxr, config_->range_offset);
=======
>>>>>>> b1ac4245
    detector.run(fft_scan, radar_resolution, azimuth_times, azimuth_angles,
                 raw_point_cloud);
  } else if (config_->detector == "oscfar") {
    OSCFAR detector = OSCFAR<PointWithInfo>(
        config_->oscfar.width, config_->oscfar.guard, config_->oscfar.kstat,
        config_->oscfar.threshold, config_->minr, config_->maxr,
        config_->range_offset);
    detector.run(fft_scan, radar_resolution, azimuth_times, azimuth_angles,
                 raw_point_cloud);
  } else if (config_->detector == "tm_cfar") {
    TM_CFAR detector = TM_CFAR<PointWithInfo>(
        config_->tm_cfar.width, config_->tm_cfar.guard,
        config_->tm_cfar.threshold, config_->tm_cfar.N1,
        config_->tm_cfar.N2, config_->minr, config_->maxr, config_->range_offset);
    detector.run(fft_scan, radar_resolution, azimuth_times, azimuth_angles,
                 raw_point_cloud);
  } else if (config_->detector == "cacfar") {
    CACFAR detector = CACFAR<PointWithInfo>(
        config_->cacfar.width, config_->cacfar.guard,
        config_->cacfar.threshold, config_->minr, config_->maxr, 
        config_->range_offset);
    detector.run(fft_scan, radar_resolution, azimuth_times, azimuth_angles,
                 raw_point_cloud);
  } else if (config_->detector == "modified_cacfar") {
    ModifiedCACFAR detector = ModifiedCACFAR<PointWithInfo>(
        config_->modified_cacfar.width, config_->modified_cacfar.guard,
        config_->modified_cacfar.threshold, config_->modified_cacfar.threshold2, 
        config_->modified_cacfar.threshold3, config_->minr, config_->maxr, 
        config_->range_offset);
    detector.run(fft_scan, radar_resolution, azimuth_times, azimuth_angles,
                 raw_point_cloud);
  } else if (config_->detector == "cfear_kstrong") {
    CFEAR_KStrong detector = CFEAR_KStrong<PointWithInfo>(
        config_->cfear_kstrong.width, config_->cfear_kstrong.guard,
        config_->cfear_kstrong.kstrong, config_->cfear_kstrong.z_min,
        config_->cfear_kstrong.r, config_->cfear_kstrong.f, config_->minr, config_->maxr,
        config_->range_offset); 
    detector.run(fft_scan, radar_resolution, azimuth_times, azimuth_angles,
                 raw_point_cloud);
  } else if (config_->detector == "bfar") {
    BFAR detector = BFAR<PointWithInfo>(
        config_->bfar.width, config_->bfar.guard,
        config_->bfar.threshold,
        config_->bfar.static_threshold, config_->minr, config_->maxr, 
        config_->range_offset);
        #ifdef ENABLE_CUDA
          detector.cudaRun(fft_scan, radar_resolution, azimuth_times, azimuth_angles, raw_point_cloud);
          CLOG(DEBUG, "radar.pc_extractor")<< "Sam: I am running the cuda version of the detector";
        #else
          detector.run(fft_scan, radar_resolution, azimuth_times, azimuth_angles,
                 raw_point_cloud);
<<<<<<< HEAD
        #endif  
  }else if(config_->detector == "caso_cfar"){
=======
  } else if (config_->detector == "cago_cfar") {
    CAGO_CFAR detector = CAGO_CFAR<PointWithInfo>(
        config_->cago_cfar.width, config_->cago_cfar.guard,
        config_->cago_cfar.threshold, config_->minr, config_->maxr, 
        config_->range_offset);
    detector.run(fft_scan, radar_resolution, azimuth_times, azimuth_angles,
                 raw_point_cloud);
  } else if (config_->detector == "caso_cfar") {
>>>>>>> b1ac4245
    CASO_CFAR detector = CASO_CFAR<PointWithInfo>(
        config_->caso_cfar.width, config_->caso_cfar.guard,
        config_->caso_cfar.threshold, config_->minr, config_->maxr, 
        config_->range_offset);
    detector.run(fft_scan, radar_resolution, azimuth_times, azimuth_angles,
                 raw_point_cloud);
  } else if (config_->detector == "is_cfar") {
    IS_CFAR detector = IS_CFAR<PointWithInfo>(
        config_->is_cfar.width, config_->is_cfar.guard,
        config_->is_cfar.alpha_I, config_->is_cfar.N_TI,
        config_->is_cfar.beta_I, config_->minr, config_->maxr, 
        config_->range_offset);
    detector.run(fft_scan, radar_resolution, azimuth_times, azimuth_angles,
                 raw_point_cloud);
  } else if (config_->detector == "vi_cfar") {
    VI_CFAR detector = VI_CFAR<PointWithInfo>(
        config_->vi_cfar.width, config_->vi_cfar.guard,
        config_->vi_cfar.K_VI, config_->vi_cfar.K_MR,
        config_->vi_cfar.C_N, config_->minr, config_->maxr, 
        config_->range_offset);
    detector.run(fft_scan, radar_resolution, azimuth_times, azimuth_angles,
<<<<<<< HEAD
                 raw_point_cloud);  
    }else {
=======
                 raw_point_cloud);
  } else if (config_->detector == "msca_cfar") {
    MSCA_CFAR detector = MSCA_CFAR<PointWithInfo>(
        config_->msca_cfar.width, config_->msca_cfar.guard,
        config_->msca_cfar.threshold, config_->msca_cfar.M,
        config_->minr, config_->maxr, config_->range_offset);
    detector.run(fft_scan, radar_resolution, azimuth_times, azimuth_angles,
                 raw_point_cloud);
  } else if (config_->detector == "cen2019") {
    Cen2019 detector = Cen2019<PointWithInfo>(
        config_->cen2019.width, config_->cen2019.guard,
        config_->cen2019.l_max, config_->minr, config_->maxr, 
        config_->range_offset);
    detector.run(fft_scan, radar_resolution, azimuth_times, azimuth_angles,
                 raw_point_cloud);
  } else {
>>>>>>> b1ac4245
    CLOG(ERROR, "radar.pc_extractor")
        << "Unknown detector: " << config_->detector;
    throw std::runtime_error("Unknown detector: " + config_->detector);
  }
// #endif

  if(config_->save_pointcloud_overlay){
    cv::Mat point_overlay = extract_indices_from_pointcloud(fft_scan, raw_point_cloud, azimuth_angles, radar_resolution, config_->range_offset);
    save_radar_pointcloud_overlay(fft_scan, azimuth_angles, config_->maxr, cart_resolution, radar_resolution, point_overlay, config_->detector);
  }

  // Convert to cartesian format
  pol2Cart2D(raw_point_cloud);
  CLOG(DEBUG, "radar.pc_extractor")<< "Radar Extracted " << raw_point_cloud.size() << " points";

  /// Visualize to rviz
  if (config_->visualize) {
    // publish the raw scan image
    cv_bridge::CvImage scan_image;
    scan_image.header.frame_id = "radar";
    // scan_image.header.stamp = qdata.scan_msg->header.stamp;
    scan_image.encoding = "mono8";
    scan_image.image = fft_scan;
    scan_pub_->publish(*scan_image.toImageMsg());

    // publish the fft scan image
    cv_bridge::CvImage fft_scan_image;
    fft_scan_image.header.frame_id = "radar";
    // fft_scan_image.header.stamp = qdata.scan_msg->header.stamp;
    fft_scan_image.encoding = "mono8";
    fft_scan.convertTo(fft_scan_image.image, CV_8UC1, 255);
    fft_scan_pub_->publish(*fft_scan_image.toImageMsg());

    // publish the cartesian bev image
    cv_bridge::CvImage bev_scan_image;
    bev_scan_image.header.frame_id = "radar";
    // bev_scan_image.header.stamp = qdata.scan_msg->header.stamp;
    bev_scan_image.encoding = "mono8";
    cartesian.convertTo(bev_scan_image.image, CV_8UC1, 255);
    bev_scan_pub_->publish(*bev_scan_image.toImageMsg());

    // publish the converted point cloud
    auto point_cloud_tmp = raw_point_cloud;
    std::for_each(point_cloud_tmp.begin(), point_cloud_tmp.end(),
                  [&](PointWithInfo &point) {
                    point.flex21 =
                        static_cast<float>(point.timestamp - *qdata.stamp) /
                        1e9;
                  });
    PointCloudMsg pc2_msg;
    pcl::toROSMsg(point_cloud_tmp, pc2_msg);
    pc2_msg.header.frame_id = "radar";
    pc2_msg.header.stamp = rclcpp::Time(*qdata.stamp);
    pointcloud_pub_->publish(pc2_msg);
  }
}

}  // namespace radar
}  // namespace vtr<|MERGE_RESOLUTION|>--- conflicted
+++ resolved
@@ -104,13 +104,10 @@
 
   config->kstrongest.kstrong = node->declare_parameter<int>(param_prefix + ".kstrongest.kstrong", config->kstrongest.kstrong);
   config->kstrongest.static_threshold = node->declare_parameter<double>(param_prefix + ".kstrongest.static_threshold", config->kstrongest.static_threshold);
-<<<<<<< HEAD
 
   config->kpeaks.kstrong = node->declare_parameter<int>(param_prefix + ".kpeaks.kstrong", config->kpeaks.kstrong);
   config->kpeaks.threshold2 = node->declare_parameter<double>(param_prefix + ".kpeaks.threshold2", config->kpeaks.threshold2);
   config->kpeaks.threshold3 = node->declare_parameter<double>(param_prefix + ".kpeaks.threshold3", config->kpeaks.threshold3);
-=======
->>>>>>> b1ac4245
 
   config->cen2018.zq = node->declare_parameter<double>(param_prefix + ".cen2018.zq", config->cen2018.zq);
   config->cen2018.sigma = node->declare_parameter<int>(param_prefix + ".cen2018.sigma", config->cen2018.sigma);
@@ -257,7 +254,6 @@
     KStrongest detector = KStrongest<PointWithInfo>(
         config_->kstrongest.kstrong, config_->kstrongest.static_threshold,
         config_->minr, config_->maxr, config_->range_offset);
-<<<<<<< HEAD
     detector.run(fft_scan, radar_resolution, azimuth_times, azimuth_angles,
                  raw_point_cloud);
   }else if (config_->detector == "cacfar") {
@@ -265,8 +261,6 @@
         config_->cacfar.width, config_->cacfar.guard, config_->cacfar.threshold,
         config_->cacfar.threshold2, config_->cacfar.threshold3, config_->minr,
         config_->maxr, config_->range_offset);
-=======
->>>>>>> b1ac4245
     detector.run(fft_scan, radar_resolution, azimuth_times, azimuth_angles,
                  raw_point_cloud);
   } else if (config_->detector == "oscfar") {
@@ -296,83 +290,21 @@
         config_->modified_cacfar.threshold, config_->modified_cacfar.threshold2, 
         config_->modified_cacfar.threshold3, config_->minr, config_->maxr, 
         config_->range_offset);
-    detector.run(fft_scan, radar_resolution, azimuth_times, azimuth_angles,
-                 raw_point_cloud);
-  } else if (config_->detector == "cfear_kstrong") {
-    CFEAR_KStrong detector = CFEAR_KStrong<PointWithInfo>(
-        config_->cfear_kstrong.width, config_->cfear_kstrong.guard,
-        config_->cfear_kstrong.kstrong, config_->cfear_kstrong.z_min,
-        config_->cfear_kstrong.r, config_->cfear_kstrong.f, config_->minr, config_->maxr,
-        config_->range_offset); 
-    detector.run(fft_scan, radar_resolution, azimuth_times, azimuth_angles,
-                 raw_point_cloud);
-  } else if (config_->detector == "bfar") {
-    BFAR detector = BFAR<PointWithInfo>(
-        config_->bfar.width, config_->bfar.guard,
-        config_->bfar.threshold,
-        config_->bfar.static_threshold, config_->minr, config_->maxr, 
-        config_->range_offset);
         #ifdef ENABLE_CUDA
           detector.cudaRun(fft_scan, radar_resolution, azimuth_times, azimuth_angles, raw_point_cloud);
           CLOG(DEBUG, "radar.pc_extractor")<< "Sam: I am running the cuda version of the detector";
         #else
           detector.run(fft_scan, radar_resolution, azimuth_times, azimuth_angles,
                  raw_point_cloud);
-<<<<<<< HEAD
         #endif  
   }else if(config_->detector == "caso_cfar"){
-=======
-  } else if (config_->detector == "cago_cfar") {
-    CAGO_CFAR detector = CAGO_CFAR<PointWithInfo>(
-        config_->cago_cfar.width, config_->cago_cfar.guard,
-        config_->cago_cfar.threshold, config_->minr, config_->maxr, 
-        config_->range_offset);
-    detector.run(fft_scan, radar_resolution, azimuth_times, azimuth_angles,
-                 raw_point_cloud);
-  } else if (config_->detector == "caso_cfar") {
->>>>>>> b1ac4245
     CASO_CFAR detector = CASO_CFAR<PointWithInfo>(
         config_->caso_cfar.width, config_->caso_cfar.guard,
-        config_->caso_cfar.threshold, config_->minr, config_->maxr, 
-        config_->range_offset);
-    detector.run(fft_scan, radar_resolution, azimuth_times, azimuth_angles,
-                 raw_point_cloud);
-  } else if (config_->detector == "is_cfar") {
-    IS_CFAR detector = IS_CFAR<PointWithInfo>(
-        config_->is_cfar.width, config_->is_cfar.guard,
-        config_->is_cfar.alpha_I, config_->is_cfar.N_TI,
-        config_->is_cfar.beta_I, config_->minr, config_->maxr, 
-        config_->range_offset);
-    detector.run(fft_scan, radar_resolution, azimuth_times, azimuth_angles,
-                 raw_point_cloud);
-  } else if (config_->detector == "vi_cfar") {
-    VI_CFAR detector = VI_CFAR<PointWithInfo>(
-        config_->vi_cfar.width, config_->vi_cfar.guard,
-        config_->vi_cfar.K_VI, config_->vi_cfar.K_MR,
-        config_->vi_cfar.C_N, config_->minr, config_->maxr, 
-        config_->range_offset);
-    detector.run(fft_scan, radar_resolution, azimuth_times, azimuth_angles,
-<<<<<<< HEAD
+        config_->caso_cfar.threshold, config_->minr, config_->maxr,
+        config_->range_offset);
+    detector.run(fft_scan, radar_resolution, azimuth_times, azimuth_angles,
                  raw_point_cloud);  
     }else {
-=======
-                 raw_point_cloud);
-  } else if (config_->detector == "msca_cfar") {
-    MSCA_CFAR detector = MSCA_CFAR<PointWithInfo>(
-        config_->msca_cfar.width, config_->msca_cfar.guard,
-        config_->msca_cfar.threshold, config_->msca_cfar.M,
-        config_->minr, config_->maxr, config_->range_offset);
-    detector.run(fft_scan, radar_resolution, azimuth_times, azimuth_angles,
-                 raw_point_cloud);
-  } else if (config_->detector == "cen2019") {
-    Cen2019 detector = Cen2019<PointWithInfo>(
-        config_->cen2019.width, config_->cen2019.guard,
-        config_->cen2019.l_max, config_->minr, config_->maxr, 
-        config_->range_offset);
-    detector.run(fft_scan, radar_resolution, azimuth_times, azimuth_angles,
-                 raw_point_cloud);
-  } else {
->>>>>>> b1ac4245
     CLOG(ERROR, "radar.pc_extractor")
         << "Unknown detector: " << config_->detector;
     throw std::runtime_error("Unknown detector: " + config_->detector);
