// Copyright 2024, Autonomous Space Robotics Lab (ASRL)
//
// Licensed under the Apache License, Version 2.0 (the "License");
// you may not use this file except in compliance with the License.
// You may obtain a copy of the License at
//
//     http://www.apache.org/licenses/LICENSE-2.0
//
// Unless required by applicable law or agreed to in writing, software
// distributed under the License is distributed on an "AS IS" BASIS,
// WITHOUT WARRANTIES OR CONDITIONS OF ANY KIND, either express or implied.
// See the License for the specific language governing permissions and
// limitations under the License.

/**
 * \file radar_extraction_module.cpp
 * \author Sam Qiao, Autonomous Space Robotics Lab (ASRL)
 * \brief base_radar_extraction_module class methods definition
**/
 
#include "vtr_radar/modules/preprocessing/extraction/radar_extraction_module.hpp"
#include "cv_bridge/cv_bridge.h"
#include <opencv2/plot.hpp>
#include <opencv2/core/cvstd_wrapper.hpp>

#include "vtr_radar/detector/detector.hpp"
#include "vtr_radar/utils/utils.hpp"
#include <pcl/common/common.h>

#include <filesystem>

namespace vtr {
namespace radar {
namespace {

template <class PointT>
void pol2Cart2D(pcl::PointCloud<PointT> &pointcloud) {
  for (auto &point : pointcloud) {
    point.x = point.rho * std::cos(point.phi);
    point.y = point.rho * std::sin(point.phi);
    point.z = 0.0;
  }
}

template <class PointT>
cv::Mat extract_indices_from_pointcloud(const cv::Mat &raw_scan, const pcl::PointCloud<PointT> &pointcloud, const std::vector<double> &azimuth_angles, float res, float range_offset) {
    const int rows = raw_scan.rows;
    const int cols = raw_scan.cols;
    cv::Mat point_overlay = cv::Mat::zeros(rows, cols, CV_32F);

    for (auto &point : pointcloud) {
      for(int i=0; i<rows; i++){
        if(static_cast<float>(point.phi) == static_cast<float>(azimuth_angles[i])){
          int j = static_cast<int>((point.rho - range_offset) / res);
          if(j >= 0 && j < cols){
            point_overlay.at<float>(i, j) = 255.0;
          }
          break;
        }
      }
    }
    
  return point_overlay;
}

void save_radar_pointcloud_overlay(const cv::Mat &raw_scan, const std::vector<double> &azimuth_angles, const double maxr, const double cart_resolution, const double radar_resolution, const cv::Mat &point_overlay, const std::string config_name){

  int cart_pixel_width = (2 * maxr) / cart_resolution;
  
  cv::Mat L_cart;
  cv::Mat L_cart_colour;

  radar_polar_to_cartesian(point_overlay, azimuth_angles, L_cart, radar_resolution, cart_resolution, cart_pixel_width, true, CV_32F);
  cv::cvtColor(L_cart, L_cart_colour, cv::COLOR_GRAY2BGR);

  cv::Mat raw_scan_convert, raw_colour_convert;
  radar_polar_to_cartesian((raw_scan*255.0/2.0), azimuth_angles, raw_scan_convert, radar_resolution, cart_resolution, cart_pixel_width, true, CV_32F);
  cv::cvtColor(raw_scan_convert, raw_colour_convert, cv::COLOR_GRAY2BGR);

  raw_colour_convert = raw_colour_convert + L_cart_colour;

  std::string base_directory = "results/radar/detectors/";
  std::string directory = base_directory + config_name + "/pointcloud_overlays";
  std::filesystem::create_directories(directory);

  std::string path = directory + "/" + config_name + ".jpg";
  cv::imwrite(path, raw_colour_convert);

}

}  // namespace

using namespace tactic;
auto RadarExtractionModule::Config::fromROS(
    const rclcpp::Node::SharedPtr &node, const std::string &param_prefix)
    -> ConstPtr {
  auto config = std::make_shared<Config>();
  // clang-format off
  config->detector = node->declare_parameter<std::string>(param_prefix + ".detector", config->detector);
  config->minr = node->declare_parameter<double>(param_prefix + ".minr", config->minr);
  config->maxr = node->declare_parameter<double>(param_prefix + ".maxr", config->maxr);
  config->range_offset = node->declare_parameter<double>(param_prefix + ".range_offset", config->range_offset);
  config->save_pointcloud_overlay = node->declare_parameter<bool>(param_prefix + ".save_pointcloud_overlay", config->save_pointcloud_overlay);

  config->kstrongest.kstrong = node->declare_parameter<int>(param_prefix + ".kstrongest.kstrong", config->kstrongest.kstrong);
  config->kstrongest.static_threshold = node->declare_parameter<double>(param_prefix + ".kstrongest.static_threshold", config->kstrongest.static_threshold);
  
  // kpeaks
  config->kpeaks.kstrong = node->declare_parameter<int>(param_prefix + ".kpeaks.kstrong", config->kpeaks.kstrong);
  config->kpeaks.threshold2 = node->declare_parameter<double>(param_prefix + ".kpeaks.threshold2", config->kpeaks.threshold2);
  config->kpeaks.threshold3 = node->declare_parameter<double>(param_prefix + ".kpeaks.threshold3", config->kpeaks.threshold3);

  config->cen2018.zq = node->declare_parameter<double>(param_prefix + ".cen2018.zq", config->cen2018.zq);
  config->cen2018.sigma = node->declare_parameter<int>(param_prefix + ".cen2018.sigma", config->cen2018.sigma);

  config->oscfar.width = node->declare_parameter<int>(param_prefix + ".oscfar.width", config->oscfar.width);
  config->oscfar.guard = node->declare_parameter<int>(param_prefix + ".oscfar.guard", config->oscfar.guard);
  config->oscfar.kstat = node->declare_parameter<int>(param_prefix + ".oscfar.kstat", config->oscfar.kstat);
  config->oscfar.threshold = node->declare_parameter<double>(param_prefix + ".oscfar.threshold", config->oscfar.threshold);

  config->tm_cfar.width = node->declare_parameter<int>(param_prefix + ".tm_cfar.width", config->tm_cfar.width);
  config->tm_cfar.guard = node->declare_parameter<int>(param_prefix + ".tm_cfar.guard", config->tm_cfar.guard);
  config->tm_cfar.threshold = node->declare_parameter<double>(param_prefix + ".tm_cfar.threshold", config->tm_cfar.threshold);
  config->tm_cfar.N1 = node->declare_parameter<int>(param_prefix + ".tm_cfar.N1", config->tm_cfar.N1);
  config->tm_cfar.N2 = node->declare_parameter<int>(param_prefix + ".tm_cfar.N2", config->tm_cfar.N2);

  config->cacfar.width = node->declare_parameter<int>(param_prefix + ".cacfar.width", config->cacfar.width);
  config->cacfar.guard = node->declare_parameter<int>(param_prefix + ".cacfar.guard", config->cacfar.guard);
  config->cacfar.threshold = node->declare_parameter<double>(param_prefix + ".cacfar.threshold", config->cacfar.threshold);

  config->modified_cacfar.width = node->declare_parameter<int>(param_prefix + ".modified_cacfar.width", config->modified_cacfar.width);
  config->modified_cacfar.guard = node->declare_parameter<int>(param_prefix + ".modified_cacfar.guard", config->modified_cacfar.guard);
  config->modified_cacfar.threshold = node->declare_parameter<double>(param_prefix + ".modified_cacfar.threshold", config->modified_cacfar.threshold);
  config->modified_cacfar.threshold2 = node->declare_parameter<double>(param_prefix + ".modified_cacfar.threshold2", config->modified_cacfar.threshold2);
  config->modified_cacfar.threshold3 = node->declare_parameter<double>(param_prefix + ".modified_cacfar.threshold3", config->modified_cacfar.threshold3);

  config->cago_cfar.width = node->declare_parameter<int>(param_prefix + ".cago_cfar.width", config->cago_cfar.width);
  config->cago_cfar.guard = node->declare_parameter<int>(param_prefix + ".cago_cfar.guard", config->cago_cfar.guard);
  config->cago_cfar.threshold = node->declare_parameter<double>(param_prefix + ".cago_cfar.threshold", config->cago_cfar.threshold);

  // added new cell averging smallest of detector
  config->caso_cfar.width = node->declare_parameter<int>(param_prefix + ".caso_cfar.width", config->caso_cfar.width);
  config->caso_cfar.guard = node->declare_parameter<int>(param_prefix + ".caso_cfar.guard", config->caso_cfar.guard);
  config->caso_cfar.threshold = node->declare_parameter<double>(param_prefix + ".caso_cfar.threshold", config->caso_cfar.threshold);

  config->is_cfar.width = node->declare_parameter<int>(param_prefix + ".is_cfar.width", config->is_cfar.width);
  config->is_cfar.guard = node->declare_parameter<int>(param_prefix + ".is_cfar.guard", config->is_cfar.guard);
  config->is_cfar.alpha_I = node->declare_parameter<double>(param_prefix + ".is_cfar.alpha_I", config->is_cfar.alpha_I);
  config->is_cfar.N_TI = node->declare_parameter<int>(param_prefix + ".is_cfar.N_TI", config->is_cfar.N_TI);
  config->is_cfar.beta_I = node->declare_parameter<double>(param_prefix + ".is_cfar.beta_I", config->is_cfar.beta_I);

  config->vi_cfar.width = node->declare_parameter<int>(param_prefix + ".vi_cfar.width", config->vi_cfar.width);
  config->vi_cfar.guard = node->declare_parameter<int>(param_prefix + ".vi_cfar.guard", config->vi_cfar.guard);
  config->vi_cfar.K_VI = node->declare_parameter<double>(param_prefix + ".vi_cfar.K_VI", config->vi_cfar.K_VI);
  config->vi_cfar.K_MR = node->declare_parameter<double>(param_prefix + ".vi_cfar.K_MR", config->vi_cfar.K_MR);
  config->vi_cfar.C_N = node->declare_parameter<double>(param_prefix + ".vi_cfar.C_N", config->vi_cfar.C_N);

  config->cfear_kstrong.width = node->declare_parameter<int>(param_prefix + ".cfear_kstrong.width", config->cfear_kstrong.width);
  config->cfear_kstrong.guard = node->declare_parameter<int>(param_prefix + ".cfear_kstrong.guard", config->cfear_kstrong.guard);
  config->cfear_kstrong.kstrong = node->declare_parameter<int>(param_prefix + ".cfear_kstrong.kstrong", config->cfear_kstrong.kstrong);
  config->cfear_kstrong.z_min = node->declare_parameter<double>(param_prefix + ".cfear_kstrong.z_min", config->cfear_kstrong.z_min);
  config->cfear_kstrong.r = node->declare_parameter<double>(param_prefix + ".cfear_kstrong.r", config->cfear_kstrong.r);
  config->cfear_kstrong.f = node->declare_parameter<double>(param_prefix + ".cfear_kstrong.f", config->cfear_kstrong.f);

  config->bfar.width = node->declare_parameter<int>(param_prefix + ".bfar.width", config->bfar.width);
  config->bfar.guard = node->declare_parameter<int>(param_prefix + ".bfar.guard", config->bfar.guard);
  config->bfar.threshold = node->declare_parameter<double>(param_prefix + ".bfar.threshold", config->bfar.threshold);
  config->bfar.static_threshold = node->declare_parameter<double>(param_prefix + ".bfar.static_threshold", config->bfar.static_threshold);

  config->msca_cfar.width = node->declare_parameter<int>(param_prefix + ".msca_cfar.width", config->msca_cfar.width);
  config->msca_cfar.guard = node->declare_parameter<int>(param_prefix + ".msca_cfar.guard", config->msca_cfar.guard);
  config->msca_cfar.threshold = node->declare_parameter<double>(param_prefix + ".msca_cfar.threshold", config->msca_cfar.threshold);
  config->msca_cfar.M = node->declare_parameter<int>(param_prefix + ".msca_cfar.M", config->msca_cfar.M);

  config->cen2019.width = node->declare_parameter<int>(param_prefix + ".cen2019.width", config->cen2019.width);
  config->cen2019.guard = node->declare_parameter<int>(param_prefix + ".cen2019.guard", config->cen2019.guard);
  config->cen2019.l_max = node->declare_parameter<int>(param_prefix + ".cen2019.l_max", config->cen2019.l_max);

  config->radar_resolution = node->declare_parameter<double>(param_prefix + ".radar_resolution", config->radar_resolution);
  config->cart_resolution = node->declare_parameter<double>(param_prefix + ".cart_resolution", config->cart_resolution);
  config->visualize = node->declare_parameter<bool>(param_prefix + ".visualize", config->visualize);
  
  // Doppler stuff
  config->beta = node->declare_parameter<double>(param_prefix + ".beta", config->beta);
  config->upfront_range_corr = node->declare_parameter<bool>(param_prefix + ".upfront_range_corr", config->upfront_range_corr);

  // clang-format on
  return config;
}

void RadarExtractionModule::run_(QueryCache &qdata0, OutputCache &,
                                   const Graph::Ptr &,
                                   const TaskExecutor::Ptr &) {
  auto &qdata = dynamic_cast<RadarQueryCache &>(qdata0);

  if(!qdata.radar_data) return;

  /// Create a node for visualization if necessary
  if (config_->visualize && !publisher_initialized_) {
    // clang-format off
    scan_pub_ = qdata.node->create_publisher<ImageMsg>("raw_scan", 5);
    fft_scan_pub_ = qdata.node->create_publisher<ImageMsg>("fft_scan", 5);
    bev_scan_pub_ = qdata.node->create_publisher<ImageMsg>("bev_scan", 5);
    pointcloud_pub_ = qdata.node->create_publisher<PointCloudMsg>("raw_point_cloud", 5);
    // clang-format on
    publisher_initialized_ = true;
  }

<<<<<<< HEAD
  if(!qdata.radar_data)  //no online radar data yet check to see if this is a gyro message
  {
    // CLOG(DEBUG, "radar.pc_extractor") << "We have the gyro set it is possible we are running online pipeline";
    return;
  }

=======
>>>>>>> 9e018bfe
  /// Establish output beta and also the raw point cloud
  auto &beta = *qdata.beta.emplace();

  // create a reference to the raw point cloud
  auto &raw_point_cloud = *(qdata.raw_point_cloud.emplace());

  // get the data from the radar cache
  cv::Mat fft_scan = qdata.radar_data->fft_scan;
  cv::Mat cartesian = qdata.radar_data->cartesian;
  std::vector<int64_t> azimuth_times = qdata.radar_data->azimuth_times;
  std::vector<double> azimuth_angles = qdata.radar_data->azimuth_angles;
  std::vector<bool> up_chirps = qdata.radar_data->up_chirps;
  double radar_resolution = config_->radar_resolution;
  double cart_resolution = config_->cart_resolution;

  /// boreas navtech radar upgrade time - approximately 2021-10 onwards
  static constexpr int64_t upgrade_time = 1632182400000000000;
  if (*qdata.stamp > upgrade_time){
    if(radar_resolution == 0.0596){
      CLOG(WARNING, "radar.pc_extractor") << "Double check radar resolution: " << radar_resolution << ". Use 0.04381 for radar data after upgrade time";
    }
  } else{
    if(radar_resolution == 0.04381){
      CLOG(WARNING, "radar.pc_extractor") << "Double check radar resolution: " << radar_resolution << ". Use 0.0596 for radar data before upgrade time";
    }  
  }

  beta = config_->beta;

  CLOG(DEBUG, "radar.pc_extractor") << "Starting radar point cloud extraction using detector: " << config_->detector;

  // Now based on the choice of the detector, we will run the detector accordingly
  if (config_->detector == "cen2018") {
    Cen2018 detector = Cen2018<PointWithInfo>(
        config_->cen2018.zq, config_->cen2018.sigma, config_->minr,
        config_->maxr, config_->range_offset);
    detector.run(fft_scan, radar_resolution, azimuth_times, azimuth_angles, up_chirps,
                 raw_point_cloud);
  } else if (config_->detector == "kpeaks") {
    KPeaks detector = KPeaks<PointWithInfo>(
        config_->kpeaks.kstrong, config_->kpeaks.threshold2,
        config_->kpeaks.threshold3, config_->minr, config_->maxr,
        config_->range_offset);
    detector.run(fft_scan, radar_resolution, azimuth_times, azimuth_angles,
                 raw_point_cloud);
  } else if (config_->detector == "kstrongest") {
    KStrongest detector = KStrongest<PointWithInfo>(
        config_->kstrongest.kstrong, config_->kstrongest.static_threshold,
        config_->minr, config_->maxr, config_->range_offset);
    detector.run(fft_scan, radar_resolution, azimuth_times, azimuth_angles, up_chirps,
                 raw_point_cloud);
  } else if (config_->detector == "oscfar") {
    OSCFAR detector = OSCFAR<PointWithInfo>(
        config_->oscfar.width, config_->oscfar.guard, config_->oscfar.kstat,
        config_->oscfar.threshold, config_->minr, config_->maxr,
        config_->range_offset);
    detector.run(fft_scan, radar_resolution, azimuth_times, azimuth_angles, up_chirps,
                 raw_point_cloud);
  } else if (config_->detector == "tm_cfar") {
    TM_CFAR detector = TM_CFAR<PointWithInfo>(
        config_->tm_cfar.width, config_->tm_cfar.guard,
        config_->tm_cfar.threshold, config_->tm_cfar.N1,
        config_->tm_cfar.N2, config_->minr, config_->maxr, config_->range_offset);
    detector.run(fft_scan, radar_resolution, azimuth_times, azimuth_angles, up_chirps,
                 raw_point_cloud);
  } else if (config_->detector == "cacfar") {
    CACFAR detector = CACFAR<PointWithInfo>(
        config_->cacfar.width, config_->cacfar.guard,
        config_->cacfar.threshold, config_->minr, config_->maxr, 
        config_->range_offset);
    detector.run(fft_scan, radar_resolution, azimuth_times, azimuth_angles, up_chirps,
                 raw_point_cloud);
  } else if (config_->detector == "modified_cacfar") {
    ModifiedCACFAR detector = ModifiedCACFAR<PointWithInfo>(
        config_->modified_cacfar.width, config_->modified_cacfar.guard,
        config_->modified_cacfar.threshold, config_->modified_cacfar.threshold2,
        config_->modified_cacfar.threshold3, config_->minr, config_->maxr,
        config_->range_offset);
<<<<<<< HEAD
        #ifdef ENABLE_CUDA
          detector.cudaRun(fft_scan, radar_resolution, azimuth_times, azimuth_angles, raw_point_cloud);
          CLOG(DEBUG, "radar.pc_extractor")<< "Sam: I am running the cuda version of the detector";
        #else
          detector.run(fft_scan, radar_resolution, azimuth_times, azimuth_angles,
=======
    detector.run(fft_scan, radar_resolution, azimuth_times, azimuth_angles, up_chirps,
>>>>>>> 9e018bfe
                 raw_point_cloud);
        #endif 
  }else if (config_->detector == "cfear_kstrong") {
    CFEAR_KStrong detector = CFEAR_KStrong<PointWithInfo>(
        config_->cfear_kstrong.width, config_->cfear_kstrong.guard,
        config_->cfear_kstrong.kstrong, config_->cfear_kstrong.z_min,
        config_->cfear_kstrong.r, config_->cfear_kstrong.f, config_->minr, config_->maxr,
        config_->range_offset); 
    detector.run(fft_scan, radar_resolution, azimuth_times, azimuth_angles, up_chirps,
                 raw_point_cloud);
  } else if (config_->detector == "bfar") {
    BFAR detector = BFAR<PointWithInfo>(
        config_->bfar.width, config_->bfar.guard,
        config_->bfar.threshold,
        config_->bfar.static_threshold, config_->minr, config_->maxr, 
        config_->range_offset);
    detector.run(fft_scan, radar_resolution, azimuth_times, azimuth_angles, up_chirps,
                 raw_point_cloud);
  } else if (config_->detector == "cago_cfar") {
    CAGO_CFAR detector = CAGO_CFAR<PointWithInfo>(
        config_->cago_cfar.width, config_->cago_cfar.guard,
        config_->cago_cfar.threshold, config_->minr, config_->maxr, 
        config_->range_offset);
    detector.run(fft_scan, radar_resolution, azimuth_times, azimuth_angles, up_chirps,
                 raw_point_cloud);
  } else if (config_->detector == "caso_cfar") {
    CASO_CFAR detector = CASO_CFAR<PointWithInfo>(
        config_->caso_cfar.width, config_->caso_cfar.guard,
        config_->caso_cfar.threshold, config_->minr, config_->maxr, 
        config_->range_offset);
    detector.run(fft_scan, radar_resolution, azimuth_times, azimuth_angles, up_chirps,
                 raw_point_cloud);
  } else if (config_->detector == "is_cfar") {
    IS_CFAR detector = IS_CFAR<PointWithInfo>(
        config_->is_cfar.width, config_->is_cfar.guard,
        config_->is_cfar.alpha_I, config_->is_cfar.N_TI,
        config_->is_cfar.beta_I, config_->minr, config_->maxr, 
        config_->range_offset);
    detector.run(fft_scan, radar_resolution, azimuth_times, azimuth_angles, up_chirps,
                 raw_point_cloud);
  } else if (config_->detector == "vi_cfar") {
    VI_CFAR detector = VI_CFAR<PointWithInfo>(
        config_->vi_cfar.width, config_->vi_cfar.guard,
        config_->vi_cfar.K_VI, config_->vi_cfar.K_MR,
        config_->vi_cfar.C_N, config_->minr, config_->maxr, 
        config_->range_offset);
    detector.run(fft_scan, radar_resolution, azimuth_times, azimuth_angles, up_chirps,
                 raw_point_cloud);
  } else if (config_->detector == "msca_cfar") {
    MSCA_CFAR detector = MSCA_CFAR<PointWithInfo>(
        config_->msca_cfar.width, config_->msca_cfar.guard,
        config_->msca_cfar.threshold, config_->msca_cfar.M,
        config_->minr, config_->maxr, config_->range_offset);
    detector.run(fft_scan, radar_resolution, azimuth_times, azimuth_angles, up_chirps,
                 raw_point_cloud);
  } else if (config_->detector == "cen2019") {
    Cen2019 detector = Cen2019<PointWithInfo>(
        config_->cen2019.width, config_->cen2019.guard,
        config_->cen2019.l_max, config_->minr, config_->maxr, 
        config_->range_offset);
    detector.run(fft_scan, radar_resolution, azimuth_times, azimuth_angles, up_chirps,
                 raw_point_cloud);
  } else {
    CLOG(ERROR, "radar.pc_extractor")
        << "Unknown detector: " << config_->detector;
    throw std::runtime_error("Unknown detector: " + config_->detector);
  }
// #endif

  // do upfront range correction if desired and radial velocity metadata present
  if (config_->upfront_range_corr) {
    bool all_pts_have_rv = true;
    for (auto &point : raw_point_cloud) {
      if (point.radial_velocity != -1000.0) {
        if (point.up_chirp)
          point.rho += point.radial_velocity * config_->beta;
        else
          point.rho -= point.radial_velocity * config_->beta;
      } else {
        all_pts_have_rv = false;
      }
    }

    if (!all_pts_have_rv) {
      CLOG(ERROR, "radar.navtech_extractor")
          << "Not all points have radial velocity for upfront range "
             "correction!!!!";
    }

    // If we did upfront correction, save the beta value
    beta = 0.0;
  }

  // sort points into a canonical order, this helps to reduce randomness and improves
  // reproducability while multithreading
  std::sort(raw_point_cloud.begin(), raw_point_cloud.end(), [](PointWithInfo a, PointWithInfo b) {
    if (a.timestamp == b.timestamp)
      return a.rho < b.rho;
    else
      return a.timestamp < b.timestamp;
  });

  if(config_->save_pointcloud_overlay){
    cv::Mat point_overlay = extract_indices_from_pointcloud(fft_scan, raw_point_cloud, azimuth_angles, radar_resolution, config_->range_offset);
    save_radar_pointcloud_overlay(fft_scan, azimuth_angles, config_->maxr, cart_resolution, radar_resolution, point_overlay, config_->detector);
  }

  // Convert to cartesian format
  pol2Cart2D(raw_point_cloud);
  CLOG(DEBUG, "radar.pc_extractor")<< "Radar Extracted " << raw_point_cloud.size() << " points";

  /// Visualize to rviz
  if (config_->visualize) {
    // publish the raw scan image
    cv_bridge::CvImage scan_image;
    scan_image.header.frame_id = "radar";
    // scan_image.header.stamp = qdata.scan_msg->header.stamp;
    scan_image.encoding = "mono8";
    scan_image.image = fft_scan;
    scan_pub_->publish(*scan_image.toImageMsg());

    // publish the fft scan image
    cv_bridge::CvImage fft_scan_image;
    fft_scan_image.header.frame_id = "radar";
    // fft_scan_image.header.stamp = qdata.scan_msg->header.stamp;
    fft_scan_image.encoding = "mono8";
    fft_scan.convertTo(fft_scan_image.image, CV_8UC1, 255);
    fft_scan_pub_->publish(*fft_scan_image.toImageMsg());

    // publish the cartesian bev image
    cv_bridge::CvImage bev_scan_image;
    bev_scan_image.header.frame_id = "radar";
    // bev_scan_image.header.stamp = qdata.scan_msg->header.stamp;
    bev_scan_image.encoding = "mono8";
    cartesian.convertTo(bev_scan_image.image, CV_8UC1, 255);
    bev_scan_pub_->publish(*bev_scan_image.toImageMsg());

    // publish the converted point cloud
    auto point_cloud_tmp = raw_point_cloud;
    std::for_each(point_cloud_tmp.begin(), point_cloud_tmp.end(),
                  [&](PointWithInfo &point) {
                    point.flex21 =
                        static_cast<float>(point.timestamp - *qdata.stamp) /
                        1e9;
                  });
    PointCloudMsg pc2_msg;
    pcl::toROSMsg(point_cloud_tmp, pc2_msg);
    pc2_msg.header.frame_id = "radar";
    pc2_msg.header.stamp = rclcpp::Time(*qdata.stamp);
    pointcloud_pub_->publish(pc2_msg);
  }
}

}  // namespace radar
}  // namespace vtr<|MERGE_RESOLUTION|>--- conflicted
+++ resolved
@@ -206,15 +206,6 @@
     publisher_initialized_ = true;
   }
 
-<<<<<<< HEAD
-  if(!qdata.radar_data)  //no online radar data yet check to see if this is a gyro message
-  {
-    // CLOG(DEBUG, "radar.pc_extractor") << "We have the gyro set it is possible we are running online pipeline";
-    return;
-  }
-
-=======
->>>>>>> 9e018bfe
   /// Establish output beta and also the raw point cloud
   auto &beta = *qdata.beta.emplace();
 
@@ -258,7 +249,7 @@
         config_->kpeaks.kstrong, config_->kpeaks.threshold2,
         config_->kpeaks.threshold3, config_->minr, config_->maxr,
         config_->range_offset);
-    detector.run(fft_scan, radar_resolution, azimuth_times, azimuth_angles,
+    detector.run(fft_scan, radar_resolution, azimuth_times, azimuth_angles,up_chirps,
                  raw_point_cloud);
   } else if (config_->detector == "kstrongest") {
     KStrongest detector = KStrongest<PointWithInfo>(
@@ -293,15 +284,11 @@
         config_->modified_cacfar.threshold, config_->modified_cacfar.threshold2,
         config_->modified_cacfar.threshold3, config_->minr, config_->maxr,
         config_->range_offset);
-<<<<<<< HEAD
         #ifdef ENABLE_CUDA
           detector.cudaRun(fft_scan, radar_resolution, azimuth_times, azimuth_angles, raw_point_cloud);
           CLOG(DEBUG, "radar.pc_extractor")<< "Sam: I am running the cuda version of the detector";
         #else
-          detector.run(fft_scan, radar_resolution, azimuth_times, azimuth_angles,
-=======
-    detector.run(fft_scan, radar_resolution, azimuth_times, azimuth_angles, up_chirps,
->>>>>>> 9e018bfe
+          detector.run(fft_scan, radar_resolution, azimuth_times, azimuth_angles,up_chirps,
                  raw_point_cloud);
         #endif 
   }else if (config_->detector == "cfear_kstrong") {
