// Copyright 2021, Autonomous Space Robotics Lab (ASRL)
//
// Licensed under the Apache License, Version 2.0 (the "License");
// you may not use this file except in compliance with the License.
// You may obtain a copy of the License at
//
//     http://www.apache.org/licenses/LICENSE-2.0
//
// Unless required by applicable law or agreed to in writing, software
// distributed under the License is distributed on an "AS IS" BASIS,
// WITHOUT WARRANTIES OR CONDITIONS OF ANY KIND, either express or implied.
// See the License for the specific language governing permissions and
// limitations under the License.

/**
 * \file odometry_preintegration_module.cpp
 * \author Sven Lilge, Autonomous Space Robotics Lab (ASRL)
 */
#include "vtr_radar/modules/odometry/odometry_preintegration_module.hpp"

#include "vtr_radar/utils/nanoflann_utils.hpp"

namespace vtr {
namespace radar {

using namespace tactic;
using namespace steam;
using namespace steam::se3;
using namespace steam::traj;
using namespace steam::vspace;

auto OdometryPreintegrationModule::Config::fromROS(const rclcpp::Node::SharedPtr &node,
                                        const std::string &param_prefix)
    -> ConstPtr {
  auto config = std::make_shared<Config>();// clang-format on
  config->bias = node->declare_parameter<double>(param_prefix + ".bias", config->bias);
  return config;
}

void OdometryPreintegrationModule::run_(QueryCache &qdata0, OutputCache &,
                             const Graph::Ptr &, const TaskExecutor::Ptr &) {
  auto &qdata = dynamic_cast<RadarQueryCache &>(qdata0);

<<<<<<< HEAD
  // Do nothing if qdata does not contain any gyro data (was populated by radar)
  // Also do nothing, if odometry has not been initialized (we will wait until radar did this)
  if(qdata.preintegrated_delta_yaw && qdata.radar_data)
  {
    //clear accumulated preintegration and reset variables for next interval
    *qdata.stamp_start_pre_integration =  *qdata.stamp_end_pre_integration ;
    *qdata.preintegrated_delta_yaw = 0.0;
  }
  
  if(!qdata.gyro_msg || !qdata.sliding_map_odo || !qdata.stamp_end_pre_integration)
  {
=======
  // Skip frame and reset preint if query is for radar scan or if odometry has not been initialized (we will wait until radar did this)
  if (qdata.radar_data || !qdata.sliding_map_odo) {
    reset_preint_ = true;
>>>>>>> bdfb541a
    return;
  }

  // Handle first-ever seen gyro message
  if(!qdata.prev_gyro_msg) {
    CLOG(DEBUG, "radar.odometry_preintegration") << "First gyro message received. Cannot preintegrate yet.";
    // This is the first time we are every receiving gyro, we cannot preintegrate
    // Save current gyro message and update preintegration terms
    qdata.prev_gyro_msg.emplace(*qdata.gyro_msg);
    qdata.stamp_start_pre_integration.emplace(*qdata.stamp);
    qdata.stamp_end_pre_integration.emplace(*qdata.stamp);
    qdata.preintegrated_delta_yaw = 0.0;
    reset_preint_ = false;

    return;
  }

  if (reset_preint_) {
    qdata.preintegrated_delta_yaw = 0.0;
    // Set start time to the previous end time and end time to current stamp
    *qdata.stamp_start_pre_integration = *qdata.stamp_end_pre_integration;
    *qdata.stamp_end_pre_integration = *qdata.stamp;
    reset_preint_ = false;
  }

  CLOG(DEBUG, "radar.odometry_preintegration") << "Retrieve input data and setup evaluators.";
  CLOG(DEBUG, "radar.odometry_preintegration") << "stamp_start_pre_integration: " << *qdata.stamp_start_pre_integration;
  CLOG(DEBUG, "radar.odometry_preintegration") << "stamp_end_pre_integration: " << *qdata.stamp_end_pre_integration;

  // Inputs
  const auto &current_time_stamp = *qdata.stamp;
  const auto &prev_time_stamp = *qdata.stamp_end_pre_integration;
<<<<<<< HEAD
  const auto C_s_r = qdata.T_s_r_gyro->C_ba();
=======
  const auto &prev_gyro_msg = *qdata.prev_gyro_msg;
>>>>>>> bdfb541a

  // Distance between current and last time
  Time prev_time(static_cast<int64_t>(prev_time_stamp)); // get previous odometry timestamp
  Time cur_time(static_cast<int64_t>(current_time_stamp));
  
  // Integrate last gyro measurement (we don't multiply by -1 here due to the frame convention in the icp module)

  Eigen::Vector3d angular_velocity;
  angular_velocity << prev_gyro_msg.angular_velocity.x, prev_gyro_msg.angular_velocity.y, prev_gyro_msg.angular_velocity.z;


  CLOG(DEBUG, "radar.odometry_preintegration") << "Ang Before " << angular_velocity;
  angular_velocity = C_s_r * angular_velocity;
  CLOG(DEBUG, "radar.odometry_preintegration") << "Ang After " << angular_velocity;

  double delta_yaw = (cur_time - prev_time).seconds() * (angular_velocity(2, 0) - config_->bias);

  // Set preintegrated value
  double value = (qdata.preintegrated_delta_yaw) ? *qdata.preintegrated_delta_yaw : 0.0;

  CLOG(DEBUG, "radar.odometry_preintegration") << "Current delta yaw value: " << delta_yaw;
  CLOG(DEBUG, "radar.odometry_preintegration") << "Old preintegrated yaw value: " << value;

  value += delta_yaw;

  CLOG(DEBUG, "radar.odometry_preintegration") << "New preintegrated yaw value: " << value;
   
  if(!qdata.preintegrated_delta_yaw)
    qdata.preintegrated_delta_yaw.emplace(value);
  else
    *qdata.preintegrated_delta_yaw = value;

  // Set preintegration end time to current time
  *qdata.stamp_end_pre_integration = current_time_stamp;

  // Set prev gyro msg to the current message for the next preintegration
  *qdata.prev_gyro_msg = *qdata.gyro_msg;

  }
  // clang-format on
}  // namespace radar
}  // namespace vtr<|MERGE_RESOLUTION|>--- conflicted
+++ resolved
@@ -41,23 +41,9 @@
                              const Graph::Ptr &, const TaskExecutor::Ptr &) {
   auto &qdata = dynamic_cast<RadarQueryCache &>(qdata0);
 
-<<<<<<< HEAD
-  // Do nothing if qdata does not contain any gyro data (was populated by radar)
-  // Also do nothing, if odometry has not been initialized (we will wait until radar did this)
-  if(qdata.preintegrated_delta_yaw && qdata.radar_data)
-  {
-    //clear accumulated preintegration and reset variables for next interval
-    *qdata.stamp_start_pre_integration =  *qdata.stamp_end_pre_integration ;
-    *qdata.preintegrated_delta_yaw = 0.0;
-  }
-  
-  if(!qdata.gyro_msg || !qdata.sliding_map_odo || !qdata.stamp_end_pre_integration)
-  {
-=======
   // Skip frame and reset preint if query is for radar scan or if odometry has not been initialized (we will wait until radar did this)
   if (qdata.radar_data || !qdata.sliding_map_odo) {
     reset_preint_ = true;
->>>>>>> bdfb541a
     return;
   }
 
@@ -90,11 +76,7 @@
   // Inputs
   const auto &current_time_stamp = *qdata.stamp;
   const auto &prev_time_stamp = *qdata.stamp_end_pre_integration;
-<<<<<<< HEAD
-  const auto C_s_r = qdata.T_s_r_gyro->C_ba();
-=======
   const auto &prev_gyro_msg = *qdata.prev_gyro_msg;
->>>>>>> bdfb541a
 
   // Distance between current and last time
   Time prev_time(static_cast<int64_t>(prev_time_stamp)); // get previous odometry timestamp
