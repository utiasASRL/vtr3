// Copyright 2021, Autonomous Space Robotics Lab (ASRL)
//
// Licensed under the Apache License, Version 2.0 (the "License");
// you may not use this file except in compliance with the License.
// You may obtain a copy of the License at
//
//     http://www.apache.org/licenses/LICENSE-2.0
//
// Unless required by applicable law or agreed to in writing, software
// distributed under the License is distributed on an "AS IS" BASIS,
// WITHOUT WARRANTIES OR CONDITIONS OF ANY KIND, either express or implied.
// See the License for the specific language governing permissions and
// limitations under the License.

/**
 * \file odometry_icp_module.cpp
 * \author Yuchen Wu, Keenan Burnett, Autonomous Space Robotics Lab (ASRL)
 */
#include "vtr_radar/modules/odometry/odometry_icp_module.hpp"

#include "vtr_radar/utils/nanoflann_utils.hpp"

namespace vtr {
namespace radar {

namespace {

template <class PointT>
void cart2pol(pcl::PointCloud<PointT> &point_cloud) {
  for (auto &p : point_cloud) {
    p.rho = std::sqrt(p.x * p.x + p.y * p.y + p.z * p.z);
    p.theta = std::atan2(std::sqrt(p.x * p.x + p.y * p.y), p.z);
    p.phi = std::atan2(p.y, p.x);
  }
}

}  // namespace

using namespace tactic;
using namespace steam;
using namespace steam::se3;
using namespace steam::traj;
using namespace steam::vspace;

auto OdometryICPModule::Config::fromROS(const rclcpp::Node::SharedPtr &node,
                                        const std::string &param_prefix)
    -> ConstPtr {
  auto config = std::make_shared<Config>();
  // clang-format off
  // motion compensation
  config->use_vel_meas = node->declare_parameter<bool>(param_prefix + ".use_vel_meas", config->use_vel_meas);
  config->traj_num_extra_states = node->declare_parameter<int>(param_prefix + ".traj_num_extra_states", config->traj_num_extra_states);
  const auto qcd = node->declare_parameter<std::vector<double>>(param_prefix + ".traj_qc_diag", std::vector<double>());
  if (qcd.size() != 6) {
    std::string err{"Qc diagonal malformed. Must be 6 elements!"};
    CLOG(ERROR, "radar.odometry_icp") << err;
    throw std::invalid_argument{err};
  }
  config->traj_qc_diag << qcd[0], qcd[1], qcd[2], qcd[3], qcd[4], qcd[5];

  // icp params
  config->num_threads = node->declare_parameter<int>(param_prefix + ".num_threads", config->num_threads);
  config->first_num_steps = node->declare_parameter<int>(param_prefix + ".first_num_steps", config->first_num_steps);
  config->initial_max_iter = node->declare_parameter<int>(param_prefix + ".initial_max_iter", config->initial_max_iter);
  config->initial_max_pairing_dist = node->declare_parameter<float>(param_prefix + ".initial_max_pairing_dist", config->initial_max_pairing_dist);
  config->initial_max_planar_dist = node->declare_parameter<float>(param_prefix + ".initial_max_planar_dist", config->initial_max_planar_dist);
  config->refined_max_iter = node->declare_parameter<int>(param_prefix + ".refined_max_iter", config->refined_max_iter);
  config->refined_max_pairing_dist = node->declare_parameter<float>(param_prefix + ".refined_max_pairing_dist", config->refined_max_pairing_dist);
  config->refined_max_planar_dist = node->declare_parameter<float>(param_prefix + ".refined_max_planar_dist", config->refined_max_planar_dist);
  config->averaging_num_steps = node->declare_parameter<int>(param_prefix + ".averaging_num_steps", config->averaging_num_steps);
  config->rot_diff_thresh = node->declare_parameter<float>(param_prefix + ".rot_diff_thresh", config->rot_diff_thresh);
  config->trans_diff_thresh = node->declare_parameter<float>(param_prefix + ".trans_diff_thresh", config->trans_diff_thresh);
  
  config->verbose = node->declare_parameter<bool>(param_prefix + ".verbose", config->verbose);
  config->max_iterations = (unsigned int)node->declare_parameter<int>(param_prefix + ".max_iterations", config->max_iterations);
  config->huber_delta = node->declare_parameter<double>(param_prefix + ".huber_delta", config->huber_delta);
  config->cauchy_k = node->declare_parameter<double>(param_prefix + ".cauchy_k", config->cauchy_k);
  config->dopp_cauchy_k = node->declare_parameter<double>(param_prefix + ".dopp_cauchy_k", config->dopp_cauchy_k);
  config->dopp_meas_std = node->declare_parameter<double>(param_prefix + ".dopp_meas_std", config->dopp_meas_std);
  config->vel_fwd_std = node->declare_parameter<double>(param_prefix + ".vel_fwd_std", config->vel_fwd_std);
  config->vel_side_std = node->declare_parameter<double>(param_prefix + ".vel_side_std", config->vel_side_std);
  config->use_p2pl = node->declare_parameter<bool>(param_prefix + ".use_p2pl", false);
  config->remove_orientation = node->declare_parameter<bool>(param_prefix + ".remove_orientation", false);
  config->normal_score_threshold = node->declare_parameter<double>(param_prefix + ".normal_score_threshold", 0.0);
  const auto w_icp = node->declare_parameter<std::vector<double>>(param_prefix + ".w_icp_diag", {1.0, 1.0, 1.0});
  if (w_icp.size() != 3) {
    std::string err{"W_icp diagonal malformed. Must be 3 elements!"};
    CLOG(ERROR, "radar.odometry_icp") << err;
    throw std::invalid_argument{err};
  }
  config->W_icp << w_icp[0], 0, 0, 0, w_icp[1], 0, 0, 0, w_icp[2];

  config->gyro_cov = node->declare_parameter<double>(param_prefix + ".gyro_cov", config->gyro_cov);
  config->estimate_gyro_bias = node->declare_parameter<bool>(param_prefix + ".estimate_gyro_bias", config->estimate_gyro_bias);
  config->min_matched_ratio = node->declare_parameter<float>(param_prefix + ".min_matched_ratio", config->min_matched_ratio);
  config->max_trans_vel_diff = node->declare_parameter<float>(param_prefix + ".max_trans_vel_diff", config->max_trans_vel_diff);
  config->max_rot_vel_diff = node->declare_parameter<float>(param_prefix + ".max_rot_vel_diff", config->max_rot_vel_diff);
  config->max_trans_diff = node->declare_parameter<float>(param_prefix + ".max_trans_diff", config->max_trans_diff);
  config->max_rot_diff = node->declare_parameter<float>(param_prefix + ".max_rot_diff", config->max_rot_diff);
  
  config->visualize = node->declare_parameter<bool>(param_prefix + ".visualize", config->visualize);
  // clang-format on
  return config;
}

void OdometryICPModule::run_(QueryCache &qdata0, OutputCache &,
                             const Graph::Ptr &, const TaskExecutor::Ptr &) {
  auto &qdata = dynamic_cast<RadarQueryCache &>(qdata0);

  // Do nothing if qdata does not contain any radar data (was populated by gyro)
  if(!qdata.radar_data)
  {
    return;
  }

  if (!qdata.sliding_map_odo) {
    // Initialize all variables
    CLOG(INFO, "radar.odometry_icp") << "First frame, simply return.";
    // clang-format off
    // undistorted preprocessed point cloud
    auto undistorted_point_cloud = std::make_shared<pcl::PointCloud<PointWithInfo>>(*qdata.preprocessed_point_cloud);
    cart2pol(*undistorted_point_cloud);
    qdata.undistorted_point_cloud = undistorted_point_cloud;
    //
    qdata.timestamp_odo.emplace(*qdata.stamp);
    qdata.T_r_m_odo.emplace(EdgeTransform(true));
    qdata.w_m_r_in_r_odo.emplace(Eigen::Matrix<double, 6, 1>::Zero());

    qdata.timestamp_odo_radar.emplace(*qdata.stamp);
    qdata.T_r_m_odo_radar.emplace(EdgeTransform(true));
    qdata.w_m_r_in_r_odo_radar.emplace(Eigen::Matrix<double, 6, 1>::Zero());
    // Initialize prior values
    qdata.T_r_m_odo_prior.emplace(lgmath::se3::Transformation());
    qdata.w_m_r_in_r_odo_prior.emplace(Eigen::Matrix<double, 6, 1>::Zero());
    qdata.cov_prior.emplace(1e-5 * Eigen::Matrix<double, 12, 12>::Identity());
    // Initialize timestamp equal to the end of the first frame
    const auto &query_points = *qdata.preprocessed_point_cloud;
    const auto compare_time = [](const auto &a, const auto &b) { return a.timestamp < b.timestamp; };
    qdata.timestamp_prior.emplace(std::max_element(query_points.begin(), query_points.end(), compare_time)->timestamp);

    //
    *qdata.odo_success = true;
    // clang-format on

    // This is the first odomety frame
    if(qdata.first_frame)
      *qdata.first_frame = true;
    else
      qdata.first_frame.emplace(true); // reset first frame - this is the first frame! Gyro could have run before though

    return;
  }

  CLOG(DEBUG, "radar.odometry_icp")
      << "Retrieve input data and setup evaluators.";

  // Inputs
  const auto &scan_stamp = *qdata.stamp;
  const auto &query_points = *qdata.preprocessed_point_cloud;
  const auto &T_s_r = *qdata.T_s_r;
  const auto &timestamp_odo = *qdata.timestamp_odo_radar; // use last data from radar scan msg (not gyro!)
  const auto &T_r_m_odo = *qdata.T_r_m_odo_radar; // use last data from radar scan msg (not gyro!)
  const auto &w_m_r_in_r_odo = *qdata.w_m_r_in_r_odo_radar; // use last data from radar scan msg (not gyro!)
  const auto &beta = *qdata.beta;
<<<<<<< HEAD
  const auto &trajectory_prev = *qdata.trajectory_prev;
  const auto &covariance_prev = *qdata.covariance_prev;
=======
  const auto &T_r_m_odo_prior = *qdata.T_r_m_odo_prior;
  const auto &w_m_r_in_r_odo_prior = *qdata.w_m_r_in_r_odo_prior;
  const auto &cov_prior = *qdata.cov_prior;
  const auto &timestamp_prior = *qdata.timestamp_prior;
>>>>>>> 90f13132
  auto &sliding_map_odo = *qdata.sliding_map_odo;
  auto &point_map = sliding_map_odo.point_cloud();

  // Parameters
  int first_steps = config_->first_num_steps;
  int max_it = config_->initial_max_iter;
  float max_pair_d = config_->initial_max_pairing_dist;
  float max_planar_d = config_->initial_max_planar_dist;
  float max_pair_d2 = max_pair_d * max_pair_d;
  KDTreeSearchParams search_params;

  // Set up timestamps
  // This is the general odometry timestamp
  // Should be the same as the above if only radar is used, but can be different if we also use gyro
  const auto &timestamp_odo_general = *qdata.timestamp_odo; 
  auto timestamp_odo_new = *qdata.stamp;
  Time scan_time(static_cast<int64_t>(scan_stamp));
  Time odo_time_general(static_cast<int64_t>(timestamp_odo_general));
  const auto compare_time = [](const auto &a, const auto &b) { return a.timestamp < b.timestamp; };
  //const auto frame_start_time = std::min_element(query_points.begin(), query_points.end(), compare_time)->timestamp;
  const auto frame_start_time = timestamp_prior;
  const auto frame_end_time = std::max_element(query_points.begin(), query_points.end(), compare_time)->timestamp;

<<<<<<< HEAD
  CLOG(DEBUG, "radar.odometry_icp") << "DT current scan to last scan: " << (scan_time - last_scan_time).seconds();
  CLOG(DEBUG, "radar.odometry_icp") << "DT odometry to current scan: " << (odo_time_general - scan_time).seconds();

  const auto compare_time = [](const auto &a, const auto &b) { return a.timestamp < b.timestamp; };
  const auto first_time = std::min_element(query_points.begin(), query_points.end(), compare_time)->timestamp;
  const auto last_time = std::max_element(query_points.begin(), query_points.end(), compare_time)->timestamp;
  auto timestamp_odo_new = last_time;
=======
>>>>>>> 90f13132

  CLOG(DEBUG, "radar.odometry_icp") << "Timestamps of concern frame stamp: " << (scan_stamp - timestamp_prior) /1e9 << " timestamp_end " << (frame_end_time - timestamp_prior) /1e9;
  // Let's check if our odometry estimate already passed the time stamp of the radar scan
  // If this is the case, we want to estimate the odometry at this time, not at the time of the scan
  // This avoids jumping 'back' in time to the last radar scan, when we already extrapolated the state using gyro
  // Instead the radar scan is then incorporated as a past measurement to correct this extrapolated state
  // If the query stamp is more recent than the last odometry estimate, we proceed as usual
  // if(odo_time_general.seconds() > scan_time.seconds())
  // {
  //   CLOG(DEBUG, "radar.odometry_icp") << "Last odometry and gyro preintegration update is more recent than radar scan.";
  //   timestamp_odo_new = *qdata.timestamp_odo;
  // }

  // clang-format off
  /// trajectory smoothing
  Evaluable<lgmath::se3::Transformation>::ConstPtr T_r_m_eval = nullptr;
  Evaluable<Eigen::Matrix<double, 6, 1>>::ConstPtr w_m_r_in_r_eval = nullptr;
  Evaluable<lgmath::se3::Transformation>::ConstPtr T_r_m_eval_extp = nullptr;
  Evaluable<Eigen::Matrix<double, 6, 1>>::ConstPtr w_m_r_in_r_eval_extp = nullptr;
  const_vel::Interface::Ptr trajectory = const_vel::Interface::MakeShared(config_->traj_qc_diag);
  lgmath::se3::Transformation T_r_m_odo_prior_new; 
  Eigen::Matrix<double, 6, 1> w_m_r_in_r_odo_prior_new;
  Eigen::Matrix<double, 12, 12> cov_prior_new;
  std::vector<StateVarBase::Ptr> state_vars;
<<<<<<< HEAD
  if (config_->use_trajectory_estimation) {
    trajectory = const_vel::Interface::MakeShared(config_->traj_qc_diag);

    // Set up problem timestamps
    const int64_t num_states = config_->traj_num_extra_states + 2;
    const int64_t time_diff = (last_time - first_time) / (num_states - 1);
    Time prev_time(static_cast<int64_t>(timestamp_odo));

    // Set up main state variables
    for (int i = 0; i < num_states; ++i) {
      Time knot_time(static_cast<int64_t>(first_time + i * time_diff));
      //
      const Eigen::Matrix<double,6,1> xi_m_r_in_r_odo((knot_time - prev_time).seconds() * w_m_r_in_r_odo);
      const auto T_r_m_odo_extp = tactic::EdgeTransform(xi_m_r_in_r_odo) * T_r_m_odo;
      const auto T_r_m_var = SE3StateVar::MakeShared(T_r_m_odo_extp);
      //
      const auto w_m_r_in_r_var = VSpaceStateVar<6>::MakeShared(w_m_r_in_r_odo);
      //
      trajectory->add(knot_time, T_r_m_var, w_m_r_in_r_var);
      state_vars.emplace_back(T_r_m_var);
      state_vars.emplace_back(w_m_r_in_r_var);
    }

    // Set up priors
    if (config_->use_prior) {
      if (trajectory_prev != nullptr) {
        const auto traj_T_r_m_odo = trajectory_prev->getPoseInterpolator(first_time);
        const auto traj_w_m_r_in_r_odo = trajectory_prev->getVelocityInterpolator(first_time);
        const auto traj_T_r_m_cov = trajectory_prev->getCovariance(*covariance_prev, first_time);
        CLOG(DEBUG, "radar.odometry_icp") << "Trajectory odo pose: \n" << traj_T_r_m_odo->value();
        CLOG(DEBUG, "radar.odometry_icp") << "Trajectory odo vel: " << traj_w_m_r_in_r_odo->value();
        // CLOG(DEBUG, "radar.odometry_icp") << "Trajectory odo cov: \n" << traj_T_r_m_cov;
        CLOG(DEBUG, "radar.odometry_icp") << "Adding prior to trajectory.";
  
        trajectory->addStatePrior(Time(first_time), traj_T_r_m_odo->value(), traj_w_m_r_in_r_odo->value(), traj_T_r_m_cov);
        // const auto new_cov = Eigen::Matrix<double, 6, 6>::Identity();
        // trajectory->addPosePrior(Time(first_time), traj_T_r_m_odo->value(), new_cov);
      } else {
        const auto T_r_m_odo_prior = lgmath::se3::Transformation();
        const auto w_m_r_in_r_odo_prior = Eigen::Matrix<double, 6, 1>::Zero();
        const auto cov_prior = Eigen::Matrix<double, 12, 12>::Identity();
  
        trajectory->addStatePrior(Time(first_time), T_r_m_odo_prior, w_m_r_in_r_odo_prior, cov_prior);
      }
    } else {
        auto prev_T_r_m_var = SE3StateVar::MakeShared(T_r_m_odo);
        auto prev_w_m_r_in_r_var = VSpaceStateVar<6>::MakeShared(w_m_r_in_r_odo);
        if (config_->traj_lock_prev_pose) prev_T_r_m_var->locked() = true;
        if (config_->traj_lock_prev_vel) prev_w_m_r_in_r_var->locked() = true;
        trajectory->add(prev_time, prev_T_r_m_var, prev_w_m_r_in_r_var);
        state_vars.emplace_back(prev_T_r_m_var);
        state_vars.emplace_back(prev_w_m_r_in_r_var);
    }
=======
>>>>>>> 90f13132

  // Set up main state variables
  const int64_t num_states = config_->traj_num_extra_states + 2;
  const int64_t time_diff = (frame_end_time - frame_start_time) / (num_states - 1);
  for (int i = 0; i < num_states; ++i) {
    // Load in explicit end_time in case there is small rounding issues
    const int64_t knot_time_stamp = (i == num_states - 1) ? frame_end_time : frame_start_time + i * time_diff;
    Time knot_time(static_cast<int64_t>(knot_time_stamp));
    const Eigen::Matrix<double,6,1> xi_m_r_in_r_odo((knot_time - timestamp_prior).seconds() * w_m_r_in_r_odo_prior);
    const auto T_r_m_odo_extp = tactic::EdgeTransform(xi_m_r_in_r_odo) * T_r_m_odo_prior;
    const std::string T_r_m_var_name = "T_r_m_" + std::to_string(i);
    const auto T_r_m_var = SE3StateVar::MakeShared(T_r_m_odo_extp, T_r_m_var_name);
    const std::string w_m_r_in_r_var_name = "w_m_r_in_r_" + std::to_string(i);
    const auto w_m_r_in_r_var = VSpaceStateVar<6>::MakeShared(w_m_r_in_r_odo_prior, w_m_r_in_r_var_name);
    trajectory->add(knot_time, T_r_m_var, w_m_r_in_r_var);
    state_vars.emplace_back(T_r_m_var);
    state_vars.emplace_back(w_m_r_in_r_var);
  }

  // Set up priors
  CLOG(DEBUG, "radar.odometry_icp") << "Adding prior to trajectory.";
  trajectory->addStatePrior(Time(frame_start_time), T_r_m_odo_prior, w_m_r_in_r_odo_prior, cov_prior);

  // General radar odometry (at scan time)
  T_r_m_eval = trajectory->getPoseInterpolator(scan_time);
  w_m_r_in_r_eval = trajectory->getVelocityInterpolator(scan_time);

  // Odometry at extrapolated state (might be the same as above, but not necessarily, if we have gyro)
  Time extp_time(static_cast<int64_t>(timestamp_odo_new));
  T_r_m_eval_extp = trajectory->getPoseInterpolator(extp_time);
  w_m_r_in_r_eval_extp = trajectory->getVelocityInterpolator(extp_time);

  /// Create robot to sensor transform variable, fixed.
  const auto T_s_r_var = SE3StateVar::MakeShared(T_s_r);
  T_s_r_var->locked() = true;
  /// compound transform for alignment (sensor to point map transform)
  const auto T_m_s_eval = inverse(compose(T_s_r_var, T_r_m_eval));

  /// Initialize aligned points for matching (Deep copy of targets)
  pcl::PointCloud<PointWithInfo> aligned_points(query_points);

  /// Eigen matrix of original data (only shallow copy of ref clouds)
  const auto map_mat = point_map.getMatrixXfMap(4, PointWithInfo::size(), PointWithInfo::cartesian_offset());
  const auto map_normals_mat = point_map.getMatrixXfMap(4, PointWithInfo::size(), PointWithInfo::normal_offset());
  const auto query_mat = query_points.getMatrixXfMap(4, PointWithInfo::size(), PointWithInfo::cartesian_offset());
  const auto query_norms_mat = query_points.getMatrixXfMap(4, PointWithInfo::size(), PointWithInfo::normal_offset());
  auto aligned_mat = aligned_points.getMatrixXfMap(4, PointWithInfo::size(), PointWithInfo::cartesian_offset());
  auto aligned_norms_mat = aligned_points.getMatrixXfMap(4, PointWithInfo::size(), PointWithInfo::normal_offset());

  /// create kd-tree of the map
  CLOG(DEBUG, "radar.odometry_icp") << "Start building a kd-tree of the map.";
  NanoFLANNAdapter<PointWithInfo> adapter(point_map);
  KDTreeParams tree_params(10 /* max leaf */);
  auto kdtree = std::make_unique<KDTree<PointWithInfo>>(3, adapter, tree_params);
  kdtree->buildIndex();

  /// perform initial alignment
  CLOG(DEBUG, "radar.odometry_icp") << "Start initial alignment.";
#pragma omp parallel for schedule(dynamic, 10) num_threads(config_->num_threads)
  for (unsigned i = 0; i < query_points.size(); ++i) {
    aligned_mat.block<4, 1>(0, i) = query_mat.block<4, 1>(0, i);
  }
  if (beta != 0) {
#pragma omp parallel for schedule(dynamic, 10) num_threads(config_->num_threads)
    for (unsigned i = 0; i < query_points.size(); ++i) {
      const auto &qry_time = query_points[i].timestamp;
      const auto &up_chirp = query_points[i].up_chirp;
      const auto w_m_r_in_r_intp_eval = trajectory->getVelocityInterpolator(Time(qry_time));
      const auto w_m_s_in_s_intp_eval = compose_velocity(T_s_r_var, w_m_r_in_r_intp_eval);
      const auto w_m_s_in_s = w_m_s_in_s_intp_eval->evaluate().matrix().cast<float>();
      const Eigen::Vector3f v_m_s_in_s = w_m_s_in_s.block<3, 1>(0, 0);
      Eigen::Vector3f abar = aligned_mat.block<3, 1>(0, i);
      abar.normalize();
      // If up chirp azimuth, subtract Doppler shift
      if (up_chirp) { 
        aligned_mat.block<3, 1>(0, i) -= beta * abar * abar.transpose() * v_m_s_in_s;
      } else {
        aligned_mat.block<3, 1>(0, i) += beta * abar * abar.transpose() * v_m_s_in_s;
      }
    }
  }
#pragma omp parallel for schedule(dynamic, 10) num_threads(config_->num_threads)
  for (unsigned i = 0; i < query_points.size(); i++) {
    const auto &qry_time = query_points[i].timestamp;
    const auto T_r_m_intp_eval = trajectory->getPoseInterpolator(Time(qry_time));
    const auto T_m_s_intp_eval = inverse(compose(T_s_r_var, T_r_m_intp_eval));
    const auto T_m_s = T_m_s_intp_eval->evaluate().matrix().cast<float>();
    aligned_mat.block<4, 1>(0, i) = T_m_s * aligned_mat.block<4, 1>(0, i);
    aligned_norms_mat.block<4, 1>(0, i) = T_m_s * query_norms_mat.block<4, 1>(0, i);
  }

  using Stopwatch = common::timing::Stopwatch<>;
  std::vector<std::unique_ptr<Stopwatch>> timer;
  std::vector<std::string> clock_str;
  clock_str.push_back("Random Sample ...... ");
  timer.emplace_back(std::make_unique<Stopwatch>(false));
  clock_str.push_back("KNN Search ......... ");
  timer.emplace_back(std::make_unique<Stopwatch>(false));
  clock_str.push_back("Point Filtering .... ");
  timer.emplace_back(std::make_unique<Stopwatch>(false));
  clock_str.push_back("Optimization ....... ");
  timer.emplace_back(std::make_unique<Stopwatch>(false));
  clock_str.push_back("Alignment .......... ");
  timer.emplace_back(std::make_unique<Stopwatch>(false));
  clock_str.push_back("Check Convergence .. ");
  timer.emplace_back(std::make_unique<Stopwatch>(false));
  clock_str.push_back("Compute Covariance . ");
  timer.emplace_back(std::make_unique<Stopwatch>(false));

  // ICP results
  EdgeTransform T_r_m_icp;
  float matched_points_ratio = 0.0;

  // Convergence variables
  float mean_dT = 0;
  float mean_dR = 0;
  Eigen::MatrixXd all_tfs = Eigen::MatrixXd::Zero(4, 4);
  bool refinement_stage = false;
  int refinement_step = 0;
  bool solver_failed = false;

  CLOG(DEBUG, "radar.odometry_icp") << "Start the ICP optimization loop.";
  CLOG_IF(qdata.gyro_msgs, DEBUG, "radar.odometry_icp") << "Gyro messages are available.";
  CLOG_IF(qdata.doppler_scan, DEBUG, "radar.odometry_icp") << "Doppler scan is available.";
  CLOG_IF(config_->remove_orientation, DEBUG, "radar.odometry_icp") << "Removing ICP orientation contribution.";
  for (int step = 0;; step++) {
    /// sample points
    timer[0]->start();
    std::vector<std::pair<size_t, size_t>> sample_inds;
    sample_inds.resize(query_points.size());
    // pick queries (for now just use all of them)
    for (size_t i = 0; i < query_points.size(); i++) sample_inds[i].first = i;
    timer[0]->stop();

    /// find nearest neigbors and distances
    timer[1]->start();
    std::vector<float> nn_dists(sample_inds.size());
#pragma omp parallel for schedule(dynamic, 10) num_threads(config_->num_threads)
    for (size_t i = 0; i < sample_inds.size(); i++) {
      KDTreeResultSet result_set(1);
      result_set.init(&sample_inds[i].second, &nn_dists[i]);
      kdtree->findNeighbors(result_set, aligned_points[sample_inds[i].first].data, search_params);
    }
    timer[1]->stop();

    /// filtering based on distances metrics
    timer[2]->start();
    std::vector<std::pair<size_t, size_t>> filtered_sample_inds;
    filtered_sample_inds.reserve(sample_inds.size());
    for (size_t i = 0; i < sample_inds.size(); i++) {
      if (nn_dists[i] < max_pair_d2) {
      //   // Check planar distance (only after a few steps for initial alignment)
      //   auto diff = aligned_points[sample_inds[i].first].getVector3fMap() -
      //               point_map[sample_inds[i].second].getVector3fMap();
      //   float planar_dist = std::abs(
      //       diff.dot(point_map[sample_inds[i].second].getNormalVector3fMap()));
      //   if (step < first_steps || planar_dist < max_planar_d) {
          filtered_sample_inds.push_back(sample_inds[i]);
        // }
      }
    }
    timer[2]->stop();

    /// point to point optimization
    timer[3]->start();

    // initialize problem
    SlidingWindowFilter problem(config_->num_threads);

    // add variables
    for (const auto &var : state_vars)
      problem.addStateVariable(var);

    // add prior cost terms
    trajectory->addPriorCostTerms(problem);

    // shared loss function
    // auto loss_func = HuberLossFunc::MakeShared(config_->huber_delta);
    auto icp_loss_func = CauchyLossFunc::MakeShared(config_->cauchy_k);
    // cost terms and noise model
    bool rv_cost_added = false;
#pragma omp parallel for schedule(dynamic, 10) num_threads(config_->num_threads)
    for (const auto &ind : filtered_sample_inds) {
      // noise model W = n * n.T (information matrix)
      Eigen::Matrix3d W = [&] {
        Eigen::Matrix3d W = Eigen::Matrix3d::Identity();
        if (config_->use_p2pl && (point_map[ind.second].normal_score > config_->normal_score_threshold)) {
          // point to plane
          Eigen::Vector3d nrm = map_normals_mat.block<3, 1>(0, ind.second).cast<double>();
          W = Eigen::Matrix3d(nrm * nrm.transpose());
          W(2, 2) = 1.0;
        } else {
          W = config_->W_icp;
        }
        return W;
      }();
      auto icp_noise_model = StaticNoiseModel<3>::MakeShared(W);

      // query and reference point
      const auto qry_pt = query_mat.block<3, 1>(0, ind.first).cast<double>();
      const auto ref_pt = map_mat.block<3, 1>(0, ind.second).cast<double>();
      const bool rm_ori = config_->remove_orientation;

      auto icp_error_func = [&]() -> Evaluable<Eigen::Matrix<double, 3, 1>>::Ptr {
        const auto &qry_time = query_points[ind.first].timestamp;
        const auto T_r_m_intp_eval = trajectory->getPoseInterpolator(Time(qry_time));
        const auto T_m_s_intp_eval = inverse(compose(T_s_r_var, T_r_m_intp_eval));
        if (beta != 0) {
          const auto w_m_r_in_r_intp_eval = trajectory->getVelocityInterpolator(Time(qry_time));
          const auto w_m_s_in_s_intp_eval = compose_velocity(T_s_r_var, w_m_r_in_r_intp_eval);
          const auto &up_chirp = query_points[ind.first].up_chirp;
          if (up_chirp) {
            return p2p::p2pErrorDoppler(T_m_s_intp_eval, w_m_s_in_s_intp_eval, ref_pt, qry_pt, beta, rm_ori);
          } else {
            return p2p::p2pErrorDoppler(T_m_s_intp_eval, w_m_s_in_s_intp_eval, ref_pt, qry_pt, -beta, rm_ori);
          }
          
        } else {
          return p2p::p2pError(T_m_s_intp_eval, ref_pt, qry_pt, rm_ori);
        }
      }();

      // create cost term and add to problem
      auto icp_cost = WeightedLeastSqCostTerm<3>::MakeShared(icp_error_func, icp_noise_model, icp_loss_func, "icp_cost" + std::to_string(ind.first));

// Only add cost terms one thread at a time
#pragma omp critical(odo_icp_add_p2p_error_cost)
{
      problem.addCostTerm(icp_cost);
}
    }

    // Add Doppler velocity measurements if available
    if (qdata.doppler_scan && !config_->use_vel_meas) {
#pragma omp parallel for schedule(dynamic, 10) num_threads(config_->num_threads)
      for (const auto &azimuth_vel : *qdata.doppler_scan) {
        // Load in Doppler measurement and timestamp
        const auto radial_velocity = azimuth_vel.radial_velocity;
        const auto dopp_time = azimuth_vel.timestamp;
        const auto azimuth = azimuth_vel.azimuth;
        const auto azimuth_idx = azimuth_vel.azimuth_idx;
        const Eigen::Matrix<double, 1, 1> radial_velocity_vec = radial_velocity * Eigen::Matrix<double, 1, 1>::Ones();

        // Get velocity in radar frame
        const auto w_m_r_in_r_intp_eval = trajectory->getVelocityInterpolator(Time(dopp_time));
        const auto w_m_s_in_s_intp_eval = compose_velocity(T_s_r_var, w_m_r_in_r_intp_eval);

        // Generate empty bias state (for now)
        Eigen::Matrix<double, 6, 1> b_zero = Eigen::Matrix<double, 6, 1>::Zero();
        // b_zero(0) = 0.10;
        // b_zero(1) = -0.11;
        const auto bias = VSpaceStateVar<6>::MakeShared(b_zero);
        bias->locked() = true;

        // Form error terms
        const auto loss_func = CauchyLossFunc::MakeShared(config_->dopp_cauchy_k);
        const auto noise_model = StaticNoiseModel<1>::MakeShared(Eigen::Matrix<double, 1, 1>(config_->dopp_meas_std));
        const auto error_func = imu::DopplerErrorEvaluatorSE2::MakeShared(w_m_s_in_s_intp_eval, bias, azimuth, radial_velocity_vec);
        const auto doppler_cost = WeightedLeastSqCostTerm<1>::MakeShared(error_func, noise_model, loss_func, "doppler_cost" + std::to_string(azimuth_idx));

        // Also add zero vertical velocity error term. Problem becomes unstable without this (need to switch to SE(2)...)
        const auto zero_vel_loss_func = L2LossFunc::MakeShared();
        const auto zero_vel_noise_model = StaticNoiseModel<1>::MakeShared(1e-4 * Eigen::Matrix<double, 1, 1>::Identity());
        Eigen::Matrix<double, 1, 6> D_vel = Eigen::Matrix<double, 1, 6>::Zero();
        D_vel <<  0, 0, 1, 0, 0, 0;
        const auto zero_vel_err_func = vspace::ForceZeroEvaluator<6, 1>::MakeShared(w_m_s_in_s_intp_eval, D_vel);
        const auto vel_start_cost = WeightedLeastSqCostTerm<1>::MakeShared(zero_vel_err_func, zero_vel_noise_model, zero_vel_loss_func, "zero_vel_cost" + std::to_string(azimuth_idx));

        // Add cost term to problem
#pragma omp critical(odo_icp_add_doppler_error_cost)
{
        problem.addCostTerm(doppler_cost);
        problem.addCostTerm(vel_start_cost);
}
      }
    }

    // Add individual gyro cost terms if populated
    if (qdata.gyro_msgs) {
      // Load in transform between gyro and robot frame
      const auto &T_s_r_gyro = *qdata.T_s_r_gyro;

      for (const auto &gyro_msg : *qdata.gyro_msgs) {
        // Load in gyro measurement and timestamp
        const auto gyro_meas = Eigen::Vector3d(gyro_msg.angular_velocity.x, gyro_msg.angular_velocity.y, gyro_msg.angular_velocity.z);
        const rclcpp::Time gyro_stamp(gyro_msg.header.stamp);
        const auto gyro_stamp_time = static_cast<int64_t>(gyro_stamp.nanoseconds());

        // Transform gyro measurement into robot frame
        Eigen::VectorXd gyro_meas_g(3);
        gyro_meas_g << 0, 0, gyro_meas(2);
        const Eigen::Matrix<double, 3, 1> gyro_meas_r =  T_s_r_gyro.matrix().block<3, 3>(0, 0).transpose() * gyro_meas_g;

        // Interpolate velocity measurement at gyro stamp
        auto w_m_r_in_r_intp_eval = trajectory->getVelocityInterpolator(Time(gyro_stamp_time));

        // Generate empty bias state
        Eigen::Matrix<double, 6, 1> b_zero = Eigen::Matrix<double, 6, 1>::Zero();
        const auto bias = VSpaceStateVar<6>::MakeShared(b_zero);
        bias->locked() = true;
        const auto loss_func = L2LossFunc::MakeShared();
        Eigen::Matrix<double, 3, 3> W_gyro = 1e-6 * Eigen::Matrix<double, 3, 3>::Identity();
        W_gyro.coeffRef(2, 2) = config_->gyro_cov;
        const auto noise_model = StaticNoiseModel<3>::MakeShared(W_gyro);
        const auto error_func = imu::GyroErrorEvaluator::MakeShared(w_m_r_in_r_intp_eval, bias, gyro_meas_r);
        const auto gyro_cost = WeightedLeastSqCostTerm<3>::MakeShared(error_func, noise_model, loss_func, "gyro_cost" + std::to_string(gyro_stamp_time));

<<<<<<< HEAD
        problem.addCostTerm(measurement_cost);
      }
    }

    //Add preintegration cost terms if the flag is set
    if(qdata.preintegrated_delta_yaw) {
      const auto &start_stamp = *qdata.stamp_start_pre_integration;
      const auto &end_stamp = *qdata.stamp_end_pre_integration;

      // Get states at the times of the preintegration
      const auto T_r_m_start = trajectory->getPoseInterpolator(start_stamp); // use start of preintegration
      const auto T_r_m_end = trajectory->getPoseInterpolator(end_stamp); // use end of preintegration (coincides with last gyro measurement and last gyro odometry)

      Time start_int_time(static_cast<int64_t>(start_stamp));
      Time end_int_time(static_cast<int64_t>(end_stamp));
      // Transform into sensor frame
      const auto &T_s_r_gyro = *qdata.T_s_r_gyro;
      const auto T_s_r_gyro_var = SE3StateVar::MakeShared(T_s_r_gyro);
      T_s_r_gyro_var->locked() = true;

      const auto T_m_s_start = inverse(compose(T_s_r_gyro_var, T_r_m_start));
      const auto T_m_s_end = inverse(compose(T_s_r_gyro_var, T_r_m_end));

      // Cost Term 
      const auto &yaw = *qdata.preintegrated_delta_yaw;

      if (step == 0) {
        CLOG(DEBUG, "radar.odometry_icp") << "DT preint_start to last scan: " << (start_int_time - last_scan_time).seconds();
        CLOG(DEBUG, "radar.odometry_icp") << "DT preint_end to preint_start: " << (end_int_time - start_int_time).seconds();
        CLOG(DEBUG, "radar.odometry_icp") << "Preint term from " << start_stamp << " to " << end_stamp;
        CLOG(DEBUG, "radar.odometry_icp") << "Adding total preintegrated yaw value of: " << yaw;
        // CLOG(DEBUG, "radar.odometry_icp") << "Compared to yaw meas: " << yaw_meas;
      }

      const auto yaw_loss_func = CauchyLossFunc::MakeShared(config_->yaw_cauchy_k);
      const auto noise_model = StaticNoiseModel<1>::MakeShared(Eigen::Matrix<double, 1, 1>::Identity()*config_->preint_cov);
      const auto error_func = p2p::YawErrorEvaluator::MakeShared(yaw, T_m_s_start, T_m_s_end);
      const auto measurement_cost = WeightedLeastSqCostTerm<1>::MakeShared(error_func, noise_model, yaw_loss_func);

      problem.addCostTerm(measurement_cost);
    }

    // See if yaw_meas is available
    if (config_->use_yaw_meas) {
      const auto &yaw_meas = *qdata.yaw_meas;
      if (yaw_meas != -1000.0) {
        // Add yaw measurement-based cost term
        // yaw_meas is the so(2) element of the change between the previous and current timestamp SO(2) orientation
        // so we want to feed the error term this difference, as well as the current and past sensor state variables
        const auto T_r_m_prev_eval = trajectory->getPoseInterpolator(Time(timestamp_odo));
        const auto T_m_s_prev_eval = inverse(compose(T_s_r_var, T_r_m_prev_eval));
        const auto T_r_m_curr_eval = trajectory->getPoseInterpolator(scan_time);
        const auto T_m_s_curr_eval = inverse(compose(T_s_r_var, T_r_m_curr_eval));

        const auto yaw_noise_model = StaticNoiseModel<1>::MakeShared(pow(config_->yaw_meas_std, 2) * Eigen::Matrix<double, 1, 1>::Identity());
        const auto yaw_loss_func = CauchyLossFunc::MakeShared(config_->yaw_cauchy_k);
        // Negative bc sensor frame is upside down
        const auto yaw_err_func = p2p::YawErrorEvaluator::MakeShared(-yaw_meas, T_m_s_prev_eval, T_m_s_curr_eval);

        auto yaw_cost = WeightedLeastSqCostTerm<1>::MakeShared(yaw_err_func, yaw_noise_model, yaw_loss_func);
        problem.addCostTerm(yaw_cost);
      } else {
        CLOG(ERROR, "radar.odometry_icp") << "Yaw measurement not available.";
=======
        problem.addCostTerm(gyro_cost);
>>>>>>> 90f13132
      }
    }

    if (config_->use_vel_meas) {
      const auto &vel_meas = *qdata.vel_meas;
<<<<<<< HEAD
      const auto &yaw_meas = *qdata.yaw_meas;

      if (yaw_meas != -1000.0) {
        // Add fwd/side velocity measurement-based cost term
=======
      if (vel_meas[0] != -1000.0) {
        // Get velocity measurements in sensor frame (zero out 3d components)
>>>>>>> 90f13132
        const auto w_m_r_in_r_intp_eval = trajectory->getVelocityInterpolator(scan_time);
        const auto w_m_s_in_s_intp_eval = compose_velocity(T_s_r_var, w_m_r_in_r_intp_eval);

        Eigen::Matrix<double, 3, 3> W_vel = Eigen::Matrix<double, 3, 3>::Identity();
        W_vel.block<1, 1>(0, 0) *= pow(config_->vel_fwd_std, 2);
        W_vel.block<1, 1>(1, 1) *= pow(config_->vel_side_std, 2);
        W_vel.block<1, 1>(2, 2) *= 1e-8;
        const auto vel_noise_model = StaticNoiseModel<3>::MakeShared(W_vel);
        const auto vel_loss_func = CauchyLossFunc::MakeShared(config_->dopp_cauchy_k);
        // Minus sign because vel_meas is v_s_m_in_s, but we want v_m_s_in_s
        const auto vel_err_func = p2p::VelErrorEvaluator::MakeShared(-vel_meas, w_m_s_in_s_intp_eval);

        const auto vel_cost = WeightedLeastSqCostTerm<3>::MakeShared(vel_err_func, vel_noise_model, vel_loss_func, "vel_cost");
        problem.addCostTerm(vel_cost);
      } else {
        CLOG(ERROR, "radar.odometry_icp") << "Velocity measurement not available.";
      }
    }

    // optimize
    GaussNewtonSolver::Params params;
    params.verbose = config_->verbose;
    params.reuse_previous_pattern = false;
    params.max_iterations = (unsigned int)config_->max_iterations;

    GaussNewtonSolver solver(problem, params);
    try {
      solver.optimize();
    } catch(const std::runtime_error& e) {
      CLOG(WARNING, "radar.odometry_icp") << "STEAM failed to solve, skipping frame. Error message: " << e.what();
      solver_failed = true;
    }

    Covariance covariance(solver);
    timer[3]->stop();

    /// Alignment
    timer[4]->start();
#pragma omp parallel for schedule(dynamic, 10) num_threads(config_->num_threads)
    for (unsigned i = 0; i < query_points.size(); ++i) {
      aligned_mat.block<4, 1>(0, i) = query_mat.block<4, 1>(0, i);
    }
    if (beta != 0) {
#pragma omp parallel for schedule(dynamic, 10) num_threads(config_->num_threads)
      for (unsigned i = 0; i < query_points.size(); ++i) {
        const auto &qry_time = query_points[i].timestamp;
        const auto &up_chirp = query_points[i].up_chirp;
        const auto w_m_r_in_r_intp_eval = trajectory->getVelocityInterpolator(Time(qry_time));
        const auto w_m_s_in_s_intp_eval = compose_velocity(T_s_r_var, w_m_r_in_r_intp_eval);
        const auto w_m_s_in_s = w_m_s_in_s_intp_eval->evaluate().matrix().cast<float>();
        const Eigen::Vector3f v_m_s_in_s = w_m_s_in_s.block<3, 1>(0, 0);
        Eigen::Vector3f abar = aligned_mat.block<3, 1>(0, i);
        abar.normalize();
        if (up_chirp) {
          aligned_mat.block<3, 1>(0, i) -= beta * abar * abar.transpose() * v_m_s_in_s;
        } else {
          aligned_mat.block<3, 1>(0, i) += beta * abar * abar.transpose() * v_m_s_in_s;
        }
      }
    }
#pragma omp parallel for schedule(dynamic, 10) num_threads(config_->num_threads)
    for (unsigned i = 0; i < query_points.size(); i++) {
      const auto &qry_time = query_points[i].timestamp;
      const auto T_r_m_intp_eval = trajectory->getPoseInterpolator(Time(qry_time));
      const auto T_m_s_intp_eval = inverse(compose(T_s_r_var, T_r_m_intp_eval));
      const auto T_m_s = T_m_s_intp_eval->evaluate().matrix().cast<float>();
      aligned_mat.block<4, 1>(0, i) = T_m_s * aligned_mat.block<4, 1>(0, i);
      aligned_norms_mat.block<4, 1>(0, i) = T_m_s * query_norms_mat.block<4, 1>(0, i);
    }

    // Update all result matrices
    const auto T_m_s = T_m_s_eval->evaluate().matrix();
    if (step == 0)
      all_tfs = Eigen::MatrixXd(T_m_s);
    else {
      Eigen::MatrixXd temp(all_tfs.rows() + 4, 4);
      temp.topRows(all_tfs.rows()) = all_tfs;
      temp.bottomRows(4) = Eigen::MatrixXd(T_m_s);
      all_tfs = temp;
    }
    timer[4]->stop();

    /// Check convergence
    timer[5]->start();
    // Update variations
    if (step > 0) {
      float avg_tot = step == 1 ? 1.0 : (float)config_->averaging_num_steps;

      // Get last transformation variations
      Eigen::Matrix4d T2 = all_tfs.block<4, 4>(all_tfs.rows() - 4, 0);
      Eigen::Matrix4d T1 = all_tfs.block<4, 4>(all_tfs.rows() - 8, 0);
      Eigen::Matrix4d diffT = T2 * T1.inverse();
      Eigen::Matrix<double, 6, 1> diffT_vec = lgmath::se3::tran2vec(diffT);
      float dT_b = diffT_vec.block<3, 1>(0, 0).norm();
      float dR_b = diffT_vec.block<3, 1>(3, 0).norm();

      mean_dT += (dT_b - mean_dT) / avg_tot;
      mean_dR += (dR_b - mean_dR) / avg_tot;
    }

    // Refininement incremental
    if (refinement_stage) refinement_step++;

    // Stop condition
    if (!refinement_stage && step >= first_steps) {
      if ((step >= max_it - 1) || (mean_dT < config_->trans_diff_thresh &&
                                   mean_dR < config_->rot_diff_thresh)) {
        CLOG(DEBUG, "radar.odometry_icp") << "Initial alignment takes " << step << " steps.";

        // enter the second refine stage
        refinement_stage = true;

        max_it = step + config_->refined_max_iter;

        // reduce the max distance
        max_pair_d = config_->refined_max_pairing_dist;
        max_pair_d2 = max_pair_d * max_pair_d;
        max_planar_d = config_->refined_max_planar_dist;
      }
    }
    timer[5]->stop();

    /// Last step
    timer[6]->start();
    if ((refinement_stage && step >= max_it - 1) ||
        (refinement_step > config_->averaging_num_steps &&
         mean_dT < config_->trans_diff_thresh &&
         mean_dR < config_->rot_diff_thresh) || 
         solver_failed) {
      // result
      Eigen::Matrix<double, 6, 6> T_r_m_cov = Eigen::Matrix<double, 6, 6>::Identity();
      T_r_m_cov = trajectory->getCovariance(covariance, Time(static_cast<int64_t>(timestamp_odo_new))).block<6, 6>(0, 0);
      T_r_m_icp = EdgeTransform(T_r_m_eval_extp->value(), T_r_m_cov);

      // Marginalize out all but last 2 states for prior
      std::vector<StateVarBase::Ptr> state_vars_marg;
      for (int i = 0; i < num_states*2 - 2; ++i) {
        state_vars_marg.push_back(state_vars[i]);
      }
      problem.marginalizeVariable(state_vars_marg);
      params.max_iterations = 1; // Only one iteration for marginalization
      GaussNewtonSolver solver_marg(problem, params);
      solver_marg.optimize();
      Covariance covariance_marg(solver_marg);
      T_r_m_odo_prior_new =  trajectory->get(Time(static_cast<int64_t>(frame_end_time)))->pose()->evaluate();
      w_m_r_in_r_odo_prior_new = trajectory->get(Time(static_cast<int64_t>(frame_end_time)))->velocity()->evaluate();
      cov_prior_new = trajectory->getCovariance(covariance_marg, Time(static_cast<int64_t>(frame_end_time))).block<12, 12>(0, 0);
      cov_prior_new = 0.5 * (cov_prior_new + cov_prior_new.transpose());

      //
      matched_points_ratio = (float)filtered_sample_inds.size() / (float)sample_inds.size();
      //
      CLOG(DEBUG, "radar.odometry_icp") << "Total number of steps: " << step << ", with matched ratio " << matched_points_ratio;
      if (mean_dT >= config_->trans_diff_thresh ||
          mean_dR >= config_->rot_diff_thresh) {
        CLOG(WARNING, "radar.odometry_icp") << "ICP did not converge to the specified threshold";
        if (!refinement_stage) {
          CLOG(WARNING, "radar.odometry_icp") << "ICP did not enter refinement stage at all.";
        }
      }
      break;
    }
    timer[6]->stop();
  }

  /// Dump timing info
  CLOG(DEBUG, "radar.odometry_icp") << "Dump timing info inside loop: ";
  for (size_t i = 0; i < clock_str.size(); i++) {
    CLOG(DEBUG, "radar.odometry_icp") << "  " << clock_str[i] << timer[i]->count();
  }

  // Outputs
  bool estimate_reasonable = true;
  // Check if change between initial and final velocity is reasonable
  const auto &w_m_r_in_r_eval_ = trajectory->getVelocityInterpolator(Time(static_cast<int64_t>(scan_stamp)))->evaluate().matrix();
  const auto vel_diff = w_m_r_in_r_eval_ - w_m_r_in_r_odo;
  const auto vel_diff_norm = vel_diff.norm();
  const auto trans_vel_diff_norm = vel_diff.head<3>().norm();
  const auto rot_vel_diff_norm = vel_diff.tail<3>().norm();

  const auto T_r_m_prev = *qdata.T_r_m_odo;
  const auto T_r_m_query = T_r_m_eval->value();
  const auto diff_T = (T_r_m_query.inverse() * T_r_m_prev).vec();
  const auto diff_T_trans = diff_T.head<3>().norm();
  const auto diff_T_rot = diff_T.tail<3>().norm();
  
  CLOG(DEBUG, "radar.odometry_icp") << "Current transformation difference: " << diff_T.transpose();
  CLOG(DEBUG, "radar.odometry_icp") << "Current velocity difference: " << vel_diff.transpose();

  if (trans_vel_diff_norm > config_->max_trans_vel_diff || rot_vel_diff_norm > config_->max_rot_vel_diff) {
    CLOG(WARNING, "radar.odometry_icp") << "Velocity difference between initial and final is too large: " << vel_diff_norm << " translational velocity difference: " << trans_vel_diff_norm << " rotational velocity difference: " << rot_vel_diff_norm;
    estimate_reasonable = false;
  }

  if (diff_T_trans > config_->max_trans_diff) {
    CLOG(WARNING, "radar.odometry_icp") << "Transformation difference between initial and final translation is too large. Transform difference vector: " << diff_T.transpose();
    estimate_reasonable = false;
  }
  if (diff_T_rot > config_->max_rot_diff) {
    CLOG(WARNING, "radar.odometry_icp") << "Transformation difference between initial and final rotation is too large. Transform difference vector: " << diff_T.transpose();
    estimate_reasonable = false;
  }

  if (matched_points_ratio > config_->min_matched_ratio && estimate_reasonable && !solver_failed) {
    // undistort the preprocessed pointcloud to eval state (at query timestamp)
    const auto T_s_m = T_m_s_eval->evaluate().matrix().inverse().cast<float>();
    aligned_mat = T_s_m * aligned_mat;
    aligned_norms_mat = T_s_m * aligned_norms_mat;

    auto undistorted_point_cloud = std::make_shared<pcl::PointCloud<PointWithInfo>>(aligned_points);
    cart2pol(*undistorted_point_cloud);  // correct polar coordinates.
    qdata.undistorted_point_cloud = undistorted_point_cloud;
#if false
    // store undistorted raw point cloud
    auto undistorted_raw_point_cloud = std::make_shared<pcl::PointCloud<PointWithInfo>>(*qdata.raw_point_cloud);
    auto &raw_points = *undistorted_raw_point_cloud;
    auto points_mat = raw_points.getMatrixXfMap(4, PointWithInfo::size(), PointWithInfo::cartesian_offset());
#pragma omp parallel for schedule(dynamic, 10) num_threads(config_->num_threads)
    for (unsigned i = 0; i < raw_points.size(); i++) {
      const auto &qry_time = raw_points[i].timestamp;
      const auto T_rintp_m_eval = trajectory->getPoseInterpolator(Time(qry_time));
      const auto T_s_sintp_eval = inverse(compose(T_s_r_eval, compose(T_rintp_m_eval, T_m_s_eval)));
      const auto T_s_sintp = T_s_sintp_eval->evaluate().matrix().cast<float>();
      points_mat.block<4, 1>(0, i) = T_s_sintp * points_mat.block<4, 1>(0, i);
    }
    cart2pol(*undistorted_raw_point_cloud);
    qdata.undistorted_raw_point_cloud = undistorted_raw_point_cloud;
#endif
    // store trajectory info
    // odometry at radar scan
    *qdata.w_m_r_in_r_odo_radar = w_m_r_in_r_eval->value();

    // odometry at extrapolated time
    *qdata.w_m_r_in_r_odo = w_m_r_in_r_eval_extp->value();
    // odometry at radar scan
    *qdata.T_r_m_odo_radar = T_r_m_eval->value();
    *qdata.timestamp_odo_radar = scan_stamp;

    // odometry at extr. time
    *qdata.T_r_m_odo = T_r_m_eval_extp->value();
    *qdata.timestamp_odo = timestamp_odo_new;

    CLOG(DEBUG, "radar.odometry_icp") << "T_m_r is: " << qdata.T_r_m_odo->inverse().vec().transpose();
    CLOG(DEBUG, "radar.odometry_icp") << "w_m_r_in_r is: " << qdata.w_m_r_in_r_odo->transpose();
    //
    /// \todo double check validity when no vertex has been created
    *qdata.T_r_v_odo = T_r_m_icp * sliding_map_odo.T_vertex_this().inverse();
    /// \todo double check that we can indeed treat m same as v for velocity
    *qdata.w_v_r_in_r_odo = *qdata.w_m_r_in_r_odo;
    *qdata.T_r_m_odo_prior = T_r_m_odo_prior_new;
    *qdata.w_m_r_in_r_odo_prior = w_m_r_in_r_odo_prior_new;
    *qdata.cov_prior = cov_prior_new;
    *qdata.timestamp_prior = frame_end_time;

    //
    *qdata.odo_success = true;
    CLOG(DEBUG, "radar.odometry_icp") << "Odometry successful. T_r_m_icp: " << T_r_m_icp;
    CLOG(DEBUG, "radar.odometry_icp") << "T_r_v_odo: " << *qdata.T_r_v_odo;
  } else {
    if (matched_points_ratio <= config_->min_matched_ratio) {
      CLOG(WARNING, "radar.odometry_icp")
          << "Matched points ratio " << matched_points_ratio
          << " is below the threshold. ICP is considered failed.";
    }

    // do not undistort the pointcloud
    auto undistorted_point_cloud = std::make_shared<pcl::PointCloud<PointWithInfo>>(query_points);
    cart2pol(*undistorted_point_cloud);
    qdata.undistorted_point_cloud = undistorted_point_cloud;
#if false
    // do not undistort the raw pointcloud as well
    auto undistorted_raw_point_cloud = std::make_shared<pcl::PointCloud<PointWithInfo>>(*qdata.raw_point_cloud);
    cart2pol(*undistorted_raw_point_cloud);
    qdata.undistorted_raw_point_cloud = undistorted_raw_point_cloud;
#endif
    // no update to map to robot transform
    *qdata.odo_success = false;
  }
  // clang-format on
}

}  // namespace radar
}  // namespace vtr<|MERGE_RESOLUTION|>--- conflicted
+++ resolved
@@ -162,15 +162,10 @@
   const auto &T_r_m_odo = *qdata.T_r_m_odo_radar; // use last data from radar scan msg (not gyro!)
   const auto &w_m_r_in_r_odo = *qdata.w_m_r_in_r_odo_radar; // use last data from radar scan msg (not gyro!)
   const auto &beta = *qdata.beta;
-<<<<<<< HEAD
-  const auto &trajectory_prev = *qdata.trajectory_prev;
-  const auto &covariance_prev = *qdata.covariance_prev;
-=======
   const auto &T_r_m_odo_prior = *qdata.T_r_m_odo_prior;
   const auto &w_m_r_in_r_odo_prior = *qdata.w_m_r_in_r_odo_prior;
   const auto &cov_prior = *qdata.cov_prior;
   const auto &timestamp_prior = *qdata.timestamp_prior;
->>>>>>> 90f13132
   auto &sliding_map_odo = *qdata.sliding_map_odo;
   auto &point_map = sliding_map_odo.point_cloud();
 
@@ -194,16 +189,6 @@
   const auto frame_start_time = timestamp_prior;
   const auto frame_end_time = std::max_element(query_points.begin(), query_points.end(), compare_time)->timestamp;
 
-<<<<<<< HEAD
-  CLOG(DEBUG, "radar.odometry_icp") << "DT current scan to last scan: " << (scan_time - last_scan_time).seconds();
-  CLOG(DEBUG, "radar.odometry_icp") << "DT odometry to current scan: " << (odo_time_general - scan_time).seconds();
-
-  const auto compare_time = [](const auto &a, const auto &b) { return a.timestamp < b.timestamp; };
-  const auto first_time = std::min_element(query_points.begin(), query_points.end(), compare_time)->timestamp;
-  const auto last_time = std::max_element(query_points.begin(), query_points.end(), compare_time)->timestamp;
-  auto timestamp_odo_new = last_time;
-=======
->>>>>>> 90f13132
 
   CLOG(DEBUG, "radar.odometry_icp") << "Timestamps of concern frame stamp: " << (scan_stamp - timestamp_prior) /1e9 << " timestamp_end " << (frame_end_time - timestamp_prior) /1e9;
   // Let's check if our odometry estimate already passed the time stamp of the radar scan
@@ -228,62 +213,6 @@
   Eigen::Matrix<double, 6, 1> w_m_r_in_r_odo_prior_new;
   Eigen::Matrix<double, 12, 12> cov_prior_new;
   std::vector<StateVarBase::Ptr> state_vars;
-<<<<<<< HEAD
-  if (config_->use_trajectory_estimation) {
-    trajectory = const_vel::Interface::MakeShared(config_->traj_qc_diag);
-
-    // Set up problem timestamps
-    const int64_t num_states = config_->traj_num_extra_states + 2;
-    const int64_t time_diff = (last_time - first_time) / (num_states - 1);
-    Time prev_time(static_cast<int64_t>(timestamp_odo));
-
-    // Set up main state variables
-    for (int i = 0; i < num_states; ++i) {
-      Time knot_time(static_cast<int64_t>(first_time + i * time_diff));
-      //
-      const Eigen::Matrix<double,6,1> xi_m_r_in_r_odo((knot_time - prev_time).seconds() * w_m_r_in_r_odo);
-      const auto T_r_m_odo_extp = tactic::EdgeTransform(xi_m_r_in_r_odo) * T_r_m_odo;
-      const auto T_r_m_var = SE3StateVar::MakeShared(T_r_m_odo_extp);
-      //
-      const auto w_m_r_in_r_var = VSpaceStateVar<6>::MakeShared(w_m_r_in_r_odo);
-      //
-      trajectory->add(knot_time, T_r_m_var, w_m_r_in_r_var);
-      state_vars.emplace_back(T_r_m_var);
-      state_vars.emplace_back(w_m_r_in_r_var);
-    }
-
-    // Set up priors
-    if (config_->use_prior) {
-      if (trajectory_prev != nullptr) {
-        const auto traj_T_r_m_odo = trajectory_prev->getPoseInterpolator(first_time);
-        const auto traj_w_m_r_in_r_odo = trajectory_prev->getVelocityInterpolator(first_time);
-        const auto traj_T_r_m_cov = trajectory_prev->getCovariance(*covariance_prev, first_time);
-        CLOG(DEBUG, "radar.odometry_icp") << "Trajectory odo pose: \n" << traj_T_r_m_odo->value();
-        CLOG(DEBUG, "radar.odometry_icp") << "Trajectory odo vel: " << traj_w_m_r_in_r_odo->value();
-        // CLOG(DEBUG, "radar.odometry_icp") << "Trajectory odo cov: \n" << traj_T_r_m_cov;
-        CLOG(DEBUG, "radar.odometry_icp") << "Adding prior to trajectory.";
-  
-        trajectory->addStatePrior(Time(first_time), traj_T_r_m_odo->value(), traj_w_m_r_in_r_odo->value(), traj_T_r_m_cov);
-        // const auto new_cov = Eigen::Matrix<double, 6, 6>::Identity();
-        // trajectory->addPosePrior(Time(first_time), traj_T_r_m_odo->value(), new_cov);
-      } else {
-        const auto T_r_m_odo_prior = lgmath::se3::Transformation();
-        const auto w_m_r_in_r_odo_prior = Eigen::Matrix<double, 6, 1>::Zero();
-        const auto cov_prior = Eigen::Matrix<double, 12, 12>::Identity();
-  
-        trajectory->addStatePrior(Time(first_time), T_r_m_odo_prior, w_m_r_in_r_odo_prior, cov_prior);
-      }
-    } else {
-        auto prev_T_r_m_var = SE3StateVar::MakeShared(T_r_m_odo);
-        auto prev_w_m_r_in_r_var = VSpaceStateVar<6>::MakeShared(w_m_r_in_r_odo);
-        if (config_->traj_lock_prev_pose) prev_T_r_m_var->locked() = true;
-        if (config_->traj_lock_prev_vel) prev_w_m_r_in_r_var->locked() = true;
-        trajectory->add(prev_time, prev_T_r_m_var, prev_w_m_r_in_r_var);
-        state_vars.emplace_back(prev_T_r_m_var);
-        state_vars.emplace_back(prev_w_m_r_in_r_var);
-    }
-=======
->>>>>>> 90f13132
 
   // Set up main state variables
   const int64_t num_states = config_->traj_num_extra_states + 2;
@@ -591,87 +520,14 @@
         const auto error_func = imu::GyroErrorEvaluator::MakeShared(w_m_r_in_r_intp_eval, bias, gyro_meas_r);
         const auto gyro_cost = WeightedLeastSqCostTerm<3>::MakeShared(error_func, noise_model, loss_func, "gyro_cost" + std::to_string(gyro_stamp_time));
 
-<<<<<<< HEAD
-        problem.addCostTerm(measurement_cost);
-      }
-    }
-
-    //Add preintegration cost terms if the flag is set
-    if(qdata.preintegrated_delta_yaw) {
-      const auto &start_stamp = *qdata.stamp_start_pre_integration;
-      const auto &end_stamp = *qdata.stamp_end_pre_integration;
-
-      // Get states at the times of the preintegration
-      const auto T_r_m_start = trajectory->getPoseInterpolator(start_stamp); // use start of preintegration
-      const auto T_r_m_end = trajectory->getPoseInterpolator(end_stamp); // use end of preintegration (coincides with last gyro measurement and last gyro odometry)
-
-      Time start_int_time(static_cast<int64_t>(start_stamp));
-      Time end_int_time(static_cast<int64_t>(end_stamp));
-      // Transform into sensor frame
-      const auto &T_s_r_gyro = *qdata.T_s_r_gyro;
-      const auto T_s_r_gyro_var = SE3StateVar::MakeShared(T_s_r_gyro);
-      T_s_r_gyro_var->locked() = true;
-
-      const auto T_m_s_start = inverse(compose(T_s_r_gyro_var, T_r_m_start));
-      const auto T_m_s_end = inverse(compose(T_s_r_gyro_var, T_r_m_end));
-
-      // Cost Term 
-      const auto &yaw = *qdata.preintegrated_delta_yaw;
-
-      if (step == 0) {
-        CLOG(DEBUG, "radar.odometry_icp") << "DT preint_start to last scan: " << (start_int_time - last_scan_time).seconds();
-        CLOG(DEBUG, "radar.odometry_icp") << "DT preint_end to preint_start: " << (end_int_time - start_int_time).seconds();
-        CLOG(DEBUG, "radar.odometry_icp") << "Preint term from " << start_stamp << " to " << end_stamp;
-        CLOG(DEBUG, "radar.odometry_icp") << "Adding total preintegrated yaw value of: " << yaw;
-        // CLOG(DEBUG, "radar.odometry_icp") << "Compared to yaw meas: " << yaw_meas;
-      }
-
-      const auto yaw_loss_func = CauchyLossFunc::MakeShared(config_->yaw_cauchy_k);
-      const auto noise_model = StaticNoiseModel<1>::MakeShared(Eigen::Matrix<double, 1, 1>::Identity()*config_->preint_cov);
-      const auto error_func = p2p::YawErrorEvaluator::MakeShared(yaw, T_m_s_start, T_m_s_end);
-      const auto measurement_cost = WeightedLeastSqCostTerm<1>::MakeShared(error_func, noise_model, yaw_loss_func);
-
-      problem.addCostTerm(measurement_cost);
-    }
-
-    // See if yaw_meas is available
-    if (config_->use_yaw_meas) {
-      const auto &yaw_meas = *qdata.yaw_meas;
-      if (yaw_meas != -1000.0) {
-        // Add yaw measurement-based cost term
-        // yaw_meas is the so(2) element of the change between the previous and current timestamp SO(2) orientation
-        // so we want to feed the error term this difference, as well as the current and past sensor state variables
-        const auto T_r_m_prev_eval = trajectory->getPoseInterpolator(Time(timestamp_odo));
-        const auto T_m_s_prev_eval = inverse(compose(T_s_r_var, T_r_m_prev_eval));
-        const auto T_r_m_curr_eval = trajectory->getPoseInterpolator(scan_time);
-        const auto T_m_s_curr_eval = inverse(compose(T_s_r_var, T_r_m_curr_eval));
-
-        const auto yaw_noise_model = StaticNoiseModel<1>::MakeShared(pow(config_->yaw_meas_std, 2) * Eigen::Matrix<double, 1, 1>::Identity());
-        const auto yaw_loss_func = CauchyLossFunc::MakeShared(config_->yaw_cauchy_k);
-        // Negative bc sensor frame is upside down
-        const auto yaw_err_func = p2p::YawErrorEvaluator::MakeShared(-yaw_meas, T_m_s_prev_eval, T_m_s_curr_eval);
-
-        auto yaw_cost = WeightedLeastSqCostTerm<1>::MakeShared(yaw_err_func, yaw_noise_model, yaw_loss_func);
-        problem.addCostTerm(yaw_cost);
-      } else {
-        CLOG(ERROR, "radar.odometry_icp") << "Yaw measurement not available.";
-=======
         problem.addCostTerm(gyro_cost);
->>>>>>> 90f13132
       }
     }
 
     if (config_->use_vel_meas) {
       const auto &vel_meas = *qdata.vel_meas;
-<<<<<<< HEAD
-      const auto &yaw_meas = *qdata.yaw_meas;
-
-      if (yaw_meas != -1000.0) {
-        // Add fwd/side velocity measurement-based cost term
-=======
       if (vel_meas[0] != -1000.0) {
         // Get velocity measurements in sensor frame (zero out 3d components)
->>>>>>> 90f13132
         const auto w_m_r_in_r_intp_eval = trajectory->getVelocityInterpolator(scan_time);
         const auto w_m_s_in_s_intp_eval = compose_velocity(T_s_r_var, w_m_r_in_r_intp_eval);
 
