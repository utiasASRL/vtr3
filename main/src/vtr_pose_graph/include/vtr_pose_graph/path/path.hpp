--- conflicted
+++ resolved
@@ -197,11 +197,7 @@
 
 template <class GraphT>
 int Path<GraphT>::query_terrain_type(unsigned seq_id) const {
-<<<<<<< HEAD
-  int terrain_type = graph_->at(VertexId(0,seq_id))->GetTerrainType();
-=======
   int terrain_type = graph_->at(sequence_.at(seq_id))->GetTerrainType();
->>>>>>> 341c7bb7
   return terrain_type;
 }
 
