#include <vtr_tactic/tactic.hpp>

namespace vtr {
namespace tactic {

auto Tactic::Config::fromROS(const rclcpp::Node::SharedPtr node) -> const Ptr {
  auto config = std::make_shared<Config>();
  // clang-format off
  /// setup localization chain
  config->chain_config.min_cusp_distance = node->declare_parameter<double>("tactic.chain.min_cusp_distance", 1.5);
  config->chain_config.angle_weight = node->declare_parameter<double>("tactic.chain.angle_weight", 7.0);
  config->chain_config.search_depth = node->declare_parameter<int>("tactic.chain.search_depth", 20);
  config->chain_config.search_back_depth = node->declare_parameter<int>("tactic.chain.search_back_depth", 10);
  config->chain_config.distance_warning = node->declare_parameter<double>("tactic.chain.distance_warning", 3);

  /// setup live memory manager
  config->live_mem_config.enable = node->declare_parameter<bool>("tactic.live_mem.enable", true);
  config->live_mem_config.lookahead_distance = (unsigned)node->declare_parameter<int>("tactic.live_mem.lookahead_distance", 15);
  config->live_mem_config.window_size = (unsigned)node->declare_parameter<int>("tactic.live_mem.window_size", 250);

  /// setup live memory manager
  config->map_mem_config.enable = node->declare_parameter<bool>("tactic.map_mem.enable", true);
  config->map_mem_config.lookahead_distance = node->declare_parameter<int>("tactic.map_mem.lookahead_distance", 15);
  config->map_mem_config.vertex_life_span = node->declare_parameter<int>("tactic.map_mem.vertex_life_span", 10);
  config->map_mem_config.priv_streams_to_load = node->declare_parameter<std::vector<std::string>>("tactic.map_mem.priv_streams_to_load", std::vector<std::string>());
  config->map_mem_config.streams_to_load = node->declare_parameter<std::vector<std::string>>("tactic.map_mem.streams_to_load", std::vector<std::string>());

  /// setup tactic
  config->extrapolate_odometry = node->declare_parameter<bool>("tactic.extrapolate_odometry", false);
  auto dlc = node->declare_parameter<std::vector<double>>("tactic.default_loc_cov", std::vector<double>{});
  if (dlc.size() != 6) {
    CLOG(WARNING, "tactic") << "Tactic default localization covariance malformed ("
                 << dlc.size() << " elements). Must be 6 elements!";
  }
  // make at least size elements to prevent segfault
  if (dlc.size() < 6) dlc.resize(6, 1.);
  config->default_loc_cov.setZero();
  config->default_loc_cov.diagonal() << dlc[0], dlc[1], dlc[2], dlc[3], dlc[4], dlc[5];

  config->merge_threshold = node->declare_parameter<std::vector<double>>("tactic.merge_threshold", std::vector<double>{0.5, 0.25, 0.2});

  config->visualize = node->declare_parameter<bool>("tactic.visualize", false);
  // clang-format on
  return config;
}

void Tactic::runPipeline(QueryCache::Ptr qdata) {
  /// Lock to make sure the pipeline does not change during processing
  LockType lck(pipeline_mutex_, std::defer_lock_t());
  // If we cannot lock in 30ms, give up and hope that the next frame will work
  if (!lck.try_lock_for(std::chrono::milliseconds(30))) {
    CLOG(WARNING, "tactic")
        << "Dropping frame due to unavailable pipeline mutex";
    return;
  }

  /// Setup caches
  // Some pipelines use rviz for visualization, give them the ros node for
  // creating publishers.
  qdata->node = node_;
  // \todo Steam has been made thread safe for VTR, remove this and any use of
  // it.
  qdata->steam_mutex.fallback(steam_mutex_ptr_);

  /// Preprocess incoming data, which always runs no matter what mode we are in.
  CLOG(DEBUG, "tactic") << "Preprocessing incoming data.";
  pipeline_->preprocess(qdata, graph_);
  if (config_->visualize) pipeline_->visualizePreprocess(qdata, graph_);

#ifdef DETERMINISTIC_VTR
  CLOG(DEBUG, "tactic") << "Finished preprocessing incoming data.";
  runPipeline_(qdata);
#else
  /// Run pipeline according to the state
  if (pipeline_thread_future_.valid()) pipeline_thread_future_.get();
  CLOG(DEBUG, "tactic") << "Launching the odometry and mapping thread.";
  pipeline_thread_future_ = std::async(std::launch::async, [this, qdata]() {
    el::Helpers::setThreadName("tactic.odometry_mapping");
    runPipeline_(qdata);
  });
  CLOG(DEBUG, "tactic") << "Finished preprocessing incoming data.";
#endif
}

void Tactic::runPipeline_(QueryCache::Ptr qdata) {
  CLOG(DEBUG, "tactic") << "Running odometry and mapping on incoming data.";

  /// Setup caches
  /// \todo Move the following to somewhere better like a dedicated odometry
  /// function.
  qdata->first_frame.fallback(first_frame_);
  qdata->live_id.fallback(current_vertex_id_);
  qdata->keyframe_test_result.fallback(KeyframeTestResult::DO_NOTHING);

  switch (pipeline_mode_) {
    case PipelineMode::Idle:
      break;
    /// \note There are lots of repetitive code in the following four functions,
    /// maybe we can combine them at some point, but for now, consider leaving
    /// them separate so that it is slightly more clear what is happening during
    /// each pipeline mode.
    case PipelineMode::Branching:
      branch(qdata);
      break;
    case PipelineMode::Merging:
      merge(qdata);
      break;
    case PipelineMode::Searching:
      search(qdata);
      break;
    case PipelineMode::Following:
      follow(qdata);
      break;
  }

  first_frame_ = false;

  CLOG(DEBUG, "tactic")
      << "Finish running odometry and mapping on incoming data.";
}

void Tactic::branch(QueryCache::Ptr qdata) {
  /// Prior assumes no motion since last processed frame
  qdata->T_r_m_odo.fallback(chain_.T_leaf_petiole());

  CLOG(DEBUG, "tactic") << "Prior transformation from live vertex ("
                        << *qdata->live_id
                        << ") to robot (i.e., T_r_m odometry): "
                        << *qdata->T_r_m_odo;

  /// Odometry to get relative pose estimate and whether a keyframe should be
  /// created
  pipeline_->runOdometry(qdata, graph_);
  // add to a global odometry estimate vector for debugging
  odometry_poses_.push_back(T_w_m_odo_ * (*qdata->T_r_m_odo).inverse());
  if (config_->visualize) {
    publishOdometry(qdata);
    pipeline_->visualizeOdometry(qdata, graph_);
  }

  CLOG(DEBUG, "tactic") << "Estimated transformation from live vertex ("
                        << *qdata->live_id
                        << ") to robot (i.e., T_r_m odometry): "
                        << *qdata->T_r_m_odo;

  {
    CLOG(DEBUG, "tactic") << "[ChainLock Requested] branch";
    ChainLockType lck(*chain_mutex_ptr_);
    CLOG(DEBUG, "tactic") << "[ChainLock Acquired] branch";

    /// Update Odometry in localization chain
    chain_.updatePetioleToLeafTransform(*qdata->T_r_m_odo, true);

    /// Update persistent localization (only when the first keyframe has been
    /// created so that current vertex id is valid.)
    if (current_vertex_id_.isValid())
      updatePersistentLoc(*qdata->live_id, *qdata->T_r_m_odo, true);

    /// Update the localization with respect to the privileged chain.
    /// \todo this is never true in branch mode
    updateTargetLoc(chain_.trunkVertexId(), chain_.T_leaf_trunk(),
                    chain_.isLocalized());

    /// Publish odometry result on live robot localization
    if (publisher_)
      publisher_->publishRobot(persistent_loc_, chain_.trunkSequenceId(),
                               target_loc_, qdata->rcl_stamp.ptr());

    CLOG(DEBUG, "tactic") << "[ChainLock Released] branch";
  }

  /// Check if we should create a new vertex
  const auto &keyframe_test_result = *(qdata->keyframe_test_result);
  if (keyframe_test_result == KeyframeTestResult::CREATE_VERTEX) {
    /// Add new vertex to the posegraph
    bool first_keyframe = !current_vertex_id_.isValid();
    if (!current_vertex_id_.isValid())
      addDanglingVertex(*(qdata->stamp));
    else
      addConnectedVertex(*(qdata->stamp), *(qdata->T_r_m_odo));
    CLOG(INFO, "tactic") << "Creating a new keyframe with id "
                         << current_vertex_id_;

    /// Update live id to the just-created vertex id
    qdata->live_id.fallback(current_vertex_id_);

    /// Call the pipeline to process the keyframe
    pipeline_->processKeyframe(qdata, graph_, current_vertex_id_);

    /// Compute odometry in world frame for visualization.
    T_w_m_odo_ = T_w_m_odo_ * (*qdata->T_r_m_odo).inverse();
    keyframe_poses_.emplace_back();
    keyframe_poses_.back().pose =
        tf2::toMsg(Eigen::Affine3d(T_w_m_odo_.matrix()));

    /// We try to branch off from existing experience, so the first frame
    /// connects to existing graph based on persistent localization
    /// \todo This block should be moved to metric localization state in teach
    if (first_keyframe && persistent_loc_.v.isSet()) {
      /// Add target id for localization and prior
      qdata->map_id.fallback(persistent_loc_.v);
      qdata->T_r_m_loc.fallback(persistent_loc_.T);
      /// \todo Localization success not used currently. Need the metric
      /// localization pipeline running before branch
      *qdata->loc_success = false;

      CLOG(INFO, "tactic") << "Branching from existing experience: "
                           << persistent_loc_.v << " --> "
                           << current_vertex_id_;
      pipeline_->runLocalization(qdata, graph_);

      CLOG(DEBUG, "tactic")
          << "Estimated transformation from trunk to robot (T_r_m "
             "localization): "
          << *qdata->T_r_m_loc;

      CLOG(INFO, "tactic") << "Adding new branch with offset: "
                           << (*qdata->T_r_m_loc).inverse().vec().transpose();
      (void)graph_->addEdge(current_vertex_id_, persistent_loc_.v,
                            (*qdata->T_r_m_loc).inverse(), pose_graph::Spatial,
                            true);
    }

    {
      /// Update Odometry in localization chain
      CLOG(DEBUG, "tactic") << "[ChainLock Requested] branch";
      ChainLockType lck(*chain_mutex_ptr_);
      CLOG(DEBUG, "tactic") << "[ChainLock Acquired] branch";

      /// Must happen in key frame
      chain_.setPetiole(current_vertex_id_);
      chain_.updatePetioleToLeafTransform(EdgeTransform(true), true);

      /// Reset the map to robot transform and new vertex flag
      updatePersistentLoc(current_vertex_id_, EdgeTransform(true), true);
      /// Update odometry result on live robot localization
      if (publisher_)
        publisher_->publishRobot(persistent_loc_, chain_.trunkSequenceId(),
                                 target_loc_);

      CLOG(DEBUG, "tactic") << "[ChainLock Released] branch";
    }
  }
}

void Tactic::follow(QueryCache::Ptr qdata) {
  /// Prior assumes no motion since last processed frame
  qdata->T_r_m_odo.fallback(chain_.T_leaf_petiole());

  CLOG(DEBUG, "tactic") << "Prior transformation from live vertex ("
                        << *qdata->live_id
                        << ") to robot (i.e., T_r_m odometry): "
                        << *qdata->T_r_m_odo;

  /// Odometry to get relative pose estimate and whether a keyframe should be
  /// created
  pipeline_->runOdometry(qdata, graph_);
  // add to a global odometry estimate vector for debugging
  odometry_poses_.push_back(T_w_m_odo_ * (*qdata->T_r_m_odo).inverse());
  if (config_->visualize) {
    publishOdometry(qdata);
    pipeline_->visualizeOdometry(qdata, graph_);
  }

  CLOG(DEBUG, "tactic") << "Estimated transformation from live vertex ("
                        << *qdata->live_id
                        << ") to robot (i.e., T_r_m odometry): "
                        << *qdata->T_r_m_odo;

  {
    CLOG(DEBUG, "tactic") << "[ChainLock Requested] follow";
    ChainLockType lck(*chain_mutex_ptr_);
    CLOG(DEBUG, "tactic") << "[ChainLock Acquired] follow";

    /// Update Odometry in localization chain,
    /// Never search backwards in path following.
    chain_.updatePetioleToLeafTransform(*qdata->T_r_m_odo, false);

    /// Update the localization with respect to the privileged chain.
    updatePersistentLoc(chain_.trunkVertexId(), chain_.T_leaf_trunk(),
                        chain_.isLocalized());

    /// Publish odometry result on live robot localization
    if (publisher_)
      publisher_->publishRobot(persistent_loc_, chain_.trunkSequenceId(),
                               target_loc_);

    /// Send localization updates to path tracker
    updatePathTracker(qdata);

    CLOG(DEBUG, "tactic") << "[ChainLock Released] follow";
  }

  /// Check if we should create a new vertex
  const auto &keyframe_test_result = *(qdata->keyframe_test_result);
  if (keyframe_test_result == KeyframeTestResult::CREATE_VERTEX) {
    /// Add new vertex to the posegraph
    bool first_keyframe = !current_vertex_id_.isValid();
    if (!current_vertex_id_.isValid())
      addDanglingVertex(*(qdata->stamp));
    else
      addConnectedVertex(*(qdata->stamp), *(qdata->T_r_m_odo));
    (void)first_keyframe;
    CLOG(INFO, "tactic") << "Creating a new keyframe with id "
                         << current_vertex_id_;

    /// Update live id to the just-created vertex id
    qdata->live_id.fallback(current_vertex_id_);

    /// Call the pipeline to process the keyframe
    pipeline_->processKeyframe(qdata, graph_, current_vertex_id_);
#ifdef DETERMINISTIC_VTR
    {
      CLOG(DEBUG, "tactic") << "[ChainLock Requested] follow";
      ChainLockType lck(*chain_mutex_ptr_);
      CLOG(DEBUG, "tactic") << "[ChainLock Acquired] follow";

      /// Must happen in key frame
      chain_.setPetiole(current_vertex_id_);
      chain_.updatePetioleToLeafTransform(EdgeTransform(true), false);

      /// Compute odometry and localization in world frame for visualization
      T_w_m_odo_ = chain_.T_start_leaf();
      keyframe_poses_.emplace_back();
      keyframe_poses_.back().pose =
          tf2::toMsg(Eigen::Affine3d(T_w_m_odo_.matrix()));
      T_w_m_loc_ = chain_.T_start_trunk();

      /// Add target vertex for localization and prior
      qdata->map_id.fallback(chain_.trunkVertexId());
      if (!chain_.isLocalized()) {
        qdata->T_r_m_loc.fallback(
            Eigen::Matrix4d(Eigen::Matrix4d::Identity(4, 4)));
        const Eigen::Matrix<double, 6, 6> loc_cov = config_->default_loc_cov;
        qdata->T_r_m_loc->setCovariance(loc_cov);
      } else {
        qdata->T_r_m_loc.fallback(chain_.T_petiole_trunk());
      }
      *qdata->loc_success = false;

      CLOG(DEBUG, "tactic") << "[ChainLock Released] follow";
    }

    // Run the localizer against the closest vertex
    pipeline_->runLocalization(qdata, graph_);
    if (config_->visualize) {
      publishLocalization(qdata);
      pipeline_->visualizeLocalization(qdata, graph_);
    }

    CLOG(DEBUG, "tactic") << "Estimated transformation from trunk vertex ("
                          << *(qdata->map_id) << ") to petiole vertex ("
                          << *(qdata->live_id)
                          << ") (i.e., T_r_m localization): "
                          << *qdata->T_r_m_loc;

    /// Add an edge no matter localization is successful or not
    /// \todo this might not be necessary when not running localization in
    /// parallel
    const auto &T_r_m_loc = *(qdata->T_r_m_loc);

    // update the transform
    auto edge_id =
        EdgeId(*(qdata->live_id), *(qdata->map_id), pose_graph::Spatial);
    if (graph_->contains(edge_id)) {
      graph_->at(edge_id)->setTransform(T_r_m_loc.inverse());
    } else {
      CLOG(DEBUG, "tactic")
          << "Adding a spatial edge between " << *(qdata->live_id) << " and "
          << *(qdata->map_id) << " to the graph.";
      graph_->addEdge(*(qdata->live_id), *(qdata->map_id), T_r_m_loc.inverse(),
                      pose_graph::Spatial, false);
      CLOG(DEBUG, "tactic")
          << "Done adding the spatial edge between " << *(qdata->live_id)
          << " and " << *(qdata->map_id) << " to the graph.";
    }

    {
      /// Update Odometry in localization chain
      CLOG(DEBUG, "tactic") << "[ChainLock Requested] follow";
      ChainLockType lck(*chain_mutex_ptr_);
      CLOG(DEBUG, "tactic") << "[ChainLock Acquired] follow";

      /// Move the localization chain forward upon successful localization
      chain_.convertPetioleTrunkToTwigBranch();
      chain_.updateBranchToTwigTransform(T_r_m_loc, false);

      /// Update the localization with respect to the privileged chain
      updatePersistentLoc(chain_.trunkVertexId(), chain_.T_leaf_trunk(),
                          chain_.isLocalized());

      /// Publish odometry result on live robot localization
      if (publisher_)
        publisher_->publishRobot(persistent_loc_, chain_.trunkSequenceId(),
                                 target_loc_);

      CLOG(DEBUG, "tactic") << "[ChainLock Released] follow";
    }

#else
    /// Lock so that no more data are passed into localization (during follow)
    CLOG(DEBUG, "tactic") << "[LocalizationLock Requested] follow";
    std::lock_guard<std::mutex> loc_lck(loc_in_follow_mutex_);
    CLOG(DEBUG, "tactic") << "[LocalizationLock Acquired] follow";
    /// Waiting for unfinished localization job
    if (loc_in_follow_thread_future_.valid())
      loc_in_follow_thread_future_.get();

    {
      CLOG(DEBUG, "tactic") << "[ChainLock Requested] follow";
      ChainLockType chain_lck(*chain_mutex_ptr_);
      CLOG(DEBUG, "tactic") << "[ChainLock Acquired] follow";

      /// Must happen in key frame
      chain_.setPetiole(current_vertex_id_);
      chain_.updatePetioleToLeafTransform(EdgeTransform(true), false);

      /// Compute odometry and localization in world frame for visualization
      T_w_m_odo_ = chain_.T_start_leaf();
      keyframe_poses_.emplace_back();
      keyframe_poses_.back().pose =
          tf2::toMsg(Eigen::Affine3d(T_w_m_odo_.matrix()));
      T_w_m_loc_ = chain_.T_start_trunk();

      /// Add target vertex for localization and prior
      qdata->map_id.fallback(chain_.trunkVertexId());
      if (!chain_.isLocalized()) {
        qdata->T_r_m_loc.fallback(
            Eigen::Matrix4d(Eigen::Matrix4d::Identity(4, 4)));
        const Eigen::Matrix<double, 6, 6> loc_cov = config_->default_loc_cov;
        qdata->T_r_m_loc->setCovariance(loc_cov);
      } else {
        qdata->T_r_m_loc.fallback(chain_.T_petiole_trunk());
      }
      *qdata->loc_success = false;

      CLOG(DEBUG, "tactic") << "[ChainLock Released] follow";
    }

    // Run the localizer against the closest vertex
    // pipeline_->runLocalization(qdata, graph_);
    if (config_->visualize) {
      publishLocalization(qdata);
      // pipeline_->visualizeLocalization(qdata, graph_);
    }

    // CLOG(DEBUG, "tactic") << "Estimated transformation from trunk vertex ("
    //            << *(qdata->map_id) << ") to petiole vertex ("
    //            << *(qdata->live_id)
    //            << ") (i.e., T_r_m localization): " << *qdata->T_r_m_loc;

    CLOG(DEBUG, "tactic") << "Prior transformation from trunk vertex ("
                          << *(qdata->map_id) << ") to petiole vertex ("
                          << *(qdata->live_id)
                          << ") (i.e., T_r_m localization): "
                          << *qdata->T_r_m_loc;

    /// Add an edge no matter localization is successful or not
    const auto &T_r_m_loc = *(qdata->T_r_m_loc);

    // update the transform
    auto edge_id =
        EdgeId(*(qdata->live_id), *(qdata->map_id), pose_graph::Spatial);
    if (graph_->contains(edge_id)) {
      graph_->at(edge_id)->setTransform(T_r_m_loc.inverse());
    } else {
      CLOG(DEBUG, "tactic")
          << "Adding a spatial edge between " << *(qdata->live_id) << " and "
          << *(qdata->map_id) << " to the graph.";
      graph_->addEdge(*(qdata->live_id), *(qdata->map_id), T_r_m_loc.inverse(),
                      pose_graph::Spatial, false);
<<<<<<< HEAD
      LOG(DEBUG) << "Done adding the spatial edge between " << *(qdata->live_id)
                 << " and " << *(qdata->map_id) << " to the graph. T_from_to (T_qm): " << T_r_m_loc;
=======
      CLOG(DEBUG, "tactic")
          << "Done adding the spatial edge between " << *(qdata->live_id)
          << " and " << *(qdata->map_id) << " to the graph.";
>>>>>>> a5480654
    }

    {
      /// Update Odometry in localization chain
      CLOG(DEBUG, "tactic") << "[ChainLock Requested] follow";
      ChainLockType lck(*chain_mutex_ptr_);
      CLOG(DEBUG, "tactic") << "[ChainLock Acquired] follow";

<<<<<<< HEAD
    /// Update the localization with respect to the privileged chain
    updatePersistentLoc(chain_.trunkVertexId(), chain_.T_leaf_trunk(),
                        chain_.isLocalized());
    LOG(DEBUG) << "Persistent loc. update with current T_leaf_trunk: " << chain_.T_leaf_trunk();
=======
      /// Move the localization chain forward upon successful localization
      chain_.convertPetioleTrunkToTwigBranch();
      chain_.updateBranchToTwigTransform(T_r_m_loc, false);
>>>>>>> a5480654

      /// Update the localization with respect to the privileged chain
      updatePersistentLoc(chain_.trunkVertexId(), chain_.T_leaf_trunk(),
                          chain_.isLocalized());

      /// Publish odometry result on live robot localization
      if (publisher_)
        publisher_->publishRobot(persistent_loc_, chain_.trunkSequenceId(),
                                 target_loc_);

      CLOG(DEBUG, "tactic") << "[ChainLock Released] follow";
    }

    CLOG(DEBUG, "tactic") << "Launching the localization in follow thread.";
    loc_in_follow_thread_future_ =
        std::async(std::launch::async, [this, qdata]() {
          el::Helpers::setThreadName("tactic.localization");
          runLocalizationInFollow_(qdata);
        });
    CLOG(DEBUG, "tactic") << "[LocalizationLock Released] follow";
#endif
  }
}

void Tactic::runLocalizationInFollow_(QueryCache::Ptr qdata) {
  CLOG(DEBUG, "tactic") << "Start running localization in follow.";

  // Run the localizer against the closest vertex
  pipeline_->runLocalization(qdata, graph_);
  if (config_->visualize) {
    // publishLocalization(qdata);
    pipeline_->visualizeLocalization(qdata, graph_);
  }

  CLOG(DEBUG, "tactic") << "Estimated transformation from trunk vertex ("
                        << *(qdata->map_id) << ") to petiole vertex ("
                        << *(qdata->live_id) << ") (i.e., T_r_m localization): "
                        << *qdata->T_r_m_loc;

  /// T_r_m_loc is assumed not changed if localization pipeline failed, so in
  /// that case the following code essentially does nothing.
  const auto &T_r_m_loc = *(qdata->T_r_m_loc);

  /// Update the transform
  auto edge_id =
      EdgeId(*(qdata->live_id), *(qdata->map_id), pose_graph::Spatial);
  if (!graph_->contains(edge_id)) {
    /// Currently assumes that an edge is inserted upon every keyframe during
    /// following
    std::string error{"Edge required by localization does not exist!"};
    CLOG(ERROR, "tactic") << error;
    throw std::runtime_error{error};
  }
  graph_->at(edge_id)->setTransform(T_r_m_loc.inverse());

  {
    CLOG(DEBUG, "tactic") << "[ChainLock Requested] follow";
    ChainLockType lck(*chain_mutex_ptr_);
    CLOG(DEBUG, "tactic") << "[ChainLock Acquired] follow";

    /// Update the transform
    chain_.updateBranchToTwigTransform(T_r_m_loc, false);

    /// Update the localization with respect to the privileged chain
    updatePersistentLoc(chain_.trunkVertexId(), chain_.T_leaf_trunk(),
                        chain_.isLocalized());
    /// Publish odometry result on live robot localization
    if (publisher_)
      publisher_->publishRobot(persistent_loc_, chain_.trunkSequenceId(),
                               target_loc_);
    CLOG(DEBUG, "tactic") << "[ChainLock Released] follow";
  }

<<<<<<< HEAD
  LOG(DEBUG) << "[Tactic] Finish running localization in follow.";
  LOG(DEBUG) << "Navigator's current T_leaf_trunk: " << chain_.T_leaf_trunk();
=======
  CLOG(DEBUG, "tactic") << "Finish running localization in follow.";
>>>>>>> a5480654
}

void Tactic::updatePathTracker(QueryCache::Ptr qdata) {
  if (!path_tracker_) {
    CLOG(WARNING, "tactic")
        << "Path tracker not set, skip updating path tracker.";
    return;
  }

  CLOG(DEBUG, "tactic") << "[ChainLock Requested] updatePathTracker";
  ChainLockType lck(*chain_mutex_ptr_);
  CLOG(DEBUG, "tactic") << "[ChainLock Acquired] updatePathTracker";

  LOG(DEBUG) << "trunk vid: " << chain_.trunkVertexId() << " branch vid: "
             << chain_.branchVertexId() << " twig vid: "
             << chain_.twigVertexId() << " pet vid: "
             << chain_.petioleVertexId();

  // We need to know where we are to update the path tracker.,,
  if (!chain_.isLocalized()) {
    CLOG(WARNING, "tactic")
        << "Chain isn't localized; delaying localization update to "
           "path tracker.";
    return;
  }

  /// \todo this is the same as stamp, not sure why defined again
  uint64_t im_stamp_ns = (*qdata->stamp).nanoseconds_since_epoch;
  if (config_->extrapolate_odometry && qdata->trajectory.is_valid()) {
    // Send an update to the path tracker including the trajectory
    path_tracker_->notifyNewLeaf(chain_, *qdata->trajectory, current_vertex_id_,
                                 im_stamp_ns);
  } else {
    // Update the transform in the new path tracker if we did not use STEAM
    path_tracker_->notifyNewLeaf(chain_, common::timing::toChrono(im_stamp_ns),
                                 current_vertex_id_);
  }

  CLOG(DEBUG, "tactic") << "[ChainLock Released] updatePathTracker";
}

void Tactic::merge(QueryCache::Ptr qdata) {
  /// Prior assumes no motion since last processed frame
  qdata->T_r_m_odo.fallback(chain_.T_leaf_petiole());

  CLOG(DEBUG, "tactic") << "Prior transformation from live vertex ("
                        << *qdata->live_id
                        << ") to robot (i.e., T_r_m odometry): "
                        << *qdata->T_r_m_odo;

  /// Odometry to get relative pose estimate and whether a keyframe should be
  /// created
  pipeline_->runOdometry(qdata, graph_);
  // add to a global odometry estimate vector for debugging
  odometry_poses_.push_back(T_w_m_odo_ * (*qdata->T_r_m_odo).inverse());
  if (config_->visualize) {
    publishOdometry(qdata);
    pipeline_->visualizeOdometry(qdata, graph_);
  }

  CLOG(DEBUG, "tactic") << "Estimated transformation from live vertex ("
                        << *qdata->live_id
                        << ") to robot (i.e., T_r_m odometry): "
                        << *qdata->T_r_m_odo;

  {
    CLOG(DEBUG, "tactic") << "[ChainLock Requested] merge";
    ChainLockType lck(*chain_mutex_ptr_);
    CLOG(DEBUG, "tactic") << "[ChainLock Acquired] merge";

    /// Update Odometry in localization chain
    chain_.updatePetioleToLeafTransform(*qdata->T_r_m_odo, true);

    /// Update persistent localization (only when the first keyframe has been
    /// created so that current vertex id is valid.)
    if (current_vertex_id_.isValid())
      updatePersistentLoc(*qdata->live_id, *qdata->T_r_m_odo, true);

    /// Update the localization with respect to the privileged chain
    /// (target localization)
    updateTargetLoc(chain_.trunkVertexId(), chain_.T_leaf_trunk(),
                    chain_.isLocalized());

    /// Publish odometry result on live robot localization
    if (publisher_)
      publisher_->publishRobot(persistent_loc_, chain_.trunkSequenceId(),
                               target_loc_);

    CLOG(DEBUG, "tactic") << "[ChainLock Released] merge";
  }

  /// \note Old merge pipeline may increase keyframe creation frequency to
  /// localize more frequently (when not localized). but now we simply run
  /// localization on every frame - by doing this we assume that the robot
  /// moves slowly during merge.

  /// Check if we should create a new vertex
  const auto &keyframe_test_result = *(qdata->keyframe_test_result);
  if (keyframe_test_result == KeyframeTestResult::CREATE_VERTEX) {
    CLOG(INFO, "tactic") << "Create a new keyframe and localize against the "
                            "merge path!";

    /// Add new vertex to the posegraph
    bool first_keyframe = !current_vertex_id_.isValid();
    if (!current_vertex_id_.isValid())
      addDanglingVertex(*(qdata->stamp));
    else
      addConnectedVertex(*(qdata->stamp), *(qdata->T_r_m_odo));
    CLOG(INFO, "tactic") << "Creating a new keyframe with id "
                         << current_vertex_id_;

    /// Update live id to the just-created vertex id
    qdata->live_id.fallback(current_vertex_id_);

    /// Call the pipeline to make and process the keyframe
    pipeline_->processKeyframe(qdata, graph_, current_vertex_id_);

    /// Compute odometry in world frame for visualization.
    T_w_m_odo_ = T_w_m_odo_ * (*qdata->T_r_m_odo).inverse();
    keyframe_poses_.emplace_back();
    keyframe_poses_.back().pose =
        tf2::toMsg(Eigen::Affine3d(T_w_m_odo_.matrix()));

    /// \todo Should also localize against persistent localization (i.e.
    /// localize against trunk when branching from existing graph), but
    /// currently assume that we never run merge at the very beginning of a
    /// teach. A loop with 2 vertices? Please.
    if (first_keyframe && persistent_loc_.v.isSet()) {
      std::string err{
          "Started merging right after branching, this should never happen."};
      CLOG(ERROR, "tactic") << err;
      throw std::runtime_error{err};
    }

    {
      /// Update Odometry in localization chain
      CLOG(DEBUG, "tactic") << "[ChainLock Requested] merge";
      ChainLockType lck(*chain_mutex_ptr_);
      CLOG(DEBUG, "tactic") << "[ChainLock Acquired] merge";

      /// Must happen in key frame
      chain_.setPetiole(current_vertex_id_);
      chain_.updatePetioleToLeafTransform(EdgeTransform(true), true);

      /// Reset the map to robot transform and new vertex flag
      updatePersistentLoc(current_vertex_id_, EdgeTransform(true), true);
      /// Update odometry result on live robot localization
      if (publisher_)
        publisher_->publishRobot(persistent_loc_, chain_.trunkSequenceId(),
                                 target_loc_);

      /// Add target vertex for localization and prior
      qdata->map_id.fallback(chain_.trunkVertexId());
      if (!chain_.isLocalized()) {
        qdata->T_r_m_loc.fallback(
            Eigen::Matrix4d(Eigen::Matrix4d::Identity(4, 4)));
        const Eigen::Matrix<double, 6, 6> loc_cov = config_->default_loc_cov;
        qdata->T_r_m_loc->setCovariance(loc_cov);
      } else {
        qdata->T_r_m_loc.fallback(chain_.T_petiole_trunk());
      }
      *qdata->loc_success = false;

      CLOG(DEBUG, "tactic") << "[ChainLock Released] merge";
    }

    // Run the localizer against the closest vertex
    pipeline_->runLocalization(qdata, graph_);
    // if (config_->visualize) {
    //   publishLocalization(qdata);
    //   pipeline_->visualizeLocalization(qdata, graph_);
    // }

    if (*qdata->loc_success) {
      CLOG(DEBUG, "tactic")
          << "Estimated transformation from trunk vertex (" << *(qdata->map_id)
          << ") to petiole vertex (" << *(qdata->live_id)
          << ") (i.e., T_r_m localization): " << *qdata->T_r_m_loc;

      {
        CLOG(DEBUG, "tactic") << "[ChainLock Requested] merge";
        ChainLockType lck(*chain_mutex_ptr_);
        CLOG(DEBUG, "tactic") << "[ChainLock Acquired] merge";

        /// Move the localization chain forward upon successful localization
        chain_.convertPetioleTrunkToTwigBranch();
        chain_.updateBranchToTwigTransform(*qdata->T_r_m_loc, false);

        /// Update the localization with respect to the privileged chain
        /// (target localization)
        updateTargetLoc(chain_.trunkVertexId(), chain_.T_leaf_trunk(),
                        chain_.isLocalized());

        CLOG(DEBUG, "tactic") << "[ChainLock Released] merge";
      }

      /// Increment localization success
      target_loc_.successes++;
    } else {
      CLOG(INFO, "tactic")
          << "Failed to estimate transformation from localization vertex ("
          << *(qdata->map_id) << ") to live vertex (" << *(qdata->live_id)
          << ")";

      /// Decrement localization success
      if (target_loc_.successes > 0) target_loc_.successes = 0;
      target_loc_.successes--;
    }
  } else {
    CLOG(INFO, "tactic")
        << "Localize against the merge path without creating a new keyframe!";

    if (!current_vertex_id_.isValid()) {
      std::string err{
          "Started merging right after branching, this should never happen."};
      CLOG(ERROR, "tactic") << err;
      throw std::runtime_error{err};
    }

    {
      /// Setup localization cache
      CLOG(DEBUG, "tactic") << "[ChainLock Requested] merge";
      ChainLockType lck(*chain_mutex_ptr_);
      CLOG(DEBUG, "tactic") << "[ChainLock Acquired] merge";

      // current_vertex_id_ is basically chain_.petioleVertexId, but
      // petioleVertexId is not set if the first frame in merge is not a
      // keyframe.
      qdata->live_id.fallback(current_vertex_id_);
      qdata->map_id.fallback(chain_.trunkVertexId());
      if (!chain_.isLocalized()) {
        qdata->T_r_m_loc.fallback(
            Eigen::Matrix4d(Eigen::Matrix4d::Identity(4, 4)));
        const Eigen::Matrix<double, 6, 6> loc_cov = config_->default_loc_cov;
        qdata->T_r_m_loc->setCovariance(loc_cov);
      } else {
        /// we have to use T_leaf_trunk not T_petiole_trunk because
        /// petiole!=leaf in this case.
        qdata->T_r_m_loc.fallback(chain_.T_leaf_trunk());
      }
      *qdata->loc_success = false;

      CLOG(DEBUG, "tactic") << "[ChainLock Released] merge";
    }

    // Run the localizer against the closest vertex
    pipeline_->runLocalization(qdata, graph_);
    // if (config_->visualize) {
    //   publishLocalization(qdata);
    //   pipeline_->visualizeLocalization(qdata, graph_);
    // }

    if (*qdata->loc_success) {
      CLOG(DEBUG, "tactic")
          << "Estimated transformation from trunk vertex (" << *qdata->map_id
          << ") to petiole(+leaf) vertex (" << *qdata->live_id
          << ") (i.e., T_r_m localization): " << *qdata->T_r_m_loc;

      {
        CLOG(DEBUG, "tactic") << "[ChainLock Requested] merge";
        ChainLockType lck(*chain_mutex_ptr_);
        CLOG(DEBUG, "tactic") << "[ChainLock Acquired] merge";

        /// Move the localization chain forward upon successful localization
        chain_.convertPetioleTrunkToTwigBranch();
        const auto T_r_m_loc =
            (*qdata->T_r_m_odo).inverse() * (*qdata->T_r_m_loc);
        chain_.updateBranchToTwigTransform(T_r_m_loc, false);

        /// Update the localization with respect to the privileged chain
        /// (target localization)
        updateTargetLoc(chain_.trunkVertexId(), chain_.T_leaf_trunk(),
                        chain_.isLocalized());

        CLOG(DEBUG, "tactic") << "[ChainLock Released] merge";
      }

      /// Increment localization success
      target_loc_.successes++;
    } else {
      CLOG(INFO, "tactic")
          << "Failed to estimate transformation from localization vertex ("
          << *qdata->map_id << ") to live vertex (" << *qdata->live_id << ")";

      /// Decrement localization success
      if (target_loc_.successes > 0) target_loc_.successes = 0;
      target_loc_.successes--;
    }
  }

  CLOG(INFO, "tactic") << "Localizing againt vertex: " << target_loc_.v
                       << ", number of successes is " << target_loc_.successes;
  if (target_loc_.successes < -5) {
    /// \todo need better logic here to decide whether or not to move to the
    /// next vertex to localize against (maybe a binary search)
    CLOG(INFO, "tactic")
        << "Cannot localize against this vertex, move to the next one.";
    {
      CLOG(DEBUG, "tactic") << "[ChainLock Requested] merge";
      ChainLockType lck(*chain_mutex_ptr_);
      CLOG(DEBUG, "tactic") << "[ChainLock Acquired] merge";

      auto trunk_seq = (chain_.trunkSequenceId() + 3) %
                       uint32_t(chain_.sequence().size() - 1);
      chain_.resetTrunk(trunk_seq);

      CLOG(DEBUG, "tactic") << "[ChainLock Released] merge";
    }
  }

  if (config_->visualize) {
    publishLocalization(qdata);
    pipeline_->visualizeLocalization(qdata, graph_);
  }
}

void Tactic::search(QueryCache::Ptr qdata) {
  /// Prior assumes no motion since last processed frame
  qdata->T_r_m_odo.fallback(chain_.T_leaf_petiole());

  CLOG(DEBUG, "tactic") << "Prior transformation from live vertex ("
                        << *qdata->live_id
                        << ") to robot (i.e., T_r_m odometry): "
                        << *qdata->T_r_m_odo;

  /// Odometry to get relative pose estimate and whether a keyframe should be
  /// created
  pipeline_->runOdometry(qdata, graph_);
  // add to a global odometry estimate vector for debugging
  odometry_poses_.push_back(T_w_m_odo_ * (*qdata->T_r_m_odo).inverse());
  if (config_->visualize) {
    publishOdometry(qdata);
    pipeline_->visualizeOdometry(qdata, graph_);
  }

  CLOG(DEBUG, "tactic") << "Estimated transformation from live vertex ("
                        << *(qdata->live_id)
                        << ") to robot (i.e., T_r_m odometry): "
                        << *qdata->T_r_m_odo;

  {
    CLOG(DEBUG, "tactic") << "[ChainLock Requested] search";
    ChainLockType lck(*chain_mutex_ptr_);
    CLOG(DEBUG, "tactic") << "[ChainLock Acquired] search";

    /// Update Odometry in localization chain
    chain_.updatePetioleToLeafTransform(*qdata->T_r_m_odo, true);

    /// Update persistent localization (only when the first keyframe has been
    /// created so that current vertex id is valid.)
    // if (current_vertex_id_.isValid())
    //   updatePersistentLoc(*qdata->live_id, *qdata->T_r_m_odo, true);

    /// Update the localization with respect to the privileged chain
    /// (target localization)
    // updateTargetLoc(chain_.trunkVertexId(), chain_.T_leaf_trunk(),
    //                 chain_.isLocalized());

    /// Publish odometry result on live robot localization
    // if (publisher_)
    //   publisher_->publishRobot(persistent_loc_, chain_.trunkSequenceId(),
    //                            target_loc_);

    CLOG(DEBUG, "tactic") << "[ChainLock Released] search";
  }

  /// \note Old merge pipeline may increase keyframe creation frequency to
  /// localize more frequently (when not localized). but now we simply run
  /// localization on every frame - by doing this we assume that the robot
  /// moves slowly during localization search.

  /// Check if we should create a new vertex
  const auto &keyframe_test_result = *(qdata->keyframe_test_result);
  if (keyframe_test_result == KeyframeTestResult::CREATE_VERTEX) {
    CLOG(INFO, "tactic") << "Create a new keyframe and localize against the "
                            "search vertices!";

    /// Add new vertex to the posegraph
    bool first_keyframe = !current_vertex_id_.isValid();
    if (!current_vertex_id_.isValid())
      addDanglingVertex(*(qdata->stamp));
    else
      addConnectedVertex(*(qdata->stamp), *(qdata->T_r_m_odo));
    (void)first_keyframe;
    CLOG(INFO, "tactic") << "Creating a new keyframe with id "
                         << current_vertex_id_;

    /// Update live id to the just-created vertex id
    qdata->live_id.fallback(current_vertex_id_);

    /// Call the pipeline to make and process the keyframe
    pipeline_->processKeyframe(qdata, graph_, current_vertex_id_);

    {
      /// Update Odometry in localization chain
      CLOG(DEBUG, "tactic") << "[ChainLock Requested] search";
      ChainLockType lck(*chain_mutex_ptr_);
      CLOG(DEBUG, "tactic") << "[ChainLock Acquired] search";

      /// Must happen in key frame
      chain_.setPetiole(current_vertex_id_);
      chain_.updatePetioleToLeafTransform(EdgeTransform(true), true);

      /// Reset the map to robot transform and new vertex flag
      // updatePersistentLoc(current_vertex_id_, EdgeTransform(true), true);
      /// Update odometry result on live robot localization
      // if (publisher_)
      //   publisher_->publishRobot(persistent_loc_, chain_.trunkSequenceId(),
      //                            target_loc_);

      /// Add target vertex for localization and prior
      qdata->map_id.fallback(chain_.trunkVertexId());
      if (!chain_.isLocalized()) {
        qdata->T_r_m_loc.fallback(
            Eigen::Matrix4d(Eigen::Matrix4d::Identity(4, 4)));
        const Eigen::Matrix<double, 6, 6> loc_cov = config_->default_loc_cov;
        qdata->T_r_m_loc->setCovariance(loc_cov);
      } else {
        qdata->T_r_m_loc.fallback(chain_.T_petiole_trunk());
      }
      *qdata->loc_success = false;

      CLOG(DEBUG, "tactic") << "[ChainLock Released] search";
    }

    // Run the localizer against the closest vertex
    pipeline_->runLocalization(qdata, graph_);
    // if (config_->visualize) {
    //   publishLocalization(qdata);
    //   pipeline_->visualizeLocalization(qdata, graph_);
    // }

    if (*qdata->loc_success) {
      CLOG(DEBUG, "tactic")
          << "Estimated transformation from trunk vertex (" << *(qdata->map_id)
          << ") to petiole vertex (" << *(qdata->live_id)
          << ") (i.e., T_r_m localization): " << *qdata->T_r_m_loc;

      {
        CLOG(DEBUG, "tactic") << "[ChainLock Requested] search";
        ChainLockType lck(*chain_mutex_ptr_);
        CLOG(DEBUG, "tactic") << "[ChainLock Acquired] search";

        /// Move the localization chain forward upon successful localization
        chain_.convertPetioleTrunkToTwigBranch();
        chain_.updateBranchToTwigTransform(*(qdata->T_r_m_loc), false);

        // /// Update the localization with respect to the privileged chain
        // /// (target localization)
        // updateTargetLoc(chain_.trunkVertexId(), chain_.T_leaf_trunk(),
        //                 chain_.isLocalized());

        /// Update the localization with respect to the privileged chain
        /// (target localization)
        updatePersistentLoc(chain_.trunkVertexId(), chain_.T_leaf_trunk(),
                            chain_.isLocalized());

        /// Publish odometry result on live robot localization
        if (publisher_)
          publisher_->publishRobot(persistent_loc_, chain_.trunkSequenceId(),
                                   target_loc_);

        CLOG(DEBUG, "tactic") << "[ChainLock Released] search";
      }
      /// Increment localization success
      persistent_loc_.successes++;
    } else {
      CLOG(INFO, "tactic")
          << "Failed to estimate transformation from localization vertex ("
          << *(qdata->map_id) << ") to live vertex (" << *(qdata->live_id)
          << ")";

      /// Decrement localization success
      if (persistent_loc_.successes > 0) persistent_loc_.successes = 0;
      persistent_loc_.successes--;
    }
  } else {
    CLOG(INFO, "tactic")
        << "Localize against the search vertices without creating a "
           "new keyframe!";

    if (!current_vertex_id_.isValid()) {
      std::string err{
          "No keyframe created since the start of teach/repeat. If this is a "
          "repeat, then your pipeline must create a keyframe on first "
          "frame."};
      CLOG(ERROR, "tactic") << err;
      throw std::runtime_error{err};
    }

    {
      /// Setup localization cache
      CLOG(DEBUG, "tactic") << "[ChainLock Requested] search";
      ChainLockType lck(*chain_mutex_ptr_);
      CLOG(DEBUG, "tactic") << "[ChainLock Acquired] search";

      // Since the first frame must be a keyframe, we can assume that petiole is
      // set at this moment.
      /// \todo this assumption may not be true - first frame may not be a
      /// keyframe
      qdata->live_id.fallback(chain_.petioleVertexId());
      qdata->map_id.fallback(chain_.trunkVertexId());
      if (!chain_.isLocalized()) {
        qdata->T_r_m_loc.fallback(
            Eigen::Matrix4d(Eigen::Matrix4d::Identity(4, 4)));
        const Eigen::Matrix<double, 6, 6> loc_cov = config_->default_loc_cov;
        qdata->T_r_m_loc->setCovariance(loc_cov);
      } else {
        /// we have to use T_leaf_trunk not T_petiole_trunk because
        /// petiole!=leaf in this case.
        qdata->T_r_m_loc.fallback(chain_.T_leaf_trunk());
      }
      *qdata->loc_success = false;

      CLOG(DEBUG, "tactic") << "[ChainLock Released] search";
    }

    // Run the localizer against the closest vertex
    pipeline_->runLocalization(qdata, graph_);
    // if (config_->visualize) {
    //   publishLocalization(qdata);
    //   pipeline_->visualizeLocalization(qdata, graph_);
    // }

    if (*qdata->loc_success) {
      CLOG(DEBUG, "tactic")
          << "Estimated transformation from trunk vertex (" << *qdata->map_id
          << ") to petiole(+leaf) vertex (" << *qdata->live_id
          << ") (i.e., T_r_m localization): " << *qdata->T_r_m_loc;

      {
        CLOG(DEBUG, "tactic") << "[ChainLock Requested] search";
        ChainLockType lck(*chain_mutex_ptr_);
        CLOG(DEBUG, "tactic") << "[ChainLock Acquired] search";

        /// Move the localization chain forward upon successful localization
        chain_.convertPetioleTrunkToTwigBranch();
        const auto T_r_m_loc =
            (*qdata->T_r_m_odo).inverse() * (*qdata->T_r_m_loc);
        chain_.updateBranchToTwigTransform(T_r_m_loc, false);

        /// Update the localization with respect to the privileged chain
        /// (target localization)
        // updateTargetLoc(chain_.trunkVertexId(), chain_.T_leaf_trunk(),
        //                 chain_.isLocalized());

        /// Update the localization with respect to the privileged chain
        /// (target localization)
        updatePersistentLoc(chain_.trunkVertexId(), chain_.T_leaf_trunk(),
                            chain_.isLocalized());

        /// Publish odometry result on live robot localization
        if (publisher_)
          publisher_->publishRobot(persistent_loc_, chain_.trunkSequenceId(),
                                   target_loc_);

        CLOG(DEBUG, "tactic") << "[ChainLock Released] search";
      }

      /// Increment localization success
      persistent_loc_.successes++;
    } else {
      CLOG(INFO, "tactic")
          << "Failed to estimate transformation from localization vertex ("
          << *qdata->map_id << ") to live vertex (" << *qdata->live_id << ")";

      /// Decrement localization success
      if (persistent_loc_.successes > 0) persistent_loc_.successes = 0;
      persistent_loc_.successes--;
    }
  }

  CLOG(INFO, "tactic") << "Localizing againt vertex: " << persistent_loc_.v
                       << ", number of successes is "
                       << persistent_loc_.successes;
  if (persistent_loc_.successes < -5) {
    /// \todo need better logic here to decide whether or not to move to the
    /// next vertex to localize against (maybe a binary search)
    CLOG(INFO, "tactic")
        << "Cannot localize against this vertex, move to the next one.";
    {
      CLOG(DEBUG, "tactic") << "[ChainLock Requested] search";
      ChainLockType lck(*chain_mutex_ptr_);
      CLOG(DEBUG, "tactic") << "[ChainLock Acquired] search";

      /// \todo for now, only search the first 30 vertices
      auto trunk_seq = (chain_.trunkSequenceId() + 3) % uint32_t(30);
      chain_.resetTrunk(trunk_seq);

      CLOG(DEBUG, "tactic") << "[ChainLock Released] search";
    }
  }

  if (config_->visualize) {
    publishLocalization(qdata);
    pipeline_->visualizeLocalization(qdata, graph_);
  }
}

void Tactic::publishOdometry(QueryCache::Ptr qdata) {
  /// Publish the latest keyframe estimate in world frame
  Eigen::Affine3d T(T_w_m_odo_.matrix());
  auto msg = tf2::eigenToTransform(T);
  msg.header.frame_id = "world";
  msg.header.stamp = *(qdata->rcl_stamp);
  msg.child_frame_id = "odometry keyframe";
  tf_broadcaster_->sendTransform(msg);

  /// Publish the teach path
  ROSPathMsg path;
  path.header.frame_id = "world";
  path.header.stamp = *(qdata->rcl_stamp);
  path.poses = keyframe_poses_;
  odo_path_pub_->publish(path);

  /// Publish the current frame
  Eigen::Affine3d T2(qdata->T_r_m_odo->inverse().matrix());
  auto msg2 = tf2::eigenToTransform(T2);
  msg2.header.frame_id = "odometry keyframe";
  msg2.header.stamp = *(qdata->rcl_stamp);
  msg2.child_frame_id = "robot";
  tf_broadcaster_->sendTransform(msg2);
}

void Tactic::publishPath(rclcpp::Time rcl_stamp) {
  std::vector<Eigen::Affine3d> eigen_poses;
  /// publish the repeat path in
  chain_.expand();
  for (unsigned i = 0; i < chain_.sequence().size(); i++) {
    eigen_poses.push_back(Eigen::Affine3d(chain_.pose(i).matrix()));
  }

  /// Publish the repeat path
  ROSPathMsg path;
  path.header.frame_id = "world";
  path.header.stamp = rcl_stamp;
  auto &poses = path.poses;
  for (const auto &pose : eigen_poses) {
    PoseStampedMsg ps;
    ps.pose = tf2::toMsg(pose);
    poses.push_back(ps);
  }
  loc_path_pub_->publish(path);
}

void Tactic::publishLocalization(QueryCache::Ptr qdata) {
  /// Publish the current frame localized against in world frame
  Eigen::Affine3d T(T_w_m_loc_.matrix());
  auto msg = tf2::eigenToTransform(T);
  msg.header.frame_id = "world";
  msg.header.stamp = *(qdata->rcl_stamp);
  // apply an offset to y axis to separate odometry and localization
  msg.transform.translation.z -= 10;
  msg.child_frame_id = "localization keyframe";
  tf_broadcaster_->sendTransform(msg);
}

}  // namespace tactic
}  // namespace vtr<|MERGE_RESOLUTION|>--- conflicted
+++ resolved
@@ -469,14 +469,9 @@
           << *(qdata->map_id) << " to the graph.";
       graph_->addEdge(*(qdata->live_id), *(qdata->map_id), T_r_m_loc.inverse(),
                       pose_graph::Spatial, false);
-<<<<<<< HEAD
-      LOG(DEBUG) << "Done adding the spatial edge between " << *(qdata->live_id)
-                 << " and " << *(qdata->map_id) << " to the graph. T_from_to (T_qm): " << T_r_m_loc;
-=======
       CLOG(DEBUG, "tactic")
-          << "Done adding the spatial edge between " << *(qdata->live_id)
-          << " and " << *(qdata->map_id) << " to the graph.";
->>>>>>> a5480654
+        << "Done adding the spatial edge between " << *(qdata->live_id)
+        << " and " << *(qdata->map_id) << " to the graph. T_from_to (T_qm): " << T_r_m_loc;
     }
 
     {
@@ -485,16 +480,9 @@
       ChainLockType lck(*chain_mutex_ptr_);
       CLOG(DEBUG, "tactic") << "[ChainLock Acquired] follow";
 
-<<<<<<< HEAD
-    /// Update the localization with respect to the privileged chain
-    updatePersistentLoc(chain_.trunkVertexId(), chain_.T_leaf_trunk(),
-                        chain_.isLocalized());
-    LOG(DEBUG) << "Persistent loc. update with current T_leaf_trunk: " << chain_.T_leaf_trunk();
-=======
       /// Move the localization chain forward upon successful localization
       chain_.convertPetioleTrunkToTwigBranch();
       chain_.updateBranchToTwigTransform(T_r_m_loc, false);
->>>>>>> a5480654
 
       /// Update the localization with respect to the privileged chain
       updatePersistentLoc(chain_.trunkVertexId(), chain_.T_leaf_trunk(),
@@ -568,12 +556,7 @@
     CLOG(DEBUG, "tactic") << "[ChainLock Released] follow";
   }
 
-<<<<<<< HEAD
-  LOG(DEBUG) << "[Tactic] Finish running localization in follow.";
-  LOG(DEBUG) << "Navigator's current T_leaf_trunk: " << chain_.T_leaf_trunk();
-=======
   CLOG(DEBUG, "tactic") << "Finish running localization in follow.";
->>>>>>> a5480654
 }
 
 void Tactic::updatePathTracker(QueryCache::Ptr qdata) {
