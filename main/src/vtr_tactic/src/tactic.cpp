--- conflicted
+++ resolved
@@ -166,15 +166,11 @@
 
 bool Tactic::routeCompleted() const {
   auto lock = chain_->guard();
-<<<<<<< HEAD
-  const auto translation = chain_->T_leaf_trunk().r_ab_inb().norm();
-=======
   const auto T_leaf_target = chain_->T_leaf_trunk()*chain_->T_trunk_target(chain_->sequence().size() - 1);
   const auto translation = T_leaf_target.r_ba_ina().norm(); // lgmath bring to aang
   // angle threshold of 15 degrees hardcoded for now
   const auto T_leaf_target_matrix = T_leaf_target.matrix();
   const auto angle = atan2(T_leaf_target_matrix(1, 0), T_leaf_target_matrix(0, 0));
->>>>>>> 0d2c95c3
 
   if (chain_->trunkSequenceId() < (chain_->sequence().size() - 2)) {
     return false;
