// Copyright 2021, Autonomous Space Robotics Lab (ASRL)
//
// Licensed under the Apache License, Version 2.0 (the "License");
// you may not use this file except in compliance with the License.
// You may obtain a copy of the License at
//
//     http://www.apache.org/licenses/LICENSE-2.0
//
// Unless required by applicable law or agreed to in writing, software
// distributed under the License is distributed on an "AS IS" BASIS,
// WITHOUT WARRANTIES OR CONDITIONS OF ANY KIND, either express or implied.
// See the License for the specific language governing permissions and
// limitations under the License.

/**
 * \file mission_server.hpp
 * \author Yuchen Wu, Autonomous Space Robotics Lab (ASRL)
 */
#pragma once

#include "vtr_mission_planning/state_machine/state_machine.hpp"

namespace vtr {
namespace mission_planning {

enum class GoalState : int8_t {
  Empty = 0,
  Starting = 1,
  Running = 2,
  Finishing = 3,
};
std::ostream& operator<<(std::ostream& os, const GoalState& goal_state);

/** \brief Miniature state machine to allow graceful pause of goal execution */
enum class ServerState : int8_t {
  Empty = -1,      // No goals exist
  Processing = 0,  // We are working on 1 or more goals
  PendingPause,    // We are working on a goal, but will pause when done
  Paused,          // Execution is paused, and will resume with more goals
  Crashed          // Main process has died notify GUI
};
std::ostream& operator<<(std::ostream& os, const ServerState& server_state);

enum class GoalTarget : int8_t {
  Unknown = -1,
  Idle = 0,
  Teach = 1,
  Repeat = 2,
  Localize = 3,
};
std::ostream& operator<<(std::ostream& os, const GoalTarget& goal_target);

enum class CommandTarget : int8_t {
  Unknown = -1,
  Localize = 0,
  StartMerge = 1,
  ConfirmMerge = 2,
  ContinueTeach = 3,
<<<<<<< HEAD
  SelectController = 4,
=======
  ForceAddVertex = 4,
>>>>>>> e64e2654
};

struct Command {
  using VertexId = tactic::VertexId;
  CommandTarget target;
  VertexId vertex;
  std::vector<VertexId> path;
  std::string controller_name;
};

/** \brief Template specialization to standardize the goal interface */
template <class GoalHandle>
class GoalInterface {
 public:
  // clang-format off
  using Id = typename std::remove_reference<decltype(GoalHandle::id)>::type;
  using IdHash = std::hash<Id>;

  static const Id& InvalidId() {
    static Id invalid_id{-1};
    return invalid_id;
  }
  static Id id(const GoalHandle& gh) { return gh.id; }
  static GoalTarget target(const GoalHandle& gh) { return gh.target; }
  static std::list<tactic::VertexId> path(const GoalHandle& gh) { return gh.path; }
  static std::chrono::milliseconds pause_before(const GoalHandle& gh) { return gh.pause_before; }
  static std::chrono::milliseconds pause_after(const GoalHandle& gh) { return gh.pause_after; }
  // clang-format on
};

template <class GoalHandle>
class MissionServer : public StateMachineCallback {
 public:
  PTR_TYPEDEFS(MissionServer);

  using GoalId = typename GoalInterface<GoalHandle>::Id;
  using GoalIdHash = typename GoalInterface<GoalHandle>::IdHash;

  using Mutex = std::mutex;
  using CondVar = std::condition_variable;
  using LockGuard = std::lock_guard<Mutex>;
  using UniqueLock = std::unique_lock<Mutex>;

  MissionServer();
  virtual ~MissionServer();

  /** \brief RAII does not work due to circular dependency with state macine */
  void start(const StateMachineInterface::Ptr& state_machine);

  /** \brief Pause or un-pause the mission. (without halting current goal) */
  void setPause(const bool pause = true);

  /** \brief Goal and command interfaces */
  void addGoal(const GoalHandle& gh, int idx = std::numeric_limits<int>::max());
  void cancelGoal(const GoalHandle& gh);
  void beginGoals();
  bool hasGoal(const GoalId& goal_id);
  void processCommand(const Command& command);

  /** \brief State machine callbacks */
  void stateSuccess() override;

 protected:
  /** \brief Derived class must call this upon destruction */
  void stop();

 private:
  /** \brief wait and start the current goal */
  void startGoal();
  /** \brief wait and finish the current goal */
  void finishGoal();

  /// helper functions, they do not acquire lock inside function body, so the
  /// lock must be acquired before calling them
 private:
  bool clearCurrentGoal();
  virtual void serverStateChanged();

 private:
  /// \note state_machine_ is only assigned once in start(), so not made
  /// thread-safe
  StateMachineInterface::Ptr getStateMachine() const;
  StateMachineInterface::WeakPtr state_machine_;

 protected:
  /** \brief Protects all class members */
  mutable Mutex mutex_;
  /** \brief wait until stop or current goal has changed */
  mutable CondVar cv_stop_or_goal_changed_;
  mutable CondVar cv_thread_finish_;

  /** \brief SimpleGoal processing queue */
  std::list<GoalId> goal_queue_;
  /** \brief Quick lookup map between id and SimpleGoal */
  std::unordered_map<GoalId, GoalHandle, GoalIdHash> goal_map_;
  /** \brief tracking the current goal */
  GoalId current_goal_id_ = GoalInterface<GoalHandle>::InvalidId();
  GoalState current_goal_state_ = GoalState::Empty;
  ServerState current_server_state_ = ServerState::Empty;

 private:
  /** \brief signal the process thread to stop */
  bool stop_ = false;
  /** \brief used to wait until all threads finish */
  size_t thread_count_ = 0;
  /** \brief thread to wait and then start the current goal */
  std::thread goal_starting_thread_;
  /** \brief thread to wait and then finishing the current goal */
  std::thread goal_finishing_thread_;
};

template <class GoalHandle>
MissionServer<GoalHandle>::MissionServer() {
  thread_count_ = 2;
  goal_starting_thread_ =
      std::thread(&MissionServer<GoalHandle>::startGoal, this);
  goal_finishing_thread_ =
      std::thread(&MissionServer<GoalHandle>::finishGoal, this);
}

template <class GoalHandle>
MissionServer<GoalHandle>::~MissionServer() {
  stop();
}

template <class GoalHandle>
void MissionServer<GoalHandle>::start(
    const StateMachineInterface::Ptr& state_machine) {
  state_machine_ = state_machine;
  // initialize server state of subclasses
  LockGuard lock(mutex_);
  serverStateChanged();
}

template <class GoalHandle>
void MissionServer<GoalHandle>::stop() {
  UniqueLock lock(mutex_);
  //
  goal_queue_.clear();
  goal_map_.clear();
  const auto reset_sm = clearCurrentGoal();
  //
  stop_ = true;
  cv_stop_or_goal_changed_.notify_all();
  cv_thread_finish_.wait(lock, [&] { return thread_count_ == 0; });
  if (goal_starting_thread_.joinable()) goal_starting_thread_.join();
  if (goal_finishing_thread_.joinable()) goal_finishing_thread_.join();

  current_server_state_ = mission_planning::ServerState::Crashed;
  CLOG(DEBUG, "mission.server") << "Setting state to crashed for closing";

  //
  serverStateChanged();
  lock.unlock();
  if (!reset_sm) return;
  if (const auto state_machine = getStateMachine())
    state_machine->handle(Event::Reset());
}

template <class GoalHandle>
void MissionServer<GoalHandle>::setPause(const bool pause) {
  LockGuard lock(mutex_);
  if (pause) {
    if (current_server_state_ == ServerState::Empty) {
      CLOG(INFO, "mission.server") << "State: Empty --> Paused";
      current_server_state_ = ServerState::Paused;
    } else if (current_server_state_ == ServerState::Processing) {
      CLOG(INFO, "mission.server") << "State: Processing --> PendingPause";
      current_server_state_ = ServerState::PendingPause;
    }
  } else {
    if (current_server_state_ == ServerState::Paused) {
      if (goal_queue_.size() > 0) {
        // If there are goals left, resume processing them
        CLOG(INFO, "mission.server") << "State: Paused --> Processing";
        current_goal_id_ = goal_queue_.front();
        current_goal_state_ = GoalState::Starting;
        current_server_state_ = ServerState::Processing;
        cv_stop_or_goal_changed_.notify_all();
      } else {
        // If there are no goals left, flag the server as empty
        CLOG(INFO, "mission.server") << "State: Paused --> Empty";
        current_server_state_ = ServerState::Empty;
      }
    } else if (current_server_state_ == ServerState::PendingPause) {
      CLOG(INFO, "mission.server") << "State: PendingPause --> Processing";
      current_server_state_ = ServerState::Processing;
    }
  }
  //
  serverStateChanged();
}

template <class GoalHandle>
void MissionServer<GoalHandle>::addGoal(const GoalHandle& gh, int idx) {
  LockGuard lock(mutex_);

  const auto goal_id = GoalInterface<GoalHandle>::id(gh);

  if (goal_map_.find(goal_id) != goal_map_.end()) {
    CLOG(ERROR, "mission.server")
        << "Goal with id " << goal_id << " already exists";
    throw std::runtime_error("Trying to add a goal that already exists");
  }

  if (idx <= 0) {
    goal_queue_.push_front(goal_id);
    goal_map_.insert({goal_id, gh});
  } else if (idx >= int(goal_queue_.size())) {
    goal_queue_.push_back(goal_id);
    goal_map_.insert({goal_id, gh});
  } else {
    auto iter = goal_queue_.begin();
    for (int i = 0; i < idx; ++i) ++iter;
    goal_map_.insert({goal_id, gh});
  }
  //
  serverStateChanged();
}

template <class GoalHandle>
void MissionServer<GoalHandle>::cancelGoal(const GoalHandle& gh) {
  UniqueLock lock(mutex_);
  const auto goal_id = GoalInterface<GoalHandle>::id(gh);
  //
  for (auto iter = goal_queue_.begin(); iter != goal_queue_.end(); ++iter) {
    if (*iter == goal_id) {
      goal_queue_.erase(iter);
      break;
    }
  }
  goal_map_.erase(goal_id);
  //
  auto reset_sm = (current_goal_id_ == goal_id) ? clearCurrentGoal() : false;
  //
  serverStateChanged();
  lock.unlock();
  if (!reset_sm) return;
  if (const auto state_machine = getStateMachine())
    state_machine->handle(Event::Reset());
}

template <class GoalHandle>
void MissionServer<GoalHandle>::beginGoals() {
  LockGuard lock(mutex_);

  // check if this is the only goal running
  if (current_server_state_ == ServerState::Empty) {
    current_goal_id_ = goal_queue_.front();
    current_goal_state_ = GoalState::Starting;
    current_server_state_ = ServerState::Processing;
    cv_stop_or_goal_changed_.notify_all();
  }
  //
  serverStateChanged();
}

template <class GoalHandle>
bool MissionServer<GoalHandle>::hasGoal(const GoalId& goal_id) {
  LockGuard lock(mutex_);
  return goal_map_.find(goal_id) != goal_map_.end();
}

template <class GoalHandle>
void MissionServer<GoalHandle>::processCommand(const Command& command) {
  /// \note state_machine handle must *not* be called within mission server
  /// lock, otherwise deadlock
  /// consider the case: getStateMachine()->stateSuccess() tries to lock mission
  /// server mutex, while this function acquires the mission server mutex but is
  /// blocked at getStateMachine()->handle
  const auto state_machine = getStateMachine();
  if (state_machine == nullptr) {
    std::string err{"State machine is nullptr, cannot process command."};
    CLOG(ERROR, "mission.server") << err;
    throw std::runtime_error(err);
  };
  switch (command.target) {
    case CommandTarget::Localize: {
      state_machine->handle(Event::StartIdle(command.vertex));
      return;
    }
    case CommandTarget::StartMerge: {
      state_machine->handle(Event::StartMerge(command.path));
      return;
    }
    case CommandTarget::ConfirmMerge: {
      state_machine->handle(std::make_shared<Event>(Signal::AttemptClosure));
      return;
    }
    case CommandTarget::ContinueTeach: {
      state_machine->handle(std::make_shared<Event>(Signal::ContinueTeach));
      return;
    }
<<<<<<< HEAD
    case CommandTarget::SelectController: {
      state_machine->handle(Event::SwitchController(command.controller_name));
=======
    case CommandTarget::ForceAddVertex: {
      state_machine->handle(std::make_shared<Event>(Action::ForceAddVertex));
>>>>>>> e64e2654
      return;
    }
    default:
      CLOG(ERROR, "mission.server") << "Unknown command encountered.";
      throw std::runtime_error("Unknown command encountered.");
      return;
  }
}

template <class GoalHandle>
void MissionServer<GoalHandle>::stateSuccess() {
  LockGuard lock(mutex_);

  // consistency check
  if (current_goal_id_ == GoalInterface<GoalHandle>::InvalidId()) {
    std::string err{
        "State success called but no goal is currently being processed."};
    CLOG(ERROR, "mission.server") << err;
    throw std::runtime_error(err);
  }
  if (current_goal_state_ != GoalState::Running) {
    std::string err{"State success called but goal is not in running state."};
    CLOG(ERROR, "mission.server") << err;
    throw std::runtime_error(err);
  }
  if (current_server_state_ != ServerState::Processing &&
      current_server_state_ != ServerState::PendingPause) {
    std::string err{
        "State success called but server is not in processing state."};
    CLOG(ERROR, "mission.server") << err;
    throw std::runtime_error(err);
  }

  current_goal_state_ = GoalState::Finishing;
  serverStateChanged();

  cv_stop_or_goal_changed_.notify_all();
}

template <class GoalHandle>
void MissionServer<GoalHandle>::startGoal() {
  el::Helpers::setThreadName("mission.server.goal_starting");
  CLOG(INFO, "mission.server") << "Starting the start goal thread.";
  while (true) {
    UniqueLock lock(mutex_);
    //
    cv_stop_or_goal_changed_.wait(lock, [&] {
      return stop_ ||
             (current_goal_id_ != GoalInterface<GoalHandle>::InvalidId() &&
              current_goal_state_ == GoalState::Starting);
    });
    if (stop_) {
      CLOG(INFO, "mission.server") << "Stopping the start goal thread.";
      --thread_count_;
      cv_thread_finish_.notify_all();
      return;
    }

    //
    const auto current_goal_id = current_goal_id_;
    const auto current_goal = goal_map_.at(current_goal_id);

    CLOG(INFO, "mission.server")
        << "Starting goal " << current_goal_id << " with waiting time "
        << GoalInterface<GoalHandle>::pause_before(current_goal).count();
    cv_stop_or_goal_changed_.wait_for(
        lock, GoalInterface<GoalHandle>::pause_before(current_goal),
        [&] { return stop_ || (current_goal_id_ != current_goal_id); });
    if (current_goal_id_ != current_goal_id) {
      CLOG(INFO, "mission.server") << "Goal has changed, stop waiting.";
      continue;
    }
    CLOG(INFO, "mission.server") << "Actually start goal " << current_goal_id;

    current_goal_state_ = GoalState::Running;
    serverStateChanged();

    // state machine handle must not be called within mission server lock
    lock.unlock();

    // start the current goal
    const auto state_machine = getStateMachine();
    if (state_machine == nullptr) {
      std::string err{"State machine is nullptr, cannot start the goal."};
      CLOG(ERROR, "mission.server") << err;
      throw std::runtime_error(err);
    };
    switch (GoalInterface<GoalHandle>::target(current_goal)) {
      case GoalTarget::Idle:
        state_machine->handle(Event::StartIdle());
        break;
      case GoalTarget::Teach:
        state_machine->handle(Event::StartTeach());
        break;
      case GoalTarget::Repeat: {
        const auto path = GoalInterface<GoalHandle>::path(current_goal);
        state_machine->handle(Event::StartRepeat(path));
        break;
      }
      case GoalTarget::Localize: {
        state_machine->handle(Event::StartLocalize());
        break;
      }
      default:
        throw std::runtime_error("Unknown goal target " +
                                 std::to_string(int(GoalInterface<GoalHandle>::target(current_goal))));
    }
  }
}

template <class GoalHandle>
void MissionServer<GoalHandle>::finishGoal() {
  el::Helpers::setThreadName("mission.server.goal_finishing");
  CLOG(INFO, "mission.server") << "Starting the finish goal thread.";
  while (true) {
    UniqueLock lock(mutex_);
    //
    cv_stop_or_goal_changed_.wait(lock, [&] {
      return stop_ ||
             (current_goal_id_ != GoalInterface<GoalHandle>::InvalidId() &&
              current_goal_state_ == GoalState::Finishing);
    });
    if (stop_) {
      CLOG(INFO, "mission.server") << "Stopping the finish goal thread.";
      --thread_count_;
      cv_thread_finish_.notify_all();
      return;
    }
    //
    const auto current_goal_id = current_goal_id_;
    const auto current_goal = goal_map_.at(current_goal_id);

    CLOG(INFO, "mission.server")
        << "Finishing goal " << current_goal_id << " with waiting time "
        << GoalInterface<GoalHandle>::pause_after(current_goal).count();
    cv_stop_or_goal_changed_.wait_for(
        lock, GoalInterface<GoalHandle>::pause_after(current_goal),
        [&] { return stop_ || (current_goal_id_ != current_goal_id); });
    if (current_goal_id_ != current_goal_id) {
      CLOG(INFO, "mission.server") << "Goal has changed, stop waiting.";
      continue;
    }
    CLOG(INFO, "mission.server")
        << "Done waiting; finishing goal " << current_goal_id;

    // Erase the completed goal from the queue
    for (auto iter = goal_queue_.begin(); iter != goal_queue_.end(); ++iter) {
      if (*iter == current_goal_id) {
        goal_queue_.erase(iter);
        break;
      }
    }
    goal_map_.erase(current_goal_id);

    if (current_server_state_ == ServerState::PendingPause) {
      current_goal_id_ = GoalInterface<GoalHandle>::InvalidId();
      current_goal_state_ = GoalState::Empty;
      current_server_state_ = ServerState::Paused;
    } else if (current_server_state_ == ServerState::Processing) {
      if (goal_queue_.empty()) {
        current_goal_id_ = GoalInterface<GoalHandle>::InvalidId();
        current_goal_state_ = GoalState::Empty;
        current_server_state_ = ServerState::Empty;
      } else {
        current_goal_id_ = goal_queue_.front();
        current_goal_state_ = GoalState::Starting;
      }
    }
    serverStateChanged();

    cv_stop_or_goal_changed_.notify_all();
  }
}

template <class GoalHandle>
bool MissionServer<GoalHandle>::clearCurrentGoal() {
  if (current_goal_id_ == GoalInterface<GoalHandle>::InvalidId()) return false;

  // consistency check
  if ((current_server_state_ != ServerState::PendingPause) &&
      current_server_state_ != ServerState::Processing) {
    std::stringstream ss;
    ss << "Server state not in processing or pending pause when there is a "
          "goal being processed";
    CLOG(ERROR, "mission.server") << ss.str();
    throw std::runtime_error(ss.str());
  }
  if (current_goal_state_ == GoalState::Empty) {
    std::stringstream ss;
    ss << "Current goal state is empty when there is a goal being processed";
    CLOG(ERROR, "mission.server") << ss.str();
    throw std::runtime_error(ss.str());
  }

  if (current_server_state_ == ServerState::PendingPause) {
    current_goal_id_ = GoalInterface<GoalHandle>::InvalidId();
    current_goal_state_ = GoalState::Empty;
    current_server_state_ = ServerState::Paused;
  } else {
    if (goal_queue_.empty()) {
      current_goal_id_ = GoalInterface<GoalHandle>::InvalidId();
      current_goal_state_ = GoalState::Empty;
      current_server_state_ = ServerState::Empty;
    } else {
      current_goal_id_ = goal_queue_.front();
      current_goal_state_ = GoalState::Starting;
    }
  }
  cv_stop_or_goal_changed_.notify_all();

  return true;  // state machine needs reset
}

template <class GoalHandle>
void MissionServer<GoalHandle>::serverStateChanged() {
  CLOG(INFO, "mission.server")
      << "Server state changed:" << std::endl
      << "server state - " << current_server_state_ << std::endl
      << "current goal id - " << current_goal_id_ << std::endl
      << "current goal state - " << current_goal_state_ << std::endl
      << "goal queue - " << goal_queue_;
}

template <class GoalHandle>
StateMachineInterface::Ptr MissionServer<GoalHandle>::getStateMachine() const {
  if (auto state_machine_acquired = state_machine_.lock())
    return state_machine_acquired;
  else {
    std::string err{"state machine has expired"};
    CLOG(WARNING, "mission.server") << err;
  }
  return nullptr;
}

}  // namespace mission_planning
}  // namespace vtr<|MERGE_RESOLUTION|>--- conflicted
+++ resolved
@@ -56,11 +56,8 @@
   StartMerge = 1,
   ConfirmMerge = 2,
   ContinueTeach = 3,
-<<<<<<< HEAD
-  SelectController = 4,
-=======
   ForceAddVertex = 4,
->>>>>>> e64e2654
+  SelectController = 5,
 };
 
 struct Command {
@@ -354,13 +351,12 @@
       state_machine->handle(std::make_shared<Event>(Signal::ContinueTeach));
       return;
     }
-<<<<<<< HEAD
+    case CommandTarget::ForceAddVertex: {
+      state_machine->handle(std::make_shared<Event>(Action::ForceAddVertex));
+      return;
+    }
     case CommandTarget::SelectController: {
       state_machine->handle(Event::SwitchController(command.controller_name));
-=======
-    case CommandTarget::ForceAddVertex: {
-      state_machine->handle(std::make_shared<Event>(Action::ForceAddVertex));
->>>>>>> e64e2654
       return;
     }
     default:
