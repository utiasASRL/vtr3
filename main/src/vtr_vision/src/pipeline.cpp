#include <vtr_vision/pipeline.hpp>
#include "vtr_tactic/modules/factory.hpp"


namespace vtr {
namespace vision {

using namespace tactic;
auto StereoPipeline::Config::fromROS(const rclcpp::Node::SharedPtr &node,
                                   const std::string &param_prefix) 
    -> ConstPtr {
  auto config = std::make_shared<Config>();
                                   
  // clang-format off
  config->preprocessing = node->declare_parameter<std::vector<std::string>>(param_prefix + ".preprocessing", config->preprocessing);
//   config_->odometry = node->declare_parameter<std::vector<std::string>>(param_prefix + ".odometry", config_->odometry);
//   config_->bundle_adjustment = node->declare_parameter<std::vector<std::string>>(param_prefix + ".bundle_adjustment", config_->bundle_adjustment);
//   config_->localization = node->declare_parameter<std::vector<std::string>>(param_prefix + ".localization", config_->localization);
  // clang-format on

  /// Sets up module config
//   module_factory_ = std::make_shared<ROSModuleFactory>(node);
//   addModules();
    return config;
}


StereoPipeline::StereoPipeline(
    const Config::ConstPtr &config,
    const std::shared_ptr<ModuleFactory> &module_factory,
    const std::string &name)
    : BasePipeline(module_factory, name), config_(config) {
    // preprocessing
    for (auto module : config_->preprocessing)
      preprocessing_.push_back(factory()->get("preprocessing." + module));
//   // odometry
//   for (auto module : config_->odometry)
//     odometry_.push_back(factory()->get("odometry." + module));
//   // localization
//   for (auto module : config_->localization)
//     localization_.push_back(factory()->get("localization." + module));
}

StereoPipeline::~StereoPipeline() {}

tactic::OutputCache::Ptr StereoPipeline::createOutputCache() const {
  return std::make_shared<tactic::OutputCache>();
}


void StereoPipeline::preprocess_(const tactic::QueryCache::Ptr &qdata0, const tactic::OutputCache::Ptr &output0,
                   const tactic::Graph::Ptr &graph,
                   const std::shared_ptr<tactic::TaskExecutor> &executor) {
  auto qdata = std::dynamic_pointer_cast<CameraQueryCache>(qdata0);
<<<<<<< HEAD
  qdata->vis_mutex = vis_mutex_ptr_;
  /// \todo Steam has been made thread safe for VTR, remove this.
  qdata->steam_mutex = steam_mutex_ptr_;
  // for (auto module : preprocessing_) module->run(*qdata0, *output0, graph, executor);
=======
  for (auto module : preprocessing_) module->run(*qdata0, *output0, graph, executor);
>>>>>>> 68a2d019
}





} //vision
} //vtr<|MERGE_RESOLUTION|>--- conflicted
+++ resolved
@@ -52,14 +52,7 @@
                    const tactic::Graph::Ptr &graph,
                    const std::shared_ptr<tactic::TaskExecutor> &executor) {
   auto qdata = std::dynamic_pointer_cast<CameraQueryCache>(qdata0);
-<<<<<<< HEAD
-  qdata->vis_mutex = vis_mutex_ptr_;
-  /// \todo Steam has been made thread safe for VTR, remove this.
-  qdata->steam_mutex = steam_mutex_ptr_;
-  // for (auto module : preprocessing_) module->run(*qdata0, *output0, graph, executor);
-=======
   for (auto module : preprocessing_) module->run(*qdata0, *output0, graph, executor);
->>>>>>> 68a2d019
 }
 
 
