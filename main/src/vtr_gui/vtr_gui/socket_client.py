--- conflicted
+++ resolved
@@ -315,14 +315,8 @@
   
   def change_controller(self, data):
     ros_command = MissionCommand()
-<<<<<<< HEAD
-    ros_command.type = MissionCommand.ADD_GOAL
-    ros_command.goal_handle.type = GoalHandle.SELECT_CONTROLLER
-    ros_command.goal_handle.controller_name = data['controller_name']
-=======
     ros_command.type = MissionCommand.SELECT_CONTROLLER
     ros_command.controller_name = data['controller_name']
->>>>>>> 6cecd45c
     return super().change_controller(ros_command)
 
 
