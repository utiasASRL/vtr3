--- conflicted
+++ resolved
@@ -340,11 +340,7 @@
         # Controller Params
         horizon_steps: 20
         horizon_step_size: 0.3
-<<<<<<< HEAD
         forward_vel: 0.75
-=======
-        forward_vel: 1.0
->>>>>>> 841eb4a7
         max_lin_vel: 1.25
         max_ang_vel: 2.0
         robot_linear_velocity_scale: 1.0 # Used to scale the output twist linear velocity messages by some constant factor to compensate internal low level control miscalibration
