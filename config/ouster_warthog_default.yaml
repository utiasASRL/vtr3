/**:
  ros__parameters:
    log_to_file: true
    log_debug: true
    log_enabled:
      #- navigation
      #- navigation.graph_map_server
      #- navigation.command
        # tactic
      #- tactic
      #- tactic.pipeline
      #- tactic.module
      #- tactic.module.live_mem_manager
      #- tactic.module.graph_mem_manager
      #- mission.state_machine
      - mission.server
        # planner manager
      #- cbit.control
      #- cbit.debug
      #- cbit.path_planning
      #- cbit.obstacle_filtering
      #- grizzly_controller_tests.cbit
        # mpc
      #- mpc.speed_scheduler
      #- mpc.debug
      #- mpc.solver
        # path planner
      #- cbit_planner.path_planning
        # pose graph
      #- pose_graph
        # lidar pipeline
      #- lidar.pipeline
      #- lidar.honeycomb_converter
      #- lidar.preprocessing
      #- lidar.odometry_icp
      #- lidar.odometry_map_maintenance
      #- lidar.vertex_test
      #- lidar.localization_map_recall
      #- lidar.localization_icp
      #- lidar.intra_exp_merging
      #- lidar.dynamic_detection
      #- lidar.inter_exp_merging
      #- lidar.ground_extraction
      #- lidar.obstacle_detection
      #- lidar.terrain_assessment

    robot_frame: base_link
    env_info_topic: env_info
    lidar_frame: os_lidar
    lidar_topic: /ouster/points
    queue_size: 1
    graph_map:
      origin_lat: 43.7822 # UTIAS: 43.78220
      origin_lng: -79.4661 # UTIAS: -79.4661
      origin_theta: 1.3
      scale: 1.0
    tactic:
      enable_parallelization: true
      preprocessing_skippable: false
      odometry_mapping_skippable: false
      localization_skippable: false
      task_queue_num_threads: 1
      task_queue_size: -1

      route_completion_translation_threshold: 0.5

      chain:
        min_cusp_distance: 1.5
        angle_weight: 7.0
        search_depth: 5
        search_back_depth: 10
        distance_warning: 5.0
      save_odometry_result: true
      save_localization_result: true
      visualize: true
      rviz_loc_path_offset:
        - 0.0
        - 0.0
        - 0.0
    pipeline:
      type: lidar
      preprocessing:
        - conversion
        - filtering
      odometry:
        - icp
        - mapping
        - vertex_test
        - intra_exp_merging
        - dynamic_detection
        - inter_exp_merging
        - memory
      localization:
        - recall
        - icp
        - safe_corridor
        #- change_detection_sync
        - memory
      submap_translation_threshold: 1.5
      submap_rotation_threshold: 30.0
    preprocessing:
      conversion:
        type: lidar.ouster_converter
        visualize: false
        filter_warthog: true
        filter_z_min: -0.2
        filter_z_max: 0.35
        filter_radius: 0.8
        
        radius_filter: 0.05
      filtering:
        type: lidar.preprocessing
        num_threads: 8
        crop_range: 40.0

        frame_voxel_size: 0.3 # grid subsampling voxel size

        vertical_angle_res: 0.0061365 # vertical angle resolution in radians, equal to 0.3516 degree documented in the manual
        polar_r_scale: 2.0 # polar_r_scale x vertical_angle_res = nearest neighbor search radius for normal computation
        r_scale: 4.0 # scale down point range by this value after taking log, whatever works
        h_scale: 2.0 # scale down yaw(phi) by this value so that vertical resolution ~= horizontal resolution, horizontal resolution when 5Hz spin frequence is ~0.7031 degree, so 0.7031 / 0.3516 = 2.00

        num_sample1: 20000 # max number of sample after filtering based on planarity
        min_norm_score1: 0.95 # min planarity score

        num_sample2: 20000 # max number of sample after filtering based on planarity
        min_norm_score2: 0.2 # 0.2 is when the incident angle 5/12 * pi
        min_normal_estimate_dist: 1.0 # minimum distance to estimate normal in meters
        max_normal_estimate_angle: 0.44 # must <1/2, this value will be timed by M_PI

        cluster_num_sample: 20000 # maxnumber of sample after removing isolated points

        visualize: true
    odometry:
      icp:
        type: lidar.odometry_icp

        # continuous time estimation
        use_trajectory_estimation: false
        traj_num_extra_states: 0
        traj_lock_prev_pose: false
        traj_lock_prev_vel: false
        traj_qc_diag:
          - 1.0
          - 0.1
          - 0.1
          - 0.1
          - 0.1
          - 1.0
        num_threads: 8
        first_num_steps: 2
        initial_max_iter: 4
        initial_max_pairing_dist: 1.5
        initial_max_planar_dist: 1.0
        refined_max_iter: 50
        refined_max_pairing_dist: 1.0
        refined_max_planar_dist: 0.3
        averaging_num_steps: 2
        verbose: false
        max_iterations: 1
        min_matched_ratio: 0.85
        visualize: true
      mapping:
        type: lidar.odometry_map_maintenance_v2

        map_voxel_size: 0.3

        crop_range_front: 40.0
        back_over_front_ratio: 0.5
        point_life_time: 20.0
        visualize: true
      vertex_test:
        type: lidar.vertex_test

        max_translation: 0.3
        max_rotation: 10.0
      intra_exp_merging:
        type: lidar.intra_exp_merging_v2
        depth: 6.0

        map_voxel_size: 0.3

        crop_range_front: 40.0
        back_over_front_ratio: 0.5
        visualize: true
      dynamic_detection:
        type: lidar.dynamic_detection
        depth: 12.0

        horizontal_resolution: 0.0122718 # 0.02042
        vertical_resolution: 0.00613587 # 0.01326
        max_num_observations: 2000
        min_num_observations: 4
        dynamic_threshold: 0.3
        visualize: true
      inter_exp_merging:
        type: "lidar.inter_exp_merging_v2"

        map_voxel_size: 0.3
        max_num_experiences: 128
        distance_threshold: 0.6
        planar_threshold: 0.2
        normal_threshold: 0.8
        dynamic_obs_threshold: 1
        visualize: true
      memory:
        type: live_mem_manager
        window_size: 5
    localization:
      recall:
        type: lidar.localization_map_recall
        map_version: pointmap
        visualize: true
      icp:
        type: lidar.localization_icp
        use_pose_prior: true
        num_threads: 8
        first_num_steps: 2
        initial_max_iter: 4
        initial_max_pairing_dist: 1.5
        initial_max_planar_dist: 1.0
        refined_max_iter: 50
        refined_max_pairing_dist: 1.0
        refined_max_planar_dist: 0.3
        averaging_num_steps: 2
        verbose: false
        max_iterations: 1
        min_matched_ratio: 0.45
      safe_corridor:
        type: lidar.safe_corridor
        lookahead_distance: 5.0
        corridor_width: 3.5
        influence_distance: 1.0
        resolution: 0.25
        size_x: 16.0
        size_y: 8.0
        visualize: true
      change_detection_sync:
        type: lidar.change_detection_v3
        detection_range: 8.0
        search_radius: 0.25

        negprob_threshold: 0.015 # was 0.015 # -1.86 without prior, 0.015 with prior
        use_prior: true
        alpha0: 3.0
        beta0: 0.03
        use_support_filtering: true
        support_radius: 0.25
        support_variance: 0.05
        support_threshold: 2.5

        influence_distance: 0.6 # Note that the total distance where grid cells have values > 0 is min dist + influence dist, not influence dist!
        minimum_distance: 0.9

        # cost map
        costmap_history_size: 15 # Keep between 3 and 30, used for temporal filtering
        resolution: 0.25
        size_x: 16.0
        size_y: 8.0
        visualize: true
      memory:
        type: graph_mem_manager
        vertex_life_span: 5
        window_size: 3
      obstacle_detection:
        type: lidar.obstacle_detection
        z_min: 0.5
        z_max: 2.0
        resolution: 0.6
        size_x: 40.0
        size_y: 20.0
        run_async: true
        visualize: true
      ground_extraction:
        type: lidar.ground_extraction
        z_offset: 0.2
        alpha: 0.035
        tolerance: 0.25
        Tm: 0.3
        Tm_small: 0.1
        Tb: 0.5
        Trmse: 0.1
        Tdprev: 1.0
        rmin: 2.0
        num_bins_small: 30.0
        bin_size_small: 0.5
        num_bins_large: 10.0
        bin_size_large: 1.0
        resolution: 0.6
        size_x: 40.0
        size_y: 20.0
        run_async: true
        visualize: true
      terrain_assessment:
        type: lidar.terrain_assessment
        lookahead_distance: 15.0
        corridor_width: 1.0
        search_radius: 1.0
        resolution: 0.5
        size_x: 40.0
        size_y: 20.0
        run_online: false
        run_async: true
        visualize: true
    
    path_planning:
      type: cbit
      control_period: 100 # ms
      cbit:
        obstacle_avoidance: true
        obs_padding: 0.0
        curv_to_euclid_discretization: 10
        sliding_window_width: 12.0
        sliding_window_freespace_padding: 2.0
        corridor_resolution: 0.2
        state_update_freq: 2.0
        update_state: true
        rand_seed: 1

        # Planner Tuning Params
        initial_samples: 400
        batch_samples: 200
        pre_seed_resolution: 0.5
        alpha: 0.25
        q_max: 2.5
        frame_interval: 50
        iter_max: 10000000
        eta: 1.0
        rad_m_exhange: 1.00
        initial_exp_rad: 1.00
        extrapolation: false
        incremental_plotting: false
        plotting: true
      costmap:
        costmap_filter_value: 0.01
        costmap_history: 15 

      speed_scheduler:
        planar_curv_weight: 2.50
        profile_curv_weight: 0.5 
        eop_weight: 1.0
        min_vel: 0.5

      mpc:
        # Controller Params
<<<<<<< HEAD
        horizon_steps: 30
        horizon_step_size: 0.3
=======
        extrapolate_robot_pose: true
        mpc_verbosity: false
        homotopy_guided_mpc: false
        horizon_steps: 20
        horizon_step_size: 0.5
>>>>>>> 2431da61
        forward_vel: 0.75
        max_lin_vel: 1.25
        max_ang_vel: 1.0
        robot_linear_velocity_scale: 1.0 # Used to scale the output twist linear velocity messages by some constant factor to compensate internal low level control miscalibration
        robot_angular_velocity_scale: 0.75 # Used to scale the output twist angular velocity messages by some constant factor to compensate internal low level control miscalibration

        vehicle_model: "unicycle"

        # Cost Function Covariance Matrices
<<<<<<< HEAD
        pose_error_cov: [100.0, 100.0, 1000.0, 1000.0, 1000.0, 200.0]
        vel_error_cov: [25.0, 100.0]
        acc_error_cov: [10.0, 100.0]
        kin_error_cov: [0.001, 0.001, 0.001, 0.001, 0.001, 0.001]
        lat_error_cov: [20.0]
        
        # Cost Function Covariance Matrices (Tracking Backup)
        #pose_error_cov: [100.0, 100.0, 1000.0, 1000.0, 1000.0, 200.0]
        #vel_error_cov: [30.0, 30.0] # was [0.1 2.0] # No longer using this cost term
        #acc_error_cov: [10.0, 10.0]
        #kin_error_cov: [0.001, 0.001, 0.001, 0.001, 0.001, 0.001]
        #lat_error_cov: [10.0]
        
=======
        pose_error_cov: [10.0, 10.0, 100.0, 100.0, 100.0, 20.0]
        vel_error_cov: [20.0, 30.0]
        acc_error_cov: [20.0, 20.0]
        kin_error_cov: [0.01, 0.01, 0.01, 0.01, 0.01, 0.01]
        lat_error_cov: [2.0]

>>>>>>> 2431da61
        # Cost Function Weights
        pose_error_weight: 1.0
        vel_error_weight: 1.5
        acc_error_weight: 1.5
        kin_error_weight: 1.0
        lat_error_weight: 0.01

        # Misc
        command_history_length: 100<|MERGE_RESOLUTION|>--- conflicted
+++ resolved
@@ -343,16 +343,11 @@
 
       mpc:
         # Controller Params
-<<<<<<< HEAD
-        horizon_steps: 30
-        horizon_step_size: 0.3
-=======
         extrapolate_robot_pose: true
         mpc_verbosity: false
         homotopy_guided_mpc: false
         horizon_steps: 20
         horizon_step_size: 0.5
->>>>>>> 2431da61
         forward_vel: 0.75
         max_lin_vel: 1.25
         max_ang_vel: 1.0
@@ -362,28 +357,12 @@
         vehicle_model: "unicycle"
 
         # Cost Function Covariance Matrices
-<<<<<<< HEAD
-        pose_error_cov: [100.0, 100.0, 1000.0, 1000.0, 1000.0, 200.0]
-        vel_error_cov: [25.0, 100.0]
-        acc_error_cov: [10.0, 100.0]
-        kin_error_cov: [0.001, 0.001, 0.001, 0.001, 0.001, 0.001]
-        lat_error_cov: [20.0]
-        
-        # Cost Function Covariance Matrices (Tracking Backup)
-        #pose_error_cov: [100.0, 100.0, 1000.0, 1000.0, 1000.0, 200.0]
-        #vel_error_cov: [30.0, 30.0] # was [0.1 2.0] # No longer using this cost term
-        #acc_error_cov: [10.0, 10.0]
-        #kin_error_cov: [0.001, 0.001, 0.001, 0.001, 0.001, 0.001]
-        #lat_error_cov: [10.0]
-        
-=======
         pose_error_cov: [10.0, 10.0, 100.0, 100.0, 100.0, 20.0]
         vel_error_cov: [20.0, 30.0]
         acc_error_cov: [20.0, 20.0]
         kin_error_cov: [0.01, 0.01, 0.01, 0.01, 0.01, 0.01]
         lat_error_cov: [2.0]
 
->>>>>>> 2431da61
         # Cost Function Weights
         pose_error_weight: 1.0
         vel_error_weight: 1.5
