--- conflicted
+++ resolved
@@ -10,13 +10,8 @@
     
         # tactic
       #- tactic
-<<<<<<< HEAD
       #- tactic.pipeline
       #- tactic.eop
-=======
-      - tactic.pipeline
-      - tactic.eop
->>>>>>> 9f732d34
       #- tactic.module
       #- tactic.module.live_mem_manager
       #- tactic.module.graph_mem_manager
@@ -24,7 +19,6 @@
       # path planner
       - path_planning
       - path_planning.cbit
-<<<<<<< HEAD
       - path_planning.cbit_planner
       - cbit.path_planning
       #- cbit_planner.path_planning
@@ -34,11 +28,6 @@
       #- mpc.cost_function
       #- mpc.cbit
       #- mpc.debug
-=======
-      #- path_planning.cbit_planner
-      - mpc.cbit
-      - mpc_debug
->>>>>>> 9f732d34
       - cbit.control
       #- obstacle detection.cbit
       #- grizzly_controller_tests.cbit
@@ -85,11 +74,7 @@
       task_queue_num_threads: 1
       task_queue_size: -1
 
-<<<<<<< HEAD
       route_completion_translation_threshold: 0.2
-=======
-      route_completion_translation_threshold: 0.1
->>>>>>> 9f732d34
 
       chain:
         min_cusp_distance: 1.5
@@ -384,25 +369,5 @@
 
         vehicle_model: "unicycle"
 
-        # Cost Function Covariance Matrices
-<<<<<<< HEAD
-        pose_error_cov: [1.0, 1.0, 1e5, 1e5, 1e5, 1e2]
-        vel_error_cov: [1.0, 5e2]
-        lat_error_cov: [1.0]
-=======
-        pose_error_cov: [10.0, 10.0, 100.0, 100.0, 100.0, 5.0]
-        vel_error_cov: [20.0, 30.0]
-        acc_error_cov: [20.0, 20.0]
-        kin_error_cov: [0.01, 0.01, 0.01, 0.01, 0.01, 0.01]
-        lat_error_cov: [2.0]
-
-        # Cost Function Weights
-        pose_error_weight: 1.0
-        vel_error_weight: 1.5
-        acc_error_weight: 1.5
-        kin_error_weight: 1.0
-        lat_error_weight: 0.01
->>>>>>> 9f732d34
-
         # Misc
         command_history_length: 100