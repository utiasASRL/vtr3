 /**:
  ros__parameters:
  ############ system configuration ############
    log_to_file: true
    log_debug: true
    log_enabled:
      #- navigation
<<<<<<< HEAD
      # - radar.pipeline
=======
      - radar.pipeline
>>>>>>> 404c7bcf
      # - navigation.sensor_input
      - radar.online_converter
      - radar.pc_extractor
      - radar.odometry_icp
      - radar.localization_icp
      # - tactic
      # - tactic.pipeline
      - tactic.module
      # - mpc.debug
      # - cbit.control
      #- mission.state_machine
      #- mission.server
    robot_frame: w200_0066_base_link #w200_0066_base_link
    env_info_topic: env_info
    radar_frame: w200_0066_navtech_base # w200_0066_navtech_base #navtech_base
    radar_topic: /radar_data/b_scan_msg
    gyro_frame: w200_0066_os_imu #w200_0066_os_imu #navtech_base
    gyro_topic: /ouster/imu
    gyro_bias: 
      z: 0.004203267148472062 # 0.004203267148472062
    queue_size: 100
    graph_map:
      origin_lat: 43.7822 # UTIAS: 43.78220
      origin_lng: -79.4661 # UTIAS: -79.4661
      origin_theta: 1.3
      scale: 1.0
    # Added Tactical Params
    tactic:
      enable_parallelization: true
      preprocessing_skippable: false
      odometry_mapping_skippable: false
      localization_skippable: false
      task_queue_num_threads: 1
      task_queue_size: -1

      route_completion_translation_threshold: 0.1

      chain:
        min_cusp_distance: 1.5
        angle_weight: 7.0
        search_depth: 5
        search_back_depth: 10
        distance_warning: 5.0
      save_odometry_result: true
      save_localization_result: true
      visualize: true
      rviz_loc_path_offset:
        - 0.0
        - 0.0
        - 0.0                                                                                                                                                                  
    ############ pipeline configuration ############
    pipeline:
      type: radar
      preprocessing: 
        - conversion
        - extraction
        - filtering
      odometry:
        - icp
        - mapping
        - vertex_test
        - memory
      localization: 
        - recall
        - icp
        - memory
      submap_translation_threshold: 1.5
      submap_rotation_threshold: 30.0
      save_raw_point_cloud: true
      save_radar_images: true
    preprocessing:
      conversion:
        type: radar.online_converter
<<<<<<< HEAD
        radar_resolution: 0.040308
        encoder_bin_size: 16000 # encoder bin size
      extraction:
        type: radar.pc_extractor
        radar_resolution: 0.040308 # 0307827  # RAS3 0.161231 #0.044
        detector: kpeaks #modified_cacfar # choose detector \in (kstrongest, cen2018, cacfar, oscfar, modified_cacfar,caso_cfar)
=======
        radar_resolution: 0.044
        encoder_bin_size: 16000 # encoder bin size
      extraction:
        type: radar.pc_extractor
        radar_resolution: 0.044 # 0307827  # RAS3 0.161231 #0.044
        detector: kstrongest #modified_cacfar # choose detector \in (kstrongest, cen2018, cacfar, oscfar, modified_cacfar,caso_cfar)
>>>>>>> 404c7bcf
        minr: 2.0 # mininum detection distance
        maxr: 69.0 # maximum detection distance
        # TODO: make cart_resolution an integer mult of radar_resolution
        cart_resolution: 0.2384 # m/pixel of BEV Cartesian radar image
        beta: 0.0 # Doppler correction factor (set to 0 to turn this off)
        range_offset: 0.0 # -0.319910 # RAS3 range offset in meters -0.220240  -0.3088
        kpeaks:
          kstrong: 4
          threshold2: 0.0
          threshold3: 0.25
        kstrongest:
          kstrong: 4 # k-strongest per azimuth to retain was 12
          static_threshold: 0.3
        cen2018:
          zq: 2.5
          sigma: 8
        cacfar:
          width: 41
          guard: 2
          threshold: 1.0
          threshold2: 0.0 # cfar: mult of mean, T = threshold * Z + threshold2 * mean + threshold3
          threshold3: 0.08
        oscfar:
          width: 41
          guard: 0
          kstat: 20 # used in oscfar, kth statistic to return in window
          threshold: 1.0
          threshold2: 0.0 # cfar: mult of mean, T = threshold * Z + threshold2 * mean + threshold3
          threshold3: 0.07
        modified_cacfar:
          width: 137 # Old: 101, New: 41 # Elliot 101
          guard: 7 # Old: 5, New: 2 # 5
          threshold: 0.5 # Old: 0.2, New: 1.0 # was 0.7
          threshold2: 0.0 # Old: 4.0, New: 0.0 cfar: mult of mean, T = threshold * Z + threshold2 * mean + threshold3
          threshold3: 0.23 # Old: 0.0, New: 0.08 # was 0.23
        caso_cfar:
          width: 101 # was 101
          guard: 5 # was 5
          threshold: 800.0 # I may have to change 100,200,400,600 ... 800
        visualize: true

      filtering:
        type: radar.preprocessing

        num_threads: 8

        voxel_downsample: false
        frame_voxel_size: 1.0

        window_size: 3.0 # number of neighboring azimuths used to compute line normal
        aximuth_res: 0.015707963267948967 # azimuth resolution in radians (0.1 in degree), giveng M=400 2pi/400 = 0.015707963267948967
        rho_scale: 1.0 # when finding neighbors, set rho to log(rho) / rho_scale

        num_sample_linearity: 5000 # max number of sample after filtering based on linearity
        min_linearity_score: -1.0 # min linearity score (negative value means no filtering)

        visualize: true

    odometry:
      icp:
        type: radar.odometry_icp

        # continuous time estimation
        traj_num_extra_states: 0
        traj_qc_diag: [1.0, 0.001, 0.0001, 0.0001, 0.0001, 0.001]

        # ICP parameters # TOTUNE
        num_threads: 10 # 8
        first_num_steps: 2 # 2
        initial_max_iter: 4 # 4
        initial_max_pairing_dist: 1.5 # 5.0 # now same as lidar
        initial_max_planar_dist: 1.0 # 5.0
        refined_max_iter: 50 # 50
        refined_max_pairing_dist: 1.0 # 5.0
        refined_max_planar_dist: 0.3 # 5.0
        averaging_num_steps: 5 # 5
        huber_delta: 1.0 # 1.0
        cauchy_k: 0.2 # was 0.8
        remove_orientation: false

        # steam parameters #TOTUNE
        verbose: false
        max_iterations: 1
        # gyro_cov: 1e-4

        # threshold #TOTUNE
        min_matched_ratio: 0.40

        visualize: true

      mapping:
        type: radar.odometry_map_maintenance

        map_voxel_size: 0.5

        crop_range_front: 80.0
        back_over_front_ratio: 1.0

        point_life_time: 5.0

        visualize: true

      vertex_test:
        type: radar.vertex_test

        max_translation: 0.2
        max_rotation: 10.0

      memory:
        type: "live_mem_manager"

        window_size: 5 # unload data older than this many keyframes

    localization:
      recall:
        type: radar.localization_map_recall

        map_version: "pointmap"

        visualize: true

      icp:
        type: radar.localization_icp

        use_pose_prior: true
        # ICP parameters #TO TUNE
        num_threads: 10 # 8
        first_num_steps: 4 # 2
        initial_max_iter: 8 # 4
        initial_max_pairing_dist: 1.5 # 5.0
        initial_max_planar_dist: 1.0 # 5.0
        refined_max_iter: 50 # 50
        refined_max_pairing_dist: 1.0 # 5.0
        refined_max_planar_dist: 0.3 # 5.0
        averaging_num_steps: 5 # 5
        huber_delta: 1.0 # 1.0
        cauchy_k: 0.2

        # steam parameters #TOTUNE
        verbose: false
        max_iterations: 3

        # threshold #TOTUNE
        min_matched_ratio: 0.30

      memory:
        type: "graph_mem_manager"

        vertex_life_span: 5
        window_size: 3

    path_planning:
      type: cbit # cbit for obstacle free path tracker, cbit.lidar for obstacle avoidance version
      control_period: 100 # ms
      cbit:
        obstacle_avoidance: false
        obs_padding: 0.0
        curv_to_euclid_discretization: 10
        sliding_window_width: 12.0
        sliding_window_freespace_padding: 0.5
        corridor_resolution: 0.2
        state_update_freq: 2.0
        update_state: true
        rand_seed: 1

        # Planner Tuning Params
        initial_samples: 400
        batch_samples: 200
        pre_seed_resolution: 0.5
        alpha: 0.25
        q_max: 2.5
        frame_interval: 50
        iter_max: 10000000
        eta: 1.0
        rad_m_exhange: 1.00
        initial_exp_rad: 0.75
        extrapolation: false
        incremental_plotting: false
        plotting: true
      costmap:
        costmap_filter_value: 0.01
        costmap_history: 15 # Note I dont think im actually using this one anymore, am using the one in the change detection v3 now

      mpc:
        # Controller Params
        extrapolate_robot_pose: false
        mpc_verbosity: false
        forward_vel: 1.0
        max_lin_vel: 1.5
        max_ang_vel: 0.5
        max_ang_acc: 5.0
        ang_alpha: 0.0
        lin_alpha: 0.0
        robot_linear_velocity_scale: 1.0 # Used to scale the output twist linear velocity messages by some constant factor to compensate internal low level control miscalibration
        robot_angular_velocity_scale: 1.0 # Used to scale the output twist angular velocity messages by some constant factor to compensate internal low level control miscalibration

        vehicle_model: "unicycle"

        # Misc
        command_history_length: 100<|MERGE_RESOLUTION|>--- conflicted
+++ resolved
@@ -5,11 +5,6 @@
     log_debug: true
     log_enabled:
       #- navigation
-<<<<<<< HEAD
-      # - radar.pipeline
-=======
-      - radar.pipeline
->>>>>>> 404c7bcf
       # - navigation.sensor_input
       - radar.online_converter
       - radar.pc_extractor
@@ -83,21 +78,12 @@
     preprocessing:
       conversion:
         type: radar.online_converter
-<<<<<<< HEAD
         radar_resolution: 0.040308
         encoder_bin_size: 16000 # encoder bin size
       extraction:
         type: radar.pc_extractor
         radar_resolution: 0.040308 # 0307827  # RAS3 0.161231 #0.044
         detector: kpeaks #modified_cacfar # choose detector \in (kstrongest, cen2018, cacfar, oscfar, modified_cacfar,caso_cfar)
-=======
-        radar_resolution: 0.044
-        encoder_bin_size: 16000 # encoder bin size
-      extraction:
-        type: radar.pc_extractor
-        radar_resolution: 0.044 # 0307827  # RAS3 0.161231 #0.044
-        detector: kstrongest #modified_cacfar # choose detector \in (kstrongest, cen2018, cacfar, oscfar, modified_cacfar,caso_cfar)
->>>>>>> 404c7bcf
         minr: 2.0 # mininum detection distance
         maxr: 69.0 # maximum detection distance
         # TODO: make cart_resolution an integer mult of radar_resolution
