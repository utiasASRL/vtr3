--- conflicted
+++ resolved
@@ -84,11 +84,7 @@
       extraction:
         type: radar.pc_extractor
         radar_resolution: 0.040308 # 0307827  # RAS3 0.161231 #0.044
-<<<<<<< HEAD
-        detector: modified_cacfar # choose detector \in (kstrongest, cen2018, cacfar, oscfar, modified_cacfar,caso_cfar)
-=======
         detector: kstrongest #modified_cacfar # choose detector \in (kstrongest, cen2018, cacfar, oscfar, modified_cacfar,caso_cfar)
->>>>>>> b7a58894
         minr: 1.0 # mininum detection distance
         maxr: 69.0 # maximum detection distance
         encoder_bin_size: 16000 # encoder bin size
