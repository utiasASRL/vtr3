/**:
  ros__parameters:
    log_to_file: true
    log_debug: true
    log_enabled:
        # navigator
      - navigation
      #- navigation.graph_map_server
      #- navigation.command
    
        # tactic
      - tactic
      - tactic.pipeline
      #- tactic.eop
      - tactic.module
      #- tactic.module.live_mem_manager
      #- tactic.module.graph_mem_manager

      # path planner
      - path_planning
      - path_planning.cbit
      - path_planning.cbit_planner
      - cbit.path_planning
      #- cbit_planner.path_planning
      #- cbit.debug
      - mpc.solver
      - mpc.speed_scheduler
      #- mpc.cost_function
      #- mpc.cbit
      #- mpc.debug
      - cbit.control
      #- obstacle detection.cbit
      #- grizzly_controller_tests.cbit
      #- ouster
        
        # mission planner
      #- mission.server
      - mission.state_machine

        # pose graph
      #- pose_graph

        # lidar pipeline
      - lidar.pipeline
      #- lidar.aeva_converter_v2
      #- lidar.preprocessing
      - lidar.preprocessing_doppler
      - lidar.preprocessing_curvature
      - lidar.odometry_icp
      - lidar.odometry_doppler
      #- lidar.odometry_map_maintenance
      - lidar.vertex_test
      - lidar.localization_map_recall
      - lidar.localization_icp
      - lidar.localization_daicp
      #- lidar.intra_exp_merging
      #- lidar.dynamic_detection
      #- lidar.inter_exp_merging
      #- lidar.ground_extraction
      #- lidar.obstacle_detection
      #- lidar.terrain_assessment

    robot_frame: w200_0066_base_link
    env_info_topic: env_info
    lidar_frame: w200_0066_aeva_lidar
    lidar_topic: /aeva/sensor/point_cloud
    gyro_frame: w200_0066_aeva_imu
    gyro_topic: /aeva/sensor/imu
    gyro_bias:
      x: -0.0115
      y: -0.0071
      z: -0.0049
    queue_size: 1
    graph_map:
      origin_lat: 43.7822
      origin_lng: -79.4661
      origin_theta: 1.3
      scale: 1.0
    tactic:
      enable_parallelization: true
      preprocessing_skippable: false
      odometry_mapping_skippable: false
      localization_skippable: true
      task_queue_num_threads: 1
      task_queue_size: -1

      route_completion_translation_threshold: 0.2
      route_completion_angle_threshold: 0.1

      chain:
        min_cusp_distance: 0.5
        angle_weight: 1.0
        search_depth: 5
        search_back_depth: 10
        distance_warning: 5.0
        alpha: 1.0
      save_odometry_result: true
      save_odometry_vel_result: true
      save_localization_result: true
      visualize: true
      rviz_loc_path_offset:
        - 0.0
        - 0.0
        - 0.0
    pipeline:
      type: lidar
      preprocessing:
        - conversion
        #- filtering
        - doppler_filtering
        - curvature_filtering
      odometry:
        #- icp
        - doppler
        - mapping
        - vertex_test
        #- intra_exp_merging
        #- dynamic_detection
        #- inter_exp_merging
        - memory
      localization:
        - recall
        #- icp
        - daicp
        #- safe_corridor
        #- change_detection_sync
        - memory
      submap_translation_threshold: 1.5
      submap_rotation_threshold: 30.0
    preprocessing:
      conversion:
        type: lidar.aeva_converter_v2
        visualize: true

      filtering:
        type: lidar.preprocessing
        num_threads: 12
        crop_range: 40.0                # range cropping in meters

        frame_voxel_size: 0.3           # grid subsampling voxel size

        vertical_angle_res: 0.00349066  # vertical angle resolution in radians
        polar_r_scale: 2.0              # polar_r_scale x vertical_angle_res = nearest neighbor search radius for normal computation
        r_scale: 4.0                    # scale down point range by this value after taking log, whatever works
        h_scale: 2.0                    # scale down yaw(phi) by this value so that vertical resolution ~= horizontal resolution

        num_sample1: 10000              # max number of sample after filtering based on planarity
        min_norm_score1: 0.95           # min planarity score

        num_sample2: 10000              # max number of sample after filtering based on planarity
        min_norm_score2: 0.2            # 0.2 is when the incident angle 5/12 * pi
        min_normal_estimate_dist: 1.0   # minimum distance to estimate normal in meters
        max_normal_estimate_angle: 0.44 # must <1/2, this value will be timed by M_PI

        cluster_num_sample: 10000       # maxnumber of sample after removing isolated points

        visualize: true

      doppler_filtering:
        type: lidar.preprocessing_doppler
        azimuth_res: 0.00349066         # vertical angle resolution in radians
        azimuth_start: -0.994838        # -57 deg in rad         
        azimuth_end: 1.09956            #  63 deg in rad
        num_rows: 64                    # num of vertical scan lines
        num_cols: 601                   # 120 deg FOV, 0.2 deg resolution
        min_dist: 0.0                   # meters
        max_dist: 40.0                  # meters
        #
        root_path: "${WARTHOG}/ros2/aeriesii_ros2/sensor_config"
        downsample_steps: 2             # after image projection 
        bias_input_feat: ["range", "intensity", "medianrv"]
        var_input_feat: ["intensity", "medianrv", "rv_var5"]
        bias_polyorder: 3
        var_polyorder: 2                # only one sensor

        visualize: true

      curvature_filtering:
        type: lidar.preprocessing_curvature
        num_threads: 12

        crop_range: 40.0            # range cropping in meters
        num_sample: 10000           # max number of points after range cropping
        k_neighbors: 30             # number of neighbors to compute curvature (keep <50)

        downsample_teach_map: false # whether to downsample the frames used in **map building**. in repeat, always downsample plane and feature separately 
                                    # if false, use feature_voxel_size for whole frame
                                    # if true, downsample pleane and features separately using plane_voxel_size and feature_voxel_size
        plane_voxel_size: 1.0       # voxel size for plane
        feature_voxel_size: 0.3     # voxel size for feature

        # clustering parameters
        t: 4.0
        d_prime: 2.0
        ground_plane_threshold: 0.7 # max curvature to be considered as ground
        min_points_threshold: 10    # minimum number of points to keep a cluster

        visualize: true

    odometry:
      icp:
        type: lidar.odometry_icp

        # continuous time estimation
        use_trajectory_estimation: false
        traj_num_extra_states: 0
        traj_qc_diag:
          - 1.0
          - 0.1
          - 0.1
          - 0.1
          - 0.1
          - 1.0
        num_threads: 8
        first_num_steps: 2
        initial_max_iter: 4
        initial_max_pairing_dist: 1.5
        initial_max_planar_dist: 1.0
        refined_max_iter: 50
        refined_max_pairing_dist: 1.0
        refined_max_planar_dist: 0.3
        averaging_num_steps: 2
        verbose: false
        max_iterations: 1
        min_matched_ratio: 0.0
        visualize: true
        gyro_cov: 1e-3

      doppler:
        type: lidar.odometry_doppler
        #
        num_threads: 12
        traj_qc_diag: [1.0, 0.001, 0.001, 0.001, 0.001, 1.0]
        #
        ransac_seed: 0
        ransac_gyro: true
        ransac_max_iter: 100
        ransac_threshold: 0.2
        prior_threshold: 0.5        # m/s
        ransac_min_range: 5.0       # m
        integration_steps: 100
        zero_vel_tol: 0.03
        gyro_cov: [1.43918122e-04,1.65332526e-04,4.68710201e-05]
        # prior
        P0inv: [1e4, 1e4, 1e4, 1e6, 1e6, 1e6]
        Qkinv: [124.097194, 852.430330017, 448.704299478, 1128.19639192, 1230.02908934, 11316.9459369]
        Qzinv: [0.0, 100.0, 100.0, 33271.2755284, 20032.1558168, 0.0]
        max_trans_vel_diff: 0.5

      mapping:
        type: lidar.odometry_map_maintenance_v2

        map_voxel_size: 0.3

        crop_range_front: 80.0
        back_over_front_ratio: 0.5
        point_life_time: 20.0
        visualize: true
      vertex_test:
        type: lidar.vertex_test

        max_translation: 0.30
        max_rotation: 10.0
      intra_exp_merging:
        type: lidar.intra_exp_merging_v2
        depth: 6.0

        map_voxel_size: 0.3

        crop_range_front: 10.0
        back_over_front_ratio: 0.5
        visualize: true
      dynamic_detection:
        type: lidar.dynamic_detection
        depth: 12.0

        horizontal_resolution: 0.0008726646
        vertical_resolution: 0.00698132
        max_num_observations: 2000
        min_num_observations: 4
        dynamic_threshold: 0.3
        visualize: true
      inter_exp_merging:
        type: "lidar.inter_exp_merging_v2"

        map_voxel_size: 0.3
        max_num_experiences: 128
        distance_threshold: 0.6
        planar_threshold: 0.2
        normal_threshold: 0.8
        dynamic_obs_threshold: 1
        visualize: true
      memory:
        type: live_mem_manager
        window_size: 5
    localization:
      recall:
        type: lidar.localization_map_recall
        map_version: pointmap
        visualize: true
      icp:
        type: lidar.localization_icp
        use_pose_prior: true
        num_threads: 8
        first_num_steps: 2
        initial_max_iter: 4
        initial_max_pairing_dist: 1.5
        initial_max_planar_dist: 1.0
        refined_max_iter: 50
        refined_max_pairing_dist: 1.0
        refined_max_planar_dist: 0.3
        averaging_num_steps: 2
        verbose: false
        max_iterations: 1
        min_matched_ratio: 0.45
        target_loc_time: 100.0
        calc_gy_bias: true
        calc_gy_bias_thresh: 10.0 # [s]
      daicp:
        type: lidar.localization_daicp
        use_pose_prior: true
        num_threads: 8
        first_num_steps: 2
        initial_max_iter: 4
        initial_max_pairing_dist: 1.5
        initial_max_planar_dist: 1.0
        refined_max_iter: 50
        refined_max_pairing_dist: 1.0
        refined_max_planar_dist: 0.3
        averaging_num_steps: 2
        verbose: false
        max_iterations: 1
        min_matched_ratio: 0.45

        lambda: 1.0                         # weight for spatial vs curvature in correspondence search: 0 = all curvature, 1 = equal weight after normalization
        curvature_similarity_thresh: 100.0  # threshold on curvature difference for correspondence rejection

        calc_gy_bias: true
        calc_gy_bias_thresh: 10.0         # [s]
<<<<<<< HEAD
=======
        correspondence_method: -1          # 0: 4D KDTree w/ curvature, 1: 3D KDTree -> 1D KD Tree, 2: normal KDTree (spatial only)
        curvature_similarity_thresh: 0.5 # threshold on curvature difference for correspondence rejection
>>>>>>> f2122dd0

      safe_corridor:
        type: lidar.safe_corridor
        lookahead_distance: 5.0
        corridor_width: 3.5
        influence_distance: 1.0
        resolution: 0.25
        size_x: 16.0
        size_y: 8.0
        visualize: true
      change_detection_sync:
        type: lidar.change_detection_v3
        detection_range: 8.0
        search_radius: 0.25

        negprob_threshold: 0.015 # was 0.015 # -1.86 without prior, 0.015 with prior # Jordy: I found I needed to bump this up abit (approx 0.075+) to reduce false positives
        use_prior: true
        alpha0: 3.0
        beta0: 0.03
        use_support_filtering: true
        support_radius: 0.25
        support_variance: 0.05
        support_threshold: 2.5

        influence_distance: 0.6 # was 0.5 Jordy # Note that the total distance where grid cells have values > 0 is min dist + influence dist, not influence dist!
        minimum_distance: 0.9 # was 0.3 Jordy

        # cost map
        costmap_history_size: 15 # Keep between 3 and 20, used for temporal filtering
        resolution: 0.25
        size_x: 16.0
        size_y: 8.0
        visualize: true
      memory:
        type: graph_mem_manager
        vertex_life_span: 5
        window_size: 3
      obstacle_detection:
        type: lidar.obstacle_detection
        z_min: 0.5
        z_max: 2.0
        resolution: 0.6
        size_x: 40.0
        size_y: 20.0
        run_async: true
        visualize: true
      ground_extraction:
        type: lidar.ground_extraction
        z_offset: 0.2
        alpha: 0.035
        tolerance: 0.25
        Tm: 0.3
        Tm_small: 0.1
        Tb: 0.5
        Trmse: 0.1
        Tdprev: 1.0
        rmin: 2.0
        num_bins_small: 30.0
        bin_size_small: 0.5
        num_bins_large: 10.0
        bin_size_large: 1.0
        resolution: 0.6
        size_x: 40.0
        size_y: 20.0
        run_async: true
        visualize: true
      terrain_assessment:
        type: lidar.terrain_assessment
        lookahead_distance: 15.0
        corridor_width: 1.0
        search_radius: 1.0
        resolution: 0.5
        size_x: 40.0
        size_y: 20.0
        run_online: false
        run_async: true
        visualize: true
    
    path_planning:
      type: cbit
      control_period: 100 # ms
      cbit:
        obstacle_avoidance: false
        obs_padding: 0.0
        curv_to_euclid_discretization: 10
        sliding_window_width: 12.0
        sliding_window_freespace_padding: 0.5
        corridor_resolution: 0.2
        state_update_freq: 2.0
        update_state: true
        rand_seed: 1

        # Planner Tuning Params
        initial_samples: 400
        batch_samples: 200
        pre_seed_resolution: 0.5
        alpha: 0.25
        q_max: 2.5
        frame_interval: 50
        eta: 1.0
        rad_m_exhange: 1.00
        initial_exp_rad: 0.75
        extrapolation: false
        incremental_plotting: false
        plotting: true
      costmap:
        costmap_filter_value: 0.01
        costmap_history: 15 # Note I dont think im actually using this one anymore, am using the one in the change detection v3 now

      speed_scheduler:
        planar_curv_weight: 0.0
        profile_curv_weight: 0.0 
        eop_weight: 1.0
        min_vel: 0.5
      mpc:
        # Controller Params
        extrapolate_robot_pose: false
        mpc_verbosity: false
        forward_vel: 1.0
        max_lin_vel: 1.5
        max_ang_vel: 0.5
        max_ang_acc: 5.0
        ang_alpha: 0.811
        lin_alpha: 0.0
        robot_linear_velocity_scale: 1.0 # Used to scale the output twist linear velocity messages by some constant factor to compensate internal low level control miscalibration
        robot_angular_velocity_scale: 1.0 # Used to scale the output twist angular velocity messages by some constant factor to compensate internal low level control miscalibration

        vehicle_model: "unicycle"

        # Misc
        command_history_length: 100<|MERGE_RESOLUTION|>--- conflicted
+++ resolved
@@ -337,11 +337,8 @@
 
         calc_gy_bias: true
         calc_gy_bias_thresh: 10.0         # [s]
-<<<<<<< HEAD
-=======
         correspondence_method: -1          # 0: 4D KDTree w/ curvature, 1: 3D KDTree -> 1D KD Tree, 2: normal KDTree (spatial only)
         curvature_similarity_thresh: 0.5 # threshold on curvature difference for correspondence rejection
->>>>>>> f2122dd0
 
       safe_corridor:
         type: lidar.safe_corridor
