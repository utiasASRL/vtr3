--- conflicted
+++ resolved
@@ -296,11 +296,7 @@
         visualize: true
     
     path_planning:
-<<<<<<< HEAD
       type: cbit # cbit for obstacle free path tracker, cbit.lidar for obstacle avoidance version
-=======
-      type: cbit # teb.lidar for old teb version, cbit for obstacle free path tracker, cbit.lidar for obstacle avoidance version
->>>>>>> 42a9d987
       control_period: 100 # ms
       cbit:
         obs_padding: 0.0
