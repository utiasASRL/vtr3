--- conflicted
+++ resolved
@@ -296,14 +296,8 @@
         visualize: true
     
     path_planning:
-<<<<<<< HEAD
       type: cbit # cbit for obstacle free path tracker, cbit.lidar for obstacle avoidance version
       control_period: 100 # ms
-=======
-      type: cbit.lidar # teb.lidar for old teb version, cbit for obstacle free path tracker, cbit.lidar for obstacle avoidance version
-      control_period: 100 # ms
-
->>>>>>> 35331966
       cbit:
         obs_padding: 0.0
         curv_to_euclid_discretization: 10
@@ -350,22 +344,14 @@
         acc_error_cov: [100.0, 100.0]
         kin_error_cov: [0.001, 0.001, 0.001, 0.001, 0.001, 0.001]
         lat_error_cov: [20.0]
-<<<<<<< HEAD
-
-=======
         
->>>>>>> 35331966
         # Cost Function Covariance Matrices (Tracking Backup)
         #pose_error_cov: [100.0, 100.0, 1000.0, 1000.0, 1000.0, 200.0]
         #vel_error_cov: [30.0, 30.0] # was [0.1 2.0] # No longer using this cost term
         #acc_error_cov: [10.0, 10.0]
         #kin_error_cov: [0.001, 0.001, 0.001, 0.001, 0.001, 0.001]
         #lat_error_cov: [10.0]
-<<<<<<< HEAD
-
-=======
         
->>>>>>> 35331966
         # Cost Function Weights
         pose_error_weight: 1.0
         vel_error_weight: 1.0
