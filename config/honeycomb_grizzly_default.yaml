--- conflicted
+++ resolved
@@ -333,10 +333,7 @@
         planar_curv_weight: 2.50
         profile_curv_weight: 0.5 
         eop_weight: 1.0
-<<<<<<< HEAD
-=======
         min_vel: 0.5
->>>>>>> 341c7bb7
 
       mpc:
         # Controller Params
