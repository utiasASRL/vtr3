--- conflicted
+++ resolved
@@ -12,20 +12,6 @@
       #- tactic.module
       #- tactic.module.live_mem_manager
       #- tactic.module.graph_mem_manager
-<<<<<<< HEAD
-      - mpc.cbit
-        # path planner
-        #"path_planning",
-        #"path_planning.teb",
-      - path_planning.cbit
-        #"path_planning.cbit_planner",
-        #"mpc.cbit",
-      - mpc_debug.cbit
-        #"obstacle_detection.cbit",
-        # mission planner
-      #- mission.server
-=======
->>>>>>> 2431da61
       #- mission.state_machine
       - mission.server
         # planner manager
@@ -255,15 +241,10 @@
         support_radius: 0.25
         support_variance: 0.05
         support_threshold: 2.5
-<<<<<<< HEAD
       costmap_inflation:
         type: lidar.costmap_inflation
         influence_distance: 0.5 # was 0.5 Jordy # Note that the total distance where grid cells have values > 0 is min dist + influence dist, not influence dist!
         minimum_distance: 0.8 # was 0.3 Jordy
-=======
-        influence_distance: 0.5 # Note that the total distance where grid cells have values > 0 is min dist + influence dist, not influence dist!
-        minimum_distance: 0.8
->>>>>>> 2431da61
 
         # cost map
         costmap_history_size: 30 # Keep between 3 and 30, used for temporal filtering
@@ -317,11 +298,7 @@
         visualize: true
     
     path_planning:
-<<<<<<< HEAD
       type: cbit.lidar # cbit for obstacle free path tracker, cbit.lidar for obstacle avoidance version
-=======
-      type: cbit
->>>>>>> 2431da61
       control_period: 100 # ms
       cbit:
         obstacle_avoidance: false
